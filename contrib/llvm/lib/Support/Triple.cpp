--- conflicted
+++ resolved
@@ -21,11 +21,8 @@
 
   case arm:     return "arm";
   case cellspu: return "cellspu";
-<<<<<<< HEAD
+  case hexagon: return "hexagon";
   case ia64:    return "ia64";
-=======
-  case hexagon: return "hexagon";
->>>>>>> 2ada2801
   case mips:    return "mips";
   case mipsel:  return "mipsel";
   case mips64:  return "mips64";
@@ -145,65 +142,10 @@
 }
 
 Triple::ArchType Triple::getArchTypeForLLVMName(StringRef Name) {
-<<<<<<< HEAD
-  if (Name == "alpha")
-    return alpha;
-  if (Name == "arm")
-    return arm;
-  if (Name == "bfin")
-    return bfin;
-  if (Name == "cellspu")
-    return cellspu;
-  if (Name == "ia64")
-    return ia64;
-  if (Name == "mips")
-    return mips;
-  if (Name == "mipsel")
-    return mipsel;
-  if (Name == "mips64")
-    return mips64;
-  if (Name == "mips64el")
-    return mips64el;
-  if (Name == "msp430")
-    return msp430;
-  if (Name == "ppc64")
-    return ppc64;
-  if (Name == "ppc32")
-    return ppc;
-  if (Name == "ppc")
-    return ppc;
-  if (Name == "mblaze")
-    return mblaze;
-  if (Name == "sparc")
-    return sparc;
-  if (Name == "sparcv9")
-    return sparcv9;
-  if (Name == "systemz")
-    return systemz;
-  if (Name == "tce")
-    return tce;
-  if (Name == "thumb")
-    return thumb;
-  if (Name == "x86")
-    return x86;
-  if (Name == "x86-64")
-    return x86_64;
-  if (Name == "xcore")
-    return xcore;
-  if (Name == "ptx32")
-    return ptx32;
-  if (Name == "ptx64")
-    return ptx64;
-  if (Name == "le32")
-    return le32;
-  if (Name == "amdil")
-      return amdil;
-
-  return UnknownArch;
-=======
   return StringSwitch<Triple::ArchType>(Name)
     .Case("arm", arm)
     .Case("cellspu", cellspu)
+    .Case("ia64", ia64)
     .Case("mips", mips)
     .Case("mipsel", mipsel)
     .Case("mips64", mips64)
@@ -227,7 +169,6 @@
     .Case("le32", le32)
     .Case("amdil", amdil)
     .Default(UnknownArch);
->>>>>>> 2ada2801
 }
 
 Triple::ArchType Triple::getArchTypeForDarwinArchName(StringRef Str) {
@@ -302,6 +243,7 @@
     .StartsWith("thumbv", Triple::thumb)
     .Cases("spu", "cellspu", Triple::cellspu)
     .Case("msp430", Triple::msp430)
+    .Case("ia64", Triple::ia64)
     .Cases("mips", "mipseb", "mipsallegrex", Triple::mips)
     .Cases("mipsel", "mipsallegrexel", Triple::mipsel)
     .Cases("mips64", "mips64eb", Triple::mips64)
@@ -319,68 +261,6 @@
     .Default(Triple::UnknownArch);
 }
 
-<<<<<<< HEAD
-Triple::ArchType Triple::ParseArch(StringRef ArchName) {
-  if (ArchName.size() == 4 && ArchName[0] == 'i' &&
-      ArchName[2] == '8' && ArchName[3] == '6' &&
-      ArchName[1] - '3' < 6) // i[3-9]86
-    return x86;
-  else if (ArchName == "amd64" || ArchName == "x86_64")
-    return x86_64;
-  else if (ArchName == "bfin")
-    return bfin;
-  else if (ArchName == "powerpc")
-    return ppc;
-  else if ((ArchName == "powerpc64") || (ArchName == "ppu"))
-    return ppc64;
-  else if (ArchName == "mblaze")
-    return mblaze;
-  else if (ArchName == "arm" ||
-           ArchName.startswith("armv") ||
-           ArchName == "xscale")
-    return arm;
-  else if (ArchName == "thumb" ||
-           ArchName.startswith("thumbv"))
-    return thumb;
-  else if (ArchName.startswith("alpha"))
-    return alpha;
-  else if (ArchName == "spu" || ArchName == "cellspu")
-    return cellspu;
-  else if (ArchName == "ia64")
-    return ia64;
-  else if (ArchName == "msp430")
-    return msp430;
-  else if (ArchName == "mips" || ArchName == "mipseb" ||
-           ArchName == "mipsallegrex")
-    return mips;
-  else if (ArchName == "mipsel" || ArchName == "mipsallegrexel" ||
-           ArchName == "psp")
-    return mipsel;
-  else if (ArchName == "mips64" || ArchName == "mips64eb")
-    return mips64;
-  else if (ArchName == "mips64el")
-    return mips64el;
-  else if (ArchName == "sparc")
-    return sparc;
-  else if (ArchName == "sparcv9")
-    return sparcv9;
-  else if (ArchName == "s390x")
-    return systemz;
-  else if (ArchName == "tce")
-    return tce;
-  else if (ArchName == "xcore")
-    return xcore;
-  else if (ArchName == "ptx32")
-    return ptx32;
-  else if (ArchName == "ptx64")
-    return ptx64;
-  else if (ArchName == "le32")
-    return le32;
-  else if (ArchName == "amdil")
-      return amdil;
-  else
-    return UnknownArch;
-=======
 static Triple::VendorType parseVendor(StringRef VendorName) {
   return StringSwitch<Triple::VendorType>(VendorName)
     .Case("apple", Triple::Apple)
@@ -389,7 +269,6 @@
     .Case("bgp", Triple::BGP)
     .Case("bgq", Triple::BGQ)
     .Default(Triple::UnknownVendor);
->>>>>>> 2ada2801
 }
 
 static Triple::OSType parseOS(StringRef OSName) {
@@ -788,6 +667,7 @@
   case llvm::Triple::xcore:
     return 32;
 
+  case llvm::Triple::ia64:
   case llvm::Triple::mips64:
   case llvm::Triple::mips64el:
   case llvm::Triple::ppc64:
@@ -816,6 +696,7 @@
   switch (getArch()) {
   case Triple::UnknownArch:
   case Triple::msp430:
+  case Triple::ia64:
     T.setArch(UnknownArch);
     break;
 
@@ -866,6 +747,7 @@
     T.setArch(UnknownArch);
     break;
 
+  case Triple::ia64:
   case Triple::mips64:
   case Triple::mips64el:
   case Triple::ppc64:
