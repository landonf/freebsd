--- conflicted
+++ resolved
@@ -636,14 +636,11 @@
 	pd_entry_t *pd_p;
 	pdp_entry_t *pdp_p;
 	pml4_entry_t *p4_p;
-<<<<<<< HEAD
 	pt_entry_t PG_G, PG_A, PG_M;
 
 	PG_G = pmap_global_bit(kernel_pmap);
 	PG_A = pmap_accessed_bit(kernel_pmap);
 	PG_M = pmap_modified_bit(kernel_pmap);
-=======
->>>>>>> 16c7563c
 
 	/* Allocate page table pages for the direct map */
 	ndmpdp = (ptoa(Maxmem) + NBPDP - 1) >> PDPSHIFT;
@@ -4079,11 +4076,7 @@
 		CHANGE_PV_LIST_LOCK_TO_PHYS(&lock, pa);
 		TAILQ_INSERT_TAIL(&m->md.pv_list, pv, pv_next);
 		m->md.pv_gen++;
-<<<<<<< HEAD
 		if (pmap_writeable_mapping(pmap, newpte))
-=======
-		if ((newpte & PG_RW) != 0)
->>>>>>> 16c7563c
 			vm_page_aflag_set(m, PGA_WRITEABLE);
 	}
 
@@ -5335,10 +5328,7 @@
 	pt_entry_t *pte, PG_A;
 	vm_offset_t va;
 	int rtval, pvh_gen, md_gen;
-<<<<<<< HEAD
 	vm_page_t free = NULL;
-=======
->>>>>>> 16c7563c
 
 	KASSERT((m->oflags & VPO_UNMANAGED) == 0,
 	    ("pmap_ts_referenced: page %p is not managed", m));
@@ -5363,10 +5353,7 @@
 				goto retry;
 			}
 		}
-<<<<<<< HEAD
 		PG_A = pmap_accessed_bit(pmap);
-=======
->>>>>>> 16c7563c
 		va = pv->pv_va;
 		pde = pmap_pde(pmap, va);
 		oldpde = *pde;
@@ -5424,13 +5411,9 @@
 					goto retry;
 				}
 			}
-<<<<<<< HEAD
 			PG_A = pmap_accessed_bit(pmap);
 			va = pv->pv_va;
 			pde = pmap_pde(pmap, va);
-=======
-			pde = pmap_pde(pmap, pv->pv_va);
->>>>>>> 16c7563c
 			KASSERT((*pde & PG_PS) == 0, ("pmap_ts_referenced:"
 			    " found a 2mpage in page %p's pv list", m));
 			pte = pmap_pde_to_pte(pde, pv->pv_va);
@@ -5468,10 +5451,7 @@
 out:
 	rw_wunlock(lock);
 	rw_runlock(&pvh_global_lock);
-<<<<<<< HEAD
 	pmap_free_zero_pages(free);
-=======
->>>>>>> 16c7563c
 	return (rtval);
 }
 
