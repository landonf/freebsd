/*-
 * Copyright (C) 2000 WIDE Project.
 * All rights reserved.
 *
 * Redistribution and use in source and binary forms, with or without
 * modification, are permitted provided that the following conditions
 * are met:
 * 1. Redistributions of source code must retain the above copyright
 *    notice, this list of conditions and the following disclaimer.
 * 2. Redistributions in binary form must reproduce the above copyright
 *    notice, this list of conditions and the following disclaimer in the
 *    documentation and/or other materials provided with the distribution.
 * 3. Neither the name of the project nor the names of its contributors
 *    may be used to endorse or promote products derived from this software
 *    without specific prior written permission.
 *
 * THIS SOFTWARE IS PROVIDED BY THE PROJECT AND CONTRIBUTORS ``AS IS'' AND
 * ANY EXPRESS OR IMPLIED WARRANTIES, INCLUDING, BUT NOT LIMITED TO, THE
 * IMPLIED WARRANTIES OF MERCHANTABILITY AND FITNESS FOR A PARTICULAR PURPOSE
 * ARE DISCLAIMED.  IN NO EVENT SHALL THE PROJECT OR CONTRIBUTORS BE LIABLE
 * FOR ANY DIRECT, INDIRECT, INCIDENTAL, SPECIAL, EXEMPLARY, OR CONSEQUENTIAL
 * DAMAGES (INCLUDING, BUT NOT LIMITED TO, PROCUREMENT OF SUBSTITUTE GOODS
 * OR SERVICES; LOSS OF USE, DATA, OR PROFITS; OR BUSINESS INTERRUPTION)
 * HOWEVER CAUSED AND ON ANY THEORY OF LIABILITY, WHETHER IN CONTRACT, STRICT
 * LIABILITY, OR TORT (INCLUDING NEGLIGENCE OR OTHERWISE) ARISING IN ANY WAY
 * OUT OF THE USE OF THIS SOFTWARE, EVEN IF ADVISED OF THE POSSIBILITY OF
 * SUCH DAMAGE.
 *
 *	$KAME: scope6_var.h,v 1.4 2000/05/18 15:03:27 jinmei Exp $
 * $FreeBSD$
 */

#ifndef _NETINET6_SCOPE6_VAR_H_
#define _NETINET6_SCOPE6_VAR_H_

#ifdef _KERNEL
#include <net/vnet.h>
#define	IPV6_ADDR_SCOPES_COUNT	16

#define	IPV6_ADDR_SCOPES_COUNT	16
struct scope6_id {
	/*
	 * 16 is correspondent to 4bit multicast scope field.
	 * i.e. from node-local to global with some reserved/unassigned types.
	 */
	uint32_t s6id_list[IPV6_ADDR_SCOPES_COUNT];
};

void	scope6_init(void);
struct scope6_id *scope6_ifattach(struct ifnet *);
void	scope6_ifdetach(struct scope6_id *);
int	scope6_ioctl(u_long cmd, caddr_t data, struct ifnet *);
void	scope6_setdefault(struct ifnet *);
int	scope6_get_default(struct scope6_id *);
u_int32_t scope6_addr2default(struct in6_addr *);
int	sa6_embedscope(struct sockaddr_in6 *, int);
int	sa6_recoverscope(struct sockaddr_in6 *);
int	sa6_checkzone(struct sockaddr_in6 *);
<<<<<<< HEAD
int	sa6_checkzone_ifp(struct ifnet *, struct sockaddr_in6 *);
=======
>>>>>>> e12a77b0
int	in6_setscope(struct in6_addr *, struct ifnet *, u_int32_t *);
int	in6_clearscope(struct in6_addr *);
uint16_t in6_getscope(struct in6_addr *);
uint32_t in6_getscopezone(const struct ifnet *, int);
struct ifnet* in6_getlinkifnet(uint32_t);
#endif /* _KERNEL */

#endif /* _NETINET6_SCOPE6_VAR_H_ */<|MERGE_RESOLUTION|>--- conflicted
+++ resolved
@@ -34,10 +34,8 @@
 #define _NETINET6_SCOPE6_VAR_H_
 
 #ifdef _KERNEL
-#include <net/vnet.h>
 #define	IPV6_ADDR_SCOPES_COUNT	16
 
-#define	IPV6_ADDR_SCOPES_COUNT	16
 struct scope6_id {
 	/*
 	 * 16 is correspondent to 4bit multicast scope field.
@@ -56,10 +54,7 @@
 int	sa6_embedscope(struct sockaddr_in6 *, int);
 int	sa6_recoverscope(struct sockaddr_in6 *);
 int	sa6_checkzone(struct sockaddr_in6 *);
-<<<<<<< HEAD
 int	sa6_checkzone_ifp(struct ifnet *, struct sockaddr_in6 *);
-=======
->>>>>>> e12a77b0
 int	in6_setscope(struct in6_addr *, struct ifnet *, u_int32_t *);
 int	in6_clearscope(struct in6_addr *);
 uint16_t in6_getscope(struct in6_addr *);
