--- conflicted
+++ resolved
@@ -1021,36 +1021,14 @@
 	 * zone identifier.
 	 */
 	dst6 = ifra->ifra_dstaddr;
-<<<<<<< HEAD
 	if ((ifp->if_flags & (IFF_POINTOPOINT | IFF_LOOPBACK)) != 0 &&
 	    dst6.sin6_family == AF_INET6 && dst6.sin6_scope_id != 0 &&
 	    dst6.sin6_scope_id != in6_getscopezone(ifp,
 		in6_addrscope(&dst6.sin6_addr)))
 		return (EINVAL);
-=======
-	if ((ifp->if_flags & (IFF_POINTOPOINT|IFF_LOOPBACK)) != 0 &&
-	    (dst6.sin6_family == AF_INET6)) {
-		struct in6_addr in6_tmp;
-		u_int32_t zoneid;
-
-		in6_tmp = dst6.sin6_addr;
-		if (in6_setscope(&in6_tmp, ifp, &zoneid))
-			return (EINVAL); /* XXX: should be impossible */
-
-		if (dst6.sin6_scope_id != 0) {
-			if (dst6.sin6_scope_id != zoneid)
-				return (EINVAL);
-		} else		/* user omit to specify the ID. */
-			dst6.sin6_scope_id = zoneid;
-
-		/* convert into the internal form */
-		if (sa6_embedscope(&dst6, 0))
-			return (EINVAL); /* XXX: should be impossible */
-	}
 	/* Modify original ifra_dstaddr to reflect changes */
 	ifra->ifra_dstaddr = dst6;
 
->>>>>>> 9b02dc0f
 	/*
 	 * The destination address can be specified only for a p2p or a
 	 * loopback interface.  If specified, the corresponding prefix length
