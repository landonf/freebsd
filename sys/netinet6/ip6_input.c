/*-
 * Copyright (C) 1995, 1996, 1997, and 1998 WIDE Project.
 * All rights reserved.
 *
 * Redistribution and use in source and binary forms, with or without
 * modification, are permitted provided that the following conditions
 * are met:
 * 1. Redistributions of source code must retain the above copyright
 *    notice, this list of conditions and the following disclaimer.
 * 2. Redistributions in binary form must reproduce the above copyright
 *    notice, this list of conditions and the following disclaimer in the
 *    documentation and/or other materials provided with the distribution.
 * 3. Neither the name of the project nor the names of its contributors
 *    may be used to endorse or promote products derived from this software
 *    without specific prior written permission.
 *
 * THIS SOFTWARE IS PROVIDED BY THE PROJECT AND CONTRIBUTORS ``AS IS'' AND
 * ANY EXPRESS OR IMPLIED WARRANTIES, INCLUDING, BUT NOT LIMITED TO, THE
 * IMPLIED WARRANTIES OF MERCHANTABILITY AND FITNESS FOR A PARTICULAR PURPOSE
 * ARE DISCLAIMED.  IN NO EVENT SHALL THE PROJECT OR CONTRIBUTORS BE LIABLE
 * FOR ANY DIRECT, INDIRECT, INCIDENTAL, SPECIAL, EXEMPLARY, OR CONSEQUENTIAL
 * DAMAGES (INCLUDING, BUT NOT LIMITED TO, PROCUREMENT OF SUBSTITUTE GOODS
 * OR SERVICES; LOSS OF USE, DATA, OR PROFITS; OR BUSINESS INTERRUPTION)
 * HOWEVER CAUSED AND ON ANY THEORY OF LIABILITY, WHETHER IN CONTRACT, STRICT
 * LIABILITY, OR TORT (INCLUDING NEGLIGENCE OR OTHERWISE) ARISING IN ANY WAY
 * OUT OF THE USE OF THIS SOFTWARE, EVEN IF ADVISED OF THE POSSIBILITY OF
 * SUCH DAMAGE.
 *
 *	$KAME: ip6_input.c,v 1.259 2002/01/21 04:58:09 jinmei Exp $
 */

/*-
 * Copyright (c) 1982, 1986, 1988, 1993
 *	The Regents of the University of California.  All rights reserved.
 *
 * Redistribution and use in source and binary forms, with or without
 * modification, are permitted provided that the following conditions
 * are met:
 * 1. Redistributions of source code must retain the above copyright
 *    notice, this list of conditions and the following disclaimer.
 * 2. Redistributions in binary form must reproduce the above copyright
 *    notice, this list of conditions and the following disclaimer in the
 *    documentation and/or other materials provided with the distribution.
 * 4. Neither the name of the University nor the names of its contributors
 *    may be used to endorse or promote products derived from this software
 *    without specific prior written permission.
 *
 * THIS SOFTWARE IS PROVIDED BY THE REGENTS AND CONTRIBUTORS ``AS IS'' AND
 * ANY EXPRESS OR IMPLIED WARRANTIES, INCLUDING, BUT NOT LIMITED TO, THE
 * IMPLIED WARRANTIES OF MERCHANTABILITY AND FITNESS FOR A PARTICULAR PURPOSE
 * ARE DISCLAIMED.  IN NO EVENT SHALL THE REGENTS OR CONTRIBUTORS BE LIABLE
 * FOR ANY DIRECT, INDIRECT, INCIDENTAL, SPECIAL, EXEMPLARY, OR CONSEQUENTIAL
 * DAMAGES (INCLUDING, BUT NOT LIMITED TO, PROCUREMENT OF SUBSTITUTE GOODS
 * OR SERVICES; LOSS OF USE, DATA, OR PROFITS; OR BUSINESS INTERRUPTION)
 * HOWEVER CAUSED AND ON ANY THEORY OF LIABILITY, WHETHER IN CONTRACT, STRICT
 * LIABILITY, OR TORT (INCLUDING NEGLIGENCE OR OTHERWISE) ARISING IN ANY WAY
 * OUT OF THE USE OF THIS SOFTWARE, EVEN IF ADVISED OF THE POSSIBILITY OF
 * SUCH DAMAGE.
 *
 *	@(#)ip_input.c	8.2 (Berkeley) 1/4/94
 */

#include <sys/cdefs.h>
__FBSDID("$FreeBSD$");

#include "opt_inet.h"
#include "opt_inet6.h"
#include "opt_ipsec.h"

#include <sys/param.h>
#include <sys/systm.h>
#include <sys/malloc.h>
#include <sys/mbuf.h>
#include <sys/proc.h>
#include <sys/domain.h>
#include <sys/protosw.h>
#include <sys/socket.h>
#include <sys/socketvar.h>
#include <sys/errno.h>
#include <sys/time.h>
#include <sys/kernel.h>
#include <sys/syslog.h>

#include <net/if.h>
#include <net/if_types.h>
#include <net/if_dl.h>
#include <net/route.h>
#include <net/netisr.h>
#include <net/pfil.h>
#include <net/vnet.h>

#include <netinet/in.h>
#include <netinet/in_systm.h>
#include <net/if_llatbl.h>
#ifdef INET
#include <netinet/ip.h>
#include <netinet/ip_icmp.h>
#endif /* INET */
#include <netinet/ip6.h>
#include <netinet6/in6_var.h>
#include <netinet6/ip6_var.h>
#include <netinet/in_pcb.h>
#include <netinet/icmp6.h>
#include <netinet6/scope6_var.h>
#include <netinet6/in6_ifattach.h>
#include <netinet6/nd6.h>

#ifdef IPSEC
#include <netipsec/ipsec.h>
#include <netinet6/ip6_ipsec.h>
#include <netipsec/ipsec6.h>
#endif /* IPSEC */

#include <netinet6/ip6protosw.h>

<<<<<<< HEAD
=======
#ifdef FLOWTABLE
#include <net/flowtable.h>
VNET_DECLARE(int, ip6_output_flowtable_size);
#define	V_ip6_output_flowtable_size	VNET(ip6_output_flowtable_size)
#endif

>>>>>>> 07c9330a
extern struct domain inet6domain;

u_char ip6_protox[IPPROTO_MAX];

static struct netisr_handler ip6_nh = {
	.nh_name = "ip6",
	.nh_handler = ip6_input,
	.nh_proto = NETISR_IPV6,
	.nh_policy = NETISR_POLICY_FLOW,
};

VNET_DEFINE(struct in6_ifaddrhead, in6_ifaddrhead);
VNET_DEFINE(struct ip6stat, ip6stat);

VNET_DECLARE(struct callout, in6_tmpaddrtimer_ch);
VNET_DECLARE(int, dad_init);
VNET_DECLARE(int, pmtu_expire);
VNET_DECLARE(int, pmtu_probe);
VNET_DECLARE(u_long, rip6_sendspace);
VNET_DECLARE(u_long, rip6_recvspace);
VNET_DECLARE(int, icmp6errppslim);
VNET_DECLARE(int, icmp6_nodeinfo);
VNET_DECLARE(int, udp6_sendspace);
VNET_DECLARE(int, udp6_recvspace);

#define	V_in6_tmpaddrtimer_ch		VNET(in6_tmpaddrtimer_ch)
#define	V_dad_init			VNET(dad_init)
#define	V_pmtu_expire			VNET(pmtu_expire)
#define	V_pmtu_probe			VNET(pmtu_probe)
#define	V_rip6_sendspace		VNET(rip6_sendspace)
#define	V_rip6_recvspace		VNET(rip6_recvspace)
#define	V_icmp6errppslim		VNET(icmp6errppslim)
#define	V_icmp6_nodeinfo		VNET(icmp6_nodeinfo)
#define	V_udp6_sendspace		VNET(udp6_sendspace)
#define	V_udp6_recvspace		VNET(udp6_recvspace)

struct rwlock in6_ifaddr_lock;
RW_SYSINIT(in6_ifaddr_lock, &in6_ifaddr_lock, "in6_ifaddr_lock");

VNET_DEFINE (struct pfil_head, inet6_pfil_hook);

static void ip6_init2(void *);
static struct ip6aux *ip6_setdstifaddr(struct mbuf *, struct in6_ifaddr *);
static int ip6_hopopts_input(u_int32_t *, u_int32_t *, struct mbuf **, int *);
#ifdef PULLDOWN_TEST
static struct mbuf *ip6_pullexthdr(struct mbuf *, size_t, int);
#endif

/*
 * IP6 initialization: fill in IP6 protocol switch table.
 * All protocols not implemented in kernel go to raw IP6 protocol handler.
 */
void
ip6_init(void)
{
	struct ip6protosw *pr;
	int i;

	V_in6_maxmtu = 0;
#ifdef IP6_AUTO_LINKLOCAL
	V_ip6_auto_linklocal = IP6_AUTO_LINKLOCAL;
#else
	V_ip6_auto_linklocal = 1;	/* enabled by default */
#endif
	TUNABLE_INT_FETCH("net.inet6.ip6.auto_linklocal",
	    &V_ip6_auto_linklocal);

#ifndef IPV6FORWARDING
#ifdef GATEWAY6
#define IPV6FORWARDING	1	/* forward IP6 packets not for us */
#else
#define IPV6FORWARDING	0	/* don't forward IP6 packets not for us */
#endif /* GATEWAY6 */
#endif /* !IPV6FORWARDING */

#ifndef IPV6_SENDREDIRECTS
#define IPV6_SENDREDIRECTS	1
#endif

	V_ip6_forwarding = IPV6FORWARDING; /* act as router? */
	V_ip6_sendredirects = IPV6_SENDREDIRECTS;
	V_ip6_defhlim = IPV6_DEFHLIM;
	V_ip6_defmcasthlim = IPV6_DEFAULT_MULTICAST_HOPS;
	V_ip6_accept_rtadv = 0;
	V_ip6_log_interval = 5;
	V_ip6_hdrnestlimit = 15; /* How many header options will we process? */
	V_ip6_dad_count = 1;	 /* DupAddrDetectionTransmits */
	V_ip6_auto_flowlabel = 1;
	V_ip6_use_deprecated = 1;/* allow deprecated addr (RFC2462 5.5.4) */
	V_ip6_rr_prune = 5;	 /* router renumbering prefix
                                  * walk list every 5 sec. */
	V_ip6_mcast_pmtu = 0;	 /* enable pMTU discovery for multicast? */
	V_ip6_v6only = 1;
	V_ip6_keepfaith = 0;
	V_ip6_log_time = (time_t)0L;
#ifdef IPSTEALTH
	V_ip6stealth = 0;
#endif
	V_nd6_onlink_ns_rfc4861 = 0; /* allow 'on-link' nd6 NS (RFC 4861) */

	V_pmtu_expire = 60*10;
	V_pmtu_probe = 60*2;

	/* raw IP6 parameters */
	/*
	 * Nominal space allocated to a raw ip socket.
	 */
#define RIPV6SNDQ	8192
#define RIPV6RCVQ	8192
	V_rip6_sendspace = RIPV6SNDQ;
	V_rip6_recvspace = RIPV6RCVQ;

	/* ICMPV6 parameters */
	V_icmp6_rediraccept = 1;	/* accept and process redirects */
	V_icmp6_redirtimeout = 10 * 60;	/* 10 minutes */
	V_icmp6errppslim = 100;		/* 100pps */
	/* control how to respond to NI queries */
	V_icmp6_nodeinfo = (ICMP6_NODEINFO_FQDNOK|ICMP6_NODEINFO_NODEADDROK);

	/* UDP on IP6 parameters */
	V_udp6_sendspace = 9216;	/* really max datagram size */
	V_udp6_recvspace = 40 * (1024 + sizeof(struct sockaddr_in6));
					/* 40 1K datagrams */
	V_dad_init = 0;

	TAILQ_INIT(&V_in6_ifaddrhead);

	scope6_init();
	addrsel_policy_init();
	nd6_init();
	frag6_init();

<<<<<<< HEAD
=======
#ifdef FLOWTABLE
	if (TUNABLE_INT_FETCH("net.inet6.ip6.output_flowtable_size",
		&V_ip6_output_flowtable_size)) {
		if (V_ip6_output_flowtable_size < 256)
			V_ip6_output_flowtable_size = 256;
		if (!powerof2(V_ip6_output_flowtable_size)) {
			printf("flowtable must be power of 2 size\n");
			V_ip6_output_flowtable_size = 2048;
		}
	} else {
		/*
		 * round up to the next power of 2
		 */
		V_ip6_output_flowtable_size = 1 << fls((1024 + maxusers * 64)-1);
	}
	V_ip6_ft = flowtable_alloc("ipv6", V_ip6_output_flowtable_size, FL_IPV6|FL_PCPU);
#endif	
	
>>>>>>> 07c9330a
	V_ip6_desync_factor = arc4random() % MAX_TEMP_DESYNC_FACTOR;

	/* Initialize packet filter hooks. */
	V_inet6_pfil_hook.ph_type = PFIL_TYPE_AF;
	V_inet6_pfil_hook.ph_af = AF_INET6;
	if ((i = pfil_head_register(&V_inet6_pfil_hook)) != 0)
		printf("%s: WARNING: unable to register pfil hook, "
			"error %d\n", __func__, i);

	/* Skip global initialization stuff for non-default instances. */
	if (!IS_DEFAULT_VNET(curvnet))
		return;

#ifdef DIAGNOSTIC
	if (sizeof(struct protosw) != sizeof(struct ip6protosw))
		panic("sizeof(protosw) != sizeof(ip6protosw)");
#endif
	pr = (struct ip6protosw *)pffindproto(PF_INET6, IPPROTO_RAW, SOCK_RAW);
	if (pr == NULL)
		panic("ip6_init");

	/* Initialize the entire ip6_protox[] array to IPPROTO_RAW. */
	for (i = 0; i < IPPROTO_MAX; i++)
		ip6_protox[i] = pr - inet6sw;
	/*
	 * Cycle through IP protocols and put them into the appropriate place
	 * in ip6_protox[].
	 */
	for (pr = (struct ip6protosw *)inet6domain.dom_protosw;
	    pr < (struct ip6protosw *)inet6domain.dom_protoswNPROTOSW; pr++)
		if (pr->pr_domain->dom_family == PF_INET6 &&
		    pr->pr_protocol && pr->pr_protocol != IPPROTO_RAW) {
			/* Be careful to only index valid IP protocols. */
			if (pr->pr_protocol < IPPROTO_MAX)
				ip6_protox[pr->pr_protocol] = pr - inet6sw;
		}

	netisr_register(&ip6_nh);
}

#ifdef VIMAGE
void
ip6_destroy()
{

	nd6_destroy();
	callout_drain(&V_in6_tmpaddrtimer_ch);
}
#endif

static int
ip6_init2_vnet(const void *unused __unused)
{

	/* nd6_timer_init */
	callout_init(&V_nd6_timer_ch, 0);
	callout_reset(&V_nd6_timer_ch, hz, nd6_timer, curvnet);

	/* timer for regeneranation of temporary addresses randomize ID */
	callout_init(&V_in6_tmpaddrtimer_ch, 0);
	callout_reset(&V_in6_tmpaddrtimer_ch,
		      (V_ip6_temp_preferred_lifetime - V_ip6_desync_factor -
		       V_ip6_temp_regen_advance) * hz,
		      in6_tmpaddrtimer, curvnet);

	return (0);
}

static void
ip6_init2(void *dummy)
{

	ip6_init2_vnet(NULL);
}

/* cheat */
/* This must be after route_init(), which is now SI_ORDER_THIRD */
SYSINIT(netinet6init2, SI_SUB_PROTO_DOMAIN, SI_ORDER_MIDDLE, ip6_init2, NULL);

void
ip6_input(struct mbuf *m)
{
	struct ip6_hdr *ip6;
	int off = sizeof(struct ip6_hdr), nest;
	u_int32_t plen;
	u_int32_t rtalert = ~0;
	int nxt, ours = 0;
	struct ifnet *deliverifp = NULL, *ifp = NULL;
	struct in6_addr odst;
	struct route_in6 rin6;
	int srcrt = 0;
	struct llentry *lle = NULL;
	struct sockaddr_in6 dst6, *dst;

	bzero(&rin6, sizeof(struct route_in6));
#ifdef IPSEC
	/*
	 * should the inner packet be considered authentic?
	 * see comment in ah4_input().
	 * NB: m cannot be NULL when passed to the input routine
	 */

	m->m_flags &= ~M_AUTHIPHDR;
	m->m_flags &= ~M_AUTHIPDGM;

#endif /* IPSEC */

	/*
	 * make sure we don't have onion peering information into m_tag.
	 */
	ip6_delaux(m);

	/*
	 * mbuf statistics
	 */
	if (m->m_flags & M_EXT) {
		if (m->m_next)
			V_ip6stat.ip6s_mext2m++;
		else
			V_ip6stat.ip6s_mext1++;
	} else {
#define M2MMAX	(sizeof(V_ip6stat.ip6s_m2m)/sizeof(V_ip6stat.ip6s_m2m[0]))
		if (m->m_next) {
			if (m->m_flags & M_LOOP) {
				V_ip6stat.ip6s_m2m[V_loif->if_index]++;
			} else if (m->m_pkthdr.rcvif->if_index < M2MMAX)
				V_ip6stat.ip6s_m2m[m->m_pkthdr.rcvif->if_index]++;
			else
				V_ip6stat.ip6s_m2m[0]++;
		} else
			V_ip6stat.ip6s_m1++;
#undef M2MMAX
	}

	/* drop the packet if IPv6 operation is disabled on the IF */
	if ((ND_IFINFO(m->m_pkthdr.rcvif)->flags & ND6_IFF_IFDISABLED)) {
		m_freem(m);
		return;
	}

	in6_ifstat_inc(m->m_pkthdr.rcvif, ifs6_in_receive);
	V_ip6stat.ip6s_total++;

#ifndef PULLDOWN_TEST
	/*
	 * L2 bridge code and some other code can return mbuf chain
	 * that does not conform to KAME requirement.  too bad.
	 * XXX: fails to join if interface MTU > MCLBYTES.  jumbogram?
	 */
	if (m && m->m_next != NULL && m->m_pkthdr.len < MCLBYTES) {
		struct mbuf *n;

		MGETHDR(n, M_DONTWAIT, MT_HEADER);
		if (n)
			M_MOVE_PKTHDR(n, m);
		if (n && n->m_pkthdr.len > MHLEN) {
			MCLGET(n, M_DONTWAIT);
			if ((n->m_flags & M_EXT) == 0) {
				m_freem(n);
				n = NULL;
			}
		}
		if (n == NULL) {
			m_freem(m);
			return;	/* ENOBUFS */
		}

		m_copydata(m, 0, n->m_pkthdr.len, mtod(n, caddr_t));
		n->m_len = n->m_pkthdr.len;
		m_freem(m);
		m = n;
	}
	IP6_EXTHDR_CHECK(m, 0, sizeof(struct ip6_hdr), /* nothing */);
#endif

	if (m->m_len < sizeof(struct ip6_hdr)) {
		struct ifnet *inifp;
		inifp = m->m_pkthdr.rcvif;
		if ((m = m_pullup(m, sizeof(struct ip6_hdr))) == NULL) {
			V_ip6stat.ip6s_toosmall++;
			in6_ifstat_inc(inifp, ifs6_in_hdrerr);
			return;
		}
	}

	ip6 = mtod(m, struct ip6_hdr *);

	if ((ip6->ip6_vfc & IPV6_VERSION_MASK) != IPV6_VERSION) {
		V_ip6stat.ip6s_badvers++;
		in6_ifstat_inc(m->m_pkthdr.rcvif, ifs6_in_hdrerr);
		goto bad;
	}

	V_ip6stat.ip6s_nxthist[ip6->ip6_nxt]++;

	/*
	 * Check against address spoofing/corruption.
	 */
	if (IN6_IS_ADDR_MULTICAST(&ip6->ip6_src) ||
	    IN6_IS_ADDR_UNSPECIFIED(&ip6->ip6_dst)) {
		/*
		 * XXX: "badscope" is not very suitable for a multicast source.
		 */
		V_ip6stat.ip6s_badscope++;
		in6_ifstat_inc(m->m_pkthdr.rcvif, ifs6_in_addrerr);
		goto bad;
	}
	if (IN6_IS_ADDR_MC_INTFACELOCAL(&ip6->ip6_dst) &&
	    !(m->m_flags & M_LOOP)) {
		/*
		 * In this case, the packet should come from the loopback
		 * interface.  However, we cannot just check the if_flags,
		 * because ip6_mloopback() passes the "actual" interface
		 * as the outgoing/incoming interface.
		 */
		V_ip6stat.ip6s_badscope++;
		in6_ifstat_inc(m->m_pkthdr.rcvif, ifs6_in_addrerr);
		goto bad;
	}

#ifdef ALTQ
	if (altq_input != NULL && (*altq_input)(m, AF_INET6) == 0) {
		/* packet is dropped by traffic conditioner */
		return;
	}
#endif
	/*
	 * The following check is not documented in specs.  A malicious
	 * party may be able to use IPv4 mapped addr to confuse tcp/udp stack
	 * and bypass security checks (act as if it was from 127.0.0.1 by using
	 * IPv6 src ::ffff:127.0.0.1).  Be cautious.
	 *
	 * This check chokes if we are in an SIIT cloud.  As none of BSDs
	 * support IPv4-less kernel compilation, we cannot support SIIT
	 * environment at all.  So, it makes more sense for us to reject any
	 * malicious packets for non-SIIT environment, than try to do a
	 * partial support for SIIT environment.
	 */
	if (IN6_IS_ADDR_V4MAPPED(&ip6->ip6_src) ||
	    IN6_IS_ADDR_V4MAPPED(&ip6->ip6_dst)) {
		V_ip6stat.ip6s_badscope++;
		in6_ifstat_inc(m->m_pkthdr.rcvif, ifs6_in_addrerr);
		goto bad;
	}
#if 0
	/*
	 * Reject packets with IPv4 compatible addresses (auto tunnel).
	 *
	 * The code forbids auto tunnel relay case in RFC1933 (the check is
	 * stronger than RFC1933).  We may want to re-enable it if mech-xx
	 * is revised to forbid relaying case.
	 */
	if (IN6_IS_ADDR_V4COMPAT(&ip6->ip6_src) ||
	    IN6_IS_ADDR_V4COMPAT(&ip6->ip6_dst)) {
		V_ip6stat.ip6s_badscope++;
		in6_ifstat_inc(m->m_pkthdr.rcvif, ifs6_in_addrerr);
		goto bad;
	}
#endif

	/*
	 * Run through list of hooks for input packets.
	 *
	 * NB: Beware of the destination address changing
	 *     (e.g. by NAT rewriting).  When this happens,
	 *     tell ip6_forward to do the right thing.
	 */
	odst = ip6->ip6_dst;

	/* Jump over all PFIL processing if hooks are not active. */
	if (!PFIL_HOOKED(&V_inet6_pfil_hook))
		goto passin;

	if (pfil_run_hooks(&V_inet6_pfil_hook, &m,
	    m->m_pkthdr.rcvif, PFIL_IN, NULL))
		return;
	if (m == NULL)			/* consumed by filter */
		return;
	ip6 = mtod(m, struct ip6_hdr *);
	srcrt = !IN6_ARE_ADDR_EQUAL(&odst, &ip6->ip6_dst);

passin:
	/*
	 * Disambiguate address scope zones (if there is ambiguity).
	 * We first make sure that the original source or destination address
	 * is not in our internal form for scoped addresses.  Such addresses
	 * are not necessarily invalid spec-wise, but we cannot accept them due
	 * to the usage conflict.
	 * in6_setscope() then also checks and rejects the cases where src or
	 * dst are the loopback address and the receiving interface
	 * is not loopback.
	 */
	if (in6_clearscope(&ip6->ip6_src) || in6_clearscope(&ip6->ip6_dst)) {
		V_ip6stat.ip6s_badscope++; /* XXX */
		goto bad;
	}
	if (in6_setscope(&ip6->ip6_src, m->m_pkthdr.rcvif, NULL) ||
	    in6_setscope(&ip6->ip6_dst, m->m_pkthdr.rcvif, NULL)) {
		V_ip6stat.ip6s_badscope++;
		goto bad;
	}

	/*
	 * Multicast check. Assume packet is for us to avoid
	 * prematurely taking locks.
	 */
	if (IN6_IS_ADDR_MULTICAST(&ip6->ip6_dst)) {
		ours = 1;
		in6_ifstat_inc(m->m_pkthdr.rcvif, ifs6_in_mcast);
		deliverifp = m->m_pkthdr.rcvif;
		goto hbhcheck;
	}

	/*
	 *  Unicast check
	 */

	bzero(&dst6, sizeof(dst6));
	dst6.sin6_family = AF_INET6;
	dst6.sin6_len = sizeof(struct sockaddr_in6);
	dst6.sin6_addr = ip6->ip6_dst;
	ifp = m->m_pkthdr.rcvif;
	IF_AFDATA_LOCK(ifp);
	lle = lla_lookup(LLTABLE6(ifp), 0,
	     (struct sockaddr *)&dst6);
	IF_AFDATA_UNLOCK(ifp);
	if ((lle != NULL) && (lle->la_flags & LLE_IFADDR)) {
		ours = 1;
		deliverifp = ifp;
		LLE_RUNLOCK(lle);
		goto hbhcheck;
	}
	if (lle != NULL)
		LLE_RUNLOCK(lle);

	dst = &rin6.ro_dst;
	dst->sin6_len = sizeof(struct sockaddr_in6);
	dst->sin6_family = AF_INET6;
	dst->sin6_addr = ip6->ip6_dst;
	rin6.ro_rt = rtalloc1((struct sockaddr *)dst, 0, 0);
	if (rin6.ro_rt)
		RT_UNLOCK(rin6.ro_rt);

#define rt6_key(r) ((struct sockaddr_in6 *)((r)->rt_nodes->rn_key))

	/*
	 * Accept the packet if the forwarding interface to the destination
	 * according to the routing table is the loopback interface,
	 * unless the associated route has a gateway.
	 * Note that this approach causes to accept a packet if there is a
	 * route to the loopback interface for the destination of the packet.
	 * But we think it's even useful in some situations, e.g. when using
	 * a special daemon which wants to intercept the packet.
	 *
	 * XXX: some OSes automatically make a cloned route for the destination
	 * of an outgoing packet.  If the outgoing interface of the packet
	 * is a loopback one, the kernel would consider the packet to be
	 * accepted, even if we have no such address assinged on the interface.
	 * We check the cloned flag of the route entry to reject such cases,
	 * assuming that route entries for our own addresses are not made by
	 * cloning (it should be true because in6_addloop explicitly installs
	 * the host route).  However, we might have to do an explicit check
	 * while it would be less efficient.  Or, should we rather install a
	 * reject route for such a case?
	 */
	if (rin6.ro_rt &&
	    (rin6.ro_rt->rt_flags &
	     (RTF_HOST|RTF_GATEWAY)) == RTF_HOST &&
#ifdef RTF_WASCLONED
	    !(rin6.ro_rt->rt_flags & RTF_WASCLONED) &&
#endif
#ifdef RTF_CLONED
	    !(rin6.ro_rt->rt_flags & RTF_CLONED) &&
#endif
#if 0
	    /*
	     * The check below is redundant since the comparison of
	     * the destination and the key of the rtentry has
	     * already done through looking up the routing table.
	     */
	    IN6_ARE_ADDR_EQUAL(&ip6->ip6_dst,
	    &rt6_key(rin6.ro_rt)->sin6_addr)
#endif
	    rin6.ro_rt->rt_ifp->if_type == IFT_LOOP) {
		int free_ia6 = 0;
		struct in6_ifaddr *ia6;

		/*
		 * found the loopback route to the interface address
		 */
		if (rin6.ro_rt->rt_gateway->sa_family == AF_LINK) {
			struct sockaddr_in6 dest6;

			bzero(&dest6, sizeof(dest6));
			dest6.sin6_family = AF_INET6;
			dest6.sin6_len = sizeof(dest6);
			dest6.sin6_addr = ip6->ip6_dst;
			ia6 = (struct in6_ifaddr *)
			    ifa_ifwithaddr((struct sockaddr *)&dest6);
			if (ia6 == NULL)
				goto bad;
			free_ia6 = 1;
		}
		else
			ia6 = (struct in6_ifaddr *)rin6.ro_rt->rt_ifa;

		/*
		 * record address information into m_tag.
		 */
		(void)ip6_setdstifaddr(m, ia6);

		/*
		 * packets to a tentative, duplicated, or somehow invalid
		 * address must not be accepted.
		 */
		if (!(ia6->ia6_flags & IN6_IFF_NOTREADY)) {
			/* this address is ready */
			ours = 1;
			deliverifp = ia6->ia_ifp;	/* correct? */
			/* Count the packet in the ip address stats */
			ia6->ia_ifa.if_ipackets++;
			ia6->ia_ifa.if_ibytes += m->m_pkthdr.len;
			if (ia6 != NULL && free_ia6 != 0)
				ifa_free(&ia6->ia_ifa);
			goto hbhcheck;
		} else {
			char ip6bufs[INET6_ADDRSTRLEN];
			char ip6bufd[INET6_ADDRSTRLEN];
			/* address is not ready, so discard the packet. */
			nd6log((LOG_INFO,
			    "ip6_input: packet to an unready address %s->%s\n",
			    ip6_sprintf(ip6bufs, &ip6->ip6_src),
			    ip6_sprintf(ip6bufd, &ip6->ip6_dst)));

			if (ia6 != NULL && free_ia6 != 0)
				ifa_free(&ia6->ia_ifa);
			goto bad;
		}
	}

	/*
	 * FAITH (Firewall Aided Internet Translator)
	 */
	if (V_ip6_keepfaith) {
		if (rin6.ro_rt && rin6.ro_rt->rt_ifp &&
		    rin6.ro_rt->rt_ifp->if_type == IFT_FAITH) {
			/* XXX do we need more sanity checks? */
			ours = 1;
			deliverifp = rin6.ro_rt->rt_ifp; /* faith */
			goto hbhcheck;
		}
	}

	/*
	 * Now there is no reason to process the packet if it's not our own
	 * and we're not a router.
	 */
	if (!V_ip6_forwarding) {
		V_ip6stat.ip6s_cantforward++;
		in6_ifstat_inc(m->m_pkthdr.rcvif, ifs6_in_discard);
		goto bad;
	}

  hbhcheck:
	/*
	 * record address information into m_tag, if we don't have one yet.
	 * note that we are unable to record it, if the address is not listed
	 * as our interface address (e.g. multicast addresses, addresses
	 * within FAITH prefixes and such).
	 */
	if (deliverifp && !ip6_getdstifaddr(m)) {
		struct in6_ifaddr *ia6;

		ia6 = in6_ifawithifp(deliverifp, &ip6->ip6_dst);
		if (ia6) {
			if (!ip6_setdstifaddr(m, ia6)) {
				/*
				 * XXX maybe we should drop the packet here,
				 * as we could not provide enough information
				 * to the upper layers.
				 */
			}
			ifa_free(&ia6->ia_ifa);
		}
	}

	/*
	 * Process Hop-by-Hop options header if it's contained.
	 * m may be modified in ip6_hopopts_input().
	 * If a JumboPayload option is included, plen will also be modified.
	 */
	plen = (u_int32_t)ntohs(ip6->ip6_plen);
	if (ip6->ip6_nxt == IPPROTO_HOPOPTS) {
		struct ip6_hbh *hbh;

		if (ip6_hopopts_input(&plen, &rtalert, &m, &off)) {
#if 0	/*touches NULL pointer*/
			in6_ifstat_inc(m->m_pkthdr.rcvif, ifs6_in_discard);
#endif
			goto out;	/* m have already been freed */
		}

		/* adjust pointer */
		ip6 = mtod(m, struct ip6_hdr *);

		/*
		 * if the payload length field is 0 and the next header field
		 * indicates Hop-by-Hop Options header, then a Jumbo Payload
		 * option MUST be included.
		 */
		if (ip6->ip6_plen == 0 && plen == 0) {
			/*
			 * Note that if a valid jumbo payload option is
			 * contained, ip6_hopopts_input() must set a valid
			 * (non-zero) payload length to the variable plen.
			 */
			V_ip6stat.ip6s_badoptions++;
			in6_ifstat_inc(m->m_pkthdr.rcvif, ifs6_in_discard);
			in6_ifstat_inc(m->m_pkthdr.rcvif, ifs6_in_hdrerr);
			icmp6_error(m, ICMP6_PARAM_PROB,
				    ICMP6_PARAMPROB_HEADER,
				    (caddr_t)&ip6->ip6_plen - (caddr_t)ip6);
			goto out;
		}
#ifndef PULLDOWN_TEST
		/* ip6_hopopts_input() ensures that mbuf is contiguous */
		hbh = (struct ip6_hbh *)(ip6 + 1);
#else
		IP6_EXTHDR_GET(hbh, struct ip6_hbh *, m, sizeof(struct ip6_hdr),
			sizeof(struct ip6_hbh));
		if (hbh == NULL) {
			V_ip6stat.ip6s_tooshort++;
			goto out;
		}
#endif
		nxt = hbh->ip6h_nxt;

		/*
		 * If we are acting as a router and the packet contains a
		 * router alert option, see if we know the option value.
		 * Currently, we only support the option value for MLD, in which
		 * case we should pass the packet to the multicast routing
		 * daemon.
		 */
		if (rtalert != ~0) {
			switch (rtalert) {
			case IP6OPT_RTALERT_MLD:
				if (V_ip6_forwarding)
					ours = 1;
				break;
			default:
				/*
				 * RFC2711 requires unrecognized values must be
				 * silently ignored.
				 */
				break;
			}
		}
	} else
		nxt = ip6->ip6_nxt;

	/*
	 * Check that the amount of data in the buffers
	 * is as at least much as the IPv6 header would have us expect.
	 * Trim mbufs if longer than we expect.
	 * Drop packet if shorter than we expect.
	 */
	if (m->m_pkthdr.len - sizeof(struct ip6_hdr) < plen) {
		V_ip6stat.ip6s_tooshort++;
		in6_ifstat_inc(m->m_pkthdr.rcvif, ifs6_in_truncated);
		goto bad;
	}
	if (m->m_pkthdr.len > sizeof(struct ip6_hdr) + plen) {
		if (m->m_len == m->m_pkthdr.len) {
			m->m_len = sizeof(struct ip6_hdr) + plen;
			m->m_pkthdr.len = sizeof(struct ip6_hdr) + plen;
		} else
			m_adj(m, sizeof(struct ip6_hdr) + plen - m->m_pkthdr.len);
	}

	/*
	 * Forward if desirable.
	 */
	if (V_ip6_mrouter &&
	    IN6_IS_ADDR_MULTICAST(&ip6->ip6_dst)) {
		/*
		 * If we are acting as a multicast router, all
		 * incoming multicast packets are passed to the
		 * kernel-level multicast forwarding function.
		 * The packet is returned (relatively) intact; if
		 * ip6_mforward() returns a non-zero value, the packet
		 * must be discarded, else it may be accepted below.
		 *
		 * XXX TODO: Check hlim and multicast scope here to avoid
		 * unnecessarily calling into ip6_mforward().
		 */
		if (ip6_mforward &&
		    ip6_mforward(ip6, m->m_pkthdr.rcvif, m)) {
			IP6STAT_INC(ip6s_cantforward);
			in6_ifstat_inc(m->m_pkthdr.rcvif, ifs6_in_discard);
			goto bad;
		}
	} else if (!ours) {
		ip6_forward(m, srcrt);
		goto out;
	}

	ip6 = mtod(m, struct ip6_hdr *);

	/*
	 * Malicious party may be able to use IPv4 mapped addr to confuse
	 * tcp/udp stack and bypass security checks (act as if it was from
	 * 127.0.0.1 by using IPv6 src ::ffff:127.0.0.1).  Be cautious.
	 *
	 * For SIIT end node behavior, you may want to disable the check.
	 * However, you will  become vulnerable to attacks using IPv4 mapped
	 * source.
	 */
	if (IN6_IS_ADDR_V4MAPPED(&ip6->ip6_src) ||
	    IN6_IS_ADDR_V4MAPPED(&ip6->ip6_dst)) {
		V_ip6stat.ip6s_badscope++;
		in6_ifstat_inc(m->m_pkthdr.rcvif, ifs6_in_addrerr);
		goto bad;
	}

	/*
	 * Tell launch routine the next header
	 */
	V_ip6stat.ip6s_delivered++;
	in6_ifstat_inc(deliverifp, ifs6_in_deliver);
	nest = 0;

	while (nxt != IPPROTO_DONE) {
		if (V_ip6_hdrnestlimit && (++nest > V_ip6_hdrnestlimit)) {
			V_ip6stat.ip6s_toomanyhdr++;
			goto bad;
		}

		/*
		 * protection against faulty packet - there should be
		 * more sanity checks in header chain processing.
		 */
		if (m->m_pkthdr.len < off) {
			V_ip6stat.ip6s_tooshort++;
			in6_ifstat_inc(m->m_pkthdr.rcvif, ifs6_in_truncated);
			goto bad;
		}

#ifdef IPSEC
		/*
		 * enforce IPsec policy checking if we are seeing last header.
		 * note that we do not visit this with protocols with pcb layer
		 * code - like udp/tcp/raw ip.
		 */
		if (ip6_ipsec_input(m, nxt))
			goto bad;
#endif /* IPSEC */

		/*
		 * Use mbuf flags to propagate Router Alert option to
		 * ICMPv6 layer, as hop-by-hop options have been stripped.
		 */
		if (nxt == IPPROTO_ICMPV6 && rtalert != ~0)
			m->m_flags |= M_RTALERT_MLD;

		nxt = (*inet6sw[ip6_protox[nxt]].pr_input)(&m, &off, nxt);
	}
	goto out;
bad:
	m_freem(m);
out:
	if (rin6.ro_rt)
		RTFREE(rin6.ro_rt);
}

/*
 * set/grab in6_ifaddr correspond to IPv6 destination address.
 * XXX backward compatibility wrapper
 *
 * XXXRW: We should bump the refcount on ia6 before sticking it in the m_tag,
 * and then bump it when the tag is copied, and release it when the tag is
 * freed.  Unfortunately, m_tags don't support deep copies (yet), so instead
 * we just bump the ia refcount when we receive it.  This should be fixed.
 */
static struct ip6aux *
ip6_setdstifaddr(struct mbuf *m, struct in6_ifaddr *ia6)
{
	struct ip6aux *ip6a;

	ip6a = ip6_addaux(m);
	if (ip6a)
		ip6a->ip6a_dstia6 = ia6;
	return ip6a;	/* NULL if failed to set */
}

struct in6_ifaddr *
ip6_getdstifaddr(struct mbuf *m)
{
	struct ip6aux *ip6a;
	struct in6_ifaddr *ia;

	ip6a = ip6_findaux(m);
	if (ip6a) {
		ia = ip6a->ip6a_dstia6;
		ifa_ref(&ia->ia_ifa);
		return ia;
	} else
		return NULL;
}

/*
 * Hop-by-Hop options header processing. If a valid jumbo payload option is
 * included, the real payload length will be stored in plenp.
 *
 * rtalertp - XXX: should be stored more smart way
 */
static int
ip6_hopopts_input(u_int32_t *plenp, u_int32_t *rtalertp,
    struct mbuf **mp, int *offp)
{
	struct mbuf *m = *mp;
	int off = *offp, hbhlen;
	struct ip6_hbh *hbh;
	u_int8_t *opt;

	/* validation of the length of the header */
#ifndef PULLDOWN_TEST
	IP6_EXTHDR_CHECK(m, off, sizeof(*hbh), -1);
	hbh = (struct ip6_hbh *)(mtod(m, caddr_t) + off);
	hbhlen = (hbh->ip6h_len + 1) << 3;

	IP6_EXTHDR_CHECK(m, off, hbhlen, -1);
	hbh = (struct ip6_hbh *)(mtod(m, caddr_t) + off);
#else
	IP6_EXTHDR_GET(hbh, struct ip6_hbh *, m,
		sizeof(struct ip6_hdr), sizeof(struct ip6_hbh));
	if (hbh == NULL) {
		V_ip6stat.ip6s_tooshort++;
		return -1;
	}
	hbhlen = (hbh->ip6h_len + 1) << 3;
	IP6_EXTHDR_GET(hbh, struct ip6_hbh *, m, sizeof(struct ip6_hdr),
		hbhlen);
	if (hbh == NULL) {
		V_ip6stat.ip6s_tooshort++;
		return -1;
	}
#endif
	off += hbhlen;
	hbhlen -= sizeof(struct ip6_hbh);
	opt = (u_int8_t *)hbh + sizeof(struct ip6_hbh);

	if (ip6_process_hopopts(m, (u_int8_t *)hbh + sizeof(struct ip6_hbh),
				hbhlen, rtalertp, plenp) < 0)
		return (-1);

	*offp = off;
	*mp = m;
	return (0);
}

/*
 * Search header for all Hop-by-hop options and process each option.
 * This function is separate from ip6_hopopts_input() in order to
 * handle a case where the sending node itself process its hop-by-hop
 * options header. In such a case, the function is called from ip6_output().
 *
 * The function assumes that hbh header is located right after the IPv6 header
 * (RFC2460 p7), opthead is pointer into data content in m, and opthead to
 * opthead + hbhlen is located in continuous memory region.
 */
int
ip6_process_hopopts(struct mbuf *m, u_int8_t *opthead, int hbhlen,
    u_int32_t *rtalertp, u_int32_t *plenp)
{
	struct ip6_hdr *ip6;
	int optlen = 0;
	u_int8_t *opt = opthead;
	u_int16_t rtalert_val;
	u_int32_t jumboplen;
	const int erroff = sizeof(struct ip6_hdr) + sizeof(struct ip6_hbh);

	for (; hbhlen > 0; hbhlen -= optlen, opt += optlen) {
		switch (*opt) {
		case IP6OPT_PAD1:
			optlen = 1;
			break;
		case IP6OPT_PADN:
			if (hbhlen < IP6OPT_MINLEN) {
				V_ip6stat.ip6s_toosmall++;
				goto bad;
			}
			optlen = *(opt + 1) + 2;
			break;
		case IP6OPT_ROUTER_ALERT:
			/* XXX may need check for alignment */
			if (hbhlen < IP6OPT_RTALERT_LEN) {
				V_ip6stat.ip6s_toosmall++;
				goto bad;
			}
			if (*(opt + 1) != IP6OPT_RTALERT_LEN - 2) {
				/* XXX stat */
				icmp6_error(m, ICMP6_PARAM_PROB,
				    ICMP6_PARAMPROB_HEADER,
				    erroff + opt + 1 - opthead);
				return (-1);
			}
			optlen = IP6OPT_RTALERT_LEN;
			bcopy((caddr_t)(opt + 2), (caddr_t)&rtalert_val, 2);
			*rtalertp = ntohs(rtalert_val);
			break;
		case IP6OPT_JUMBO:
			/* XXX may need check for alignment */
			if (hbhlen < IP6OPT_JUMBO_LEN) {
				V_ip6stat.ip6s_toosmall++;
				goto bad;
			}
			if (*(opt + 1) != IP6OPT_JUMBO_LEN - 2) {
				/* XXX stat */
				icmp6_error(m, ICMP6_PARAM_PROB,
				    ICMP6_PARAMPROB_HEADER,
				    erroff + opt + 1 - opthead);
				return (-1);
			}
			optlen = IP6OPT_JUMBO_LEN;

			/*
			 * IPv6 packets that have non 0 payload length
			 * must not contain a jumbo payload option.
			 */
			ip6 = mtod(m, struct ip6_hdr *);
			if (ip6->ip6_plen) {
				V_ip6stat.ip6s_badoptions++;
				icmp6_error(m, ICMP6_PARAM_PROB,
				    ICMP6_PARAMPROB_HEADER,
				    erroff + opt - opthead);
				return (-1);
			}

			/*
			 * We may see jumbolen in unaligned location, so
			 * we'd need to perform bcopy().
			 */
			bcopy(opt + 2, &jumboplen, sizeof(jumboplen));
			jumboplen = (u_int32_t)htonl(jumboplen);

#if 1
			/*
			 * if there are multiple jumbo payload options,
			 * *plenp will be non-zero and the packet will be
			 * rejected.
			 * the behavior may need some debate in ipngwg -
			 * multiple options does not make sense, however,
			 * there's no explicit mention in specification.
			 */
			if (*plenp != 0) {
				V_ip6stat.ip6s_badoptions++;
				icmp6_error(m, ICMP6_PARAM_PROB,
				    ICMP6_PARAMPROB_HEADER,
				    erroff + opt + 2 - opthead);
				return (-1);
			}
#endif

			/*
			 * jumbo payload length must be larger than 65535.
			 */
			if (jumboplen <= IPV6_MAXPACKET) {
				V_ip6stat.ip6s_badoptions++;
				icmp6_error(m, ICMP6_PARAM_PROB,
				    ICMP6_PARAMPROB_HEADER,
				    erroff + opt + 2 - opthead);
				return (-1);
			}
			*plenp = jumboplen;

			break;
		default:		/* unknown option */
			if (hbhlen < IP6OPT_MINLEN) {
				V_ip6stat.ip6s_toosmall++;
				goto bad;
			}
			optlen = ip6_unknown_opt(opt, m,
			    erroff + opt - opthead);
			if (optlen == -1)
				return (-1);
			optlen += 2;
			break;
		}
	}

	return (0);

  bad:
	m_freem(m);
	return (-1);
}

/*
 * Unknown option processing.
 * The third argument `off' is the offset from the IPv6 header to the option,
 * which is necessary if the IPv6 header the and option header and IPv6 header
 * is not continuous in order to return an ICMPv6 error.
 */
int
ip6_unknown_opt(u_int8_t *optp, struct mbuf *m, int off)
{
	struct ip6_hdr *ip6;

	switch (IP6OPT_TYPE(*optp)) {
	case IP6OPT_TYPE_SKIP: /* ignore the option */
		return ((int)*(optp + 1));
	case IP6OPT_TYPE_DISCARD:	/* silently discard */
		m_freem(m);
		return (-1);
	case IP6OPT_TYPE_FORCEICMP: /* send ICMP even if multicasted */
		V_ip6stat.ip6s_badoptions++;
		icmp6_error(m, ICMP6_PARAM_PROB, ICMP6_PARAMPROB_OPTION, off);
		return (-1);
	case IP6OPT_TYPE_ICMP: /* send ICMP if not multicasted */
		V_ip6stat.ip6s_badoptions++;
		ip6 = mtod(m, struct ip6_hdr *);
		if (IN6_IS_ADDR_MULTICAST(&ip6->ip6_dst) ||
		    (m->m_flags & (M_BCAST|M_MCAST)))
			m_freem(m);
		else
			icmp6_error(m, ICMP6_PARAM_PROB,
				    ICMP6_PARAMPROB_OPTION, off);
		return (-1);
	}

	m_freem(m);		/* XXX: NOTREACHED */
	return (-1);
}

/*
 * Create the "control" list for this pcb.
 * These functions will not modify mbuf chain at all.
 *
 * With KAME mbuf chain restriction:
 * The routine will be called from upper layer handlers like tcp6_input().
 * Thus the routine assumes that the caller (tcp6_input) have already
 * called IP6_EXTHDR_CHECK() and all the extension headers are located in the
 * very first mbuf on the mbuf chain.
 *
 * ip6_savecontrol_v4 will handle those options that are possible to be
 * set on a v4-mapped socket.
 * ip6_savecontrol will directly call ip6_savecontrol_v4 to handle those
 * options and handle the v6-only ones itself.
 */
struct mbuf **
ip6_savecontrol_v4(struct inpcb *inp, struct mbuf *m, struct mbuf **mp,
    int *v4only)
{
	struct ip6_hdr *ip6 = mtod(m, struct ip6_hdr *);

#ifdef SO_TIMESTAMP
	if ((inp->inp_socket->so_options & SO_TIMESTAMP) != 0) {
		struct timeval tv;

		microtime(&tv);
		*mp = sbcreatecontrol((caddr_t) &tv, sizeof(tv),
		    SCM_TIMESTAMP, SOL_SOCKET);
		if (*mp)
			mp = &(*mp)->m_next;
	}
#endif

	if ((ip6->ip6_vfc & IPV6_VERSION_MASK) != IPV6_VERSION) {
		if (v4only != NULL)
			*v4only = 1;
		return (mp);
	}

#define IS2292(inp, x, y)	(((inp)->inp_flags & IN6P_RFC2292) ? (x) : (y))
	/* RFC 2292 sec. 5 */
	if ((inp->inp_flags & IN6P_PKTINFO) != 0) {
		struct in6_pktinfo pi6;

		bcopy(&ip6->ip6_dst, &pi6.ipi6_addr, sizeof(struct in6_addr));
		in6_clearscope(&pi6.ipi6_addr);	/* XXX */
		pi6.ipi6_ifindex =
		    (m && m->m_pkthdr.rcvif) ? m->m_pkthdr.rcvif->if_index : 0;

		*mp = sbcreatecontrol((caddr_t) &pi6,
		    sizeof(struct in6_pktinfo),
		    IS2292(inp, IPV6_2292PKTINFO, IPV6_PKTINFO), IPPROTO_IPV6);
		if (*mp)
			mp = &(*mp)->m_next;
	}

	if ((inp->inp_flags & IN6P_HOPLIMIT) != 0) {
		int hlim = ip6->ip6_hlim & 0xff;

		*mp = sbcreatecontrol((caddr_t) &hlim, sizeof(int),
		    IS2292(inp, IPV6_2292HOPLIMIT, IPV6_HOPLIMIT),
		    IPPROTO_IPV6);
		if (*mp)
			mp = &(*mp)->m_next;
	}

	if (v4only != NULL)
		*v4only = 0;
	return (mp);
}

void
ip6_savecontrol(struct inpcb *in6p, struct mbuf *m, struct mbuf **mp)
{
	struct ip6_hdr *ip6 = mtod(m, struct ip6_hdr *);
	int v4only = 0;

	mp = ip6_savecontrol_v4(in6p, m, mp, &v4only);
	if (v4only)
		return;

	if ((in6p->inp_flags & IN6P_TCLASS) != 0) {
		u_int32_t flowinfo;
		int tclass;

		flowinfo = (u_int32_t)ntohl(ip6->ip6_flow & IPV6_FLOWINFO_MASK);
		flowinfo >>= 20;

		tclass = flowinfo & 0xff;
		*mp = sbcreatecontrol((caddr_t) &tclass, sizeof(tclass),
		    IPV6_TCLASS, IPPROTO_IPV6);
		if (*mp)
			mp = &(*mp)->m_next;
	}

	/*
	 * IPV6_HOPOPTS socket option.  Recall that we required super-user
	 * privilege for the option (see ip6_ctloutput), but it might be too
	 * strict, since there might be some hop-by-hop options which can be
	 * returned to normal user.
	 * See also RFC 2292 section 6 (or RFC 3542 section 8).
	 */
	if ((in6p->inp_flags & IN6P_HOPOPTS) != 0) {
		/*
		 * Check if a hop-by-hop options header is contatined in the
		 * received packet, and if so, store the options as ancillary
		 * data. Note that a hop-by-hop options header must be
		 * just after the IPv6 header, which is assured through the
		 * IPv6 input processing.
		 */
		if (ip6->ip6_nxt == IPPROTO_HOPOPTS) {
			struct ip6_hbh *hbh;
			int hbhlen = 0;
#ifdef PULLDOWN_TEST
			struct mbuf *ext;
#endif

#ifndef PULLDOWN_TEST
			hbh = (struct ip6_hbh *)(ip6 + 1);
			hbhlen = (hbh->ip6h_len + 1) << 3;
#else
			ext = ip6_pullexthdr(m, sizeof(struct ip6_hdr),
			    ip6->ip6_nxt);
			if (ext == NULL) {
				V_ip6stat.ip6s_tooshort++;
				return;
			}
			hbh = mtod(ext, struct ip6_hbh *);
			hbhlen = (hbh->ip6h_len + 1) << 3;
			if (hbhlen != ext->m_len) {
				m_freem(ext);
				V_ip6stat.ip6s_tooshort++;
				return;
			}
#endif

			/*
			 * XXX: We copy the whole header even if a
			 * jumbo payload option is included, the option which
			 * is to be removed before returning according to
			 * RFC2292.
			 * Note: this constraint is removed in RFC3542
			 */
			*mp = sbcreatecontrol((caddr_t)hbh, hbhlen,
			    IS2292(in6p, IPV6_2292HOPOPTS, IPV6_HOPOPTS),
			    IPPROTO_IPV6);
			if (*mp)
				mp = &(*mp)->m_next;
#ifdef PULLDOWN_TEST
			m_freem(ext);
#endif
		}
	}

	if ((in6p->inp_flags & (IN6P_RTHDR | IN6P_DSTOPTS)) != 0) {
		int nxt = ip6->ip6_nxt, off = sizeof(struct ip6_hdr);

		/*
		 * Search for destination options headers or routing
		 * header(s) through the header chain, and stores each
		 * header as ancillary data.
		 * Note that the order of the headers remains in
		 * the chain of ancillary data.
		 */
		while (1) {	/* is explicit loop prevention necessary? */
			struct ip6_ext *ip6e = NULL;
			int elen;
#ifdef PULLDOWN_TEST
			struct mbuf *ext = NULL;
#endif

			/*
			 * if it is not an extension header, don't try to
			 * pull it from the chain.
			 */
			switch (nxt) {
			case IPPROTO_DSTOPTS:
			case IPPROTO_ROUTING:
			case IPPROTO_HOPOPTS:
			case IPPROTO_AH: /* is it possible? */
				break;
			default:
				goto loopend;
			}

#ifndef PULLDOWN_TEST
			if (off + sizeof(*ip6e) > m->m_len)
				goto loopend;
			ip6e = (struct ip6_ext *)(mtod(m, caddr_t) + off);
			if (nxt == IPPROTO_AH)
				elen = (ip6e->ip6e_len + 2) << 2;
			else
				elen = (ip6e->ip6e_len + 1) << 3;
			if (off + elen > m->m_len)
				goto loopend;
#else
			ext = ip6_pullexthdr(m, off, nxt);
			if (ext == NULL) {
				V_ip6stat.ip6s_tooshort++;
				return;
			}
			ip6e = mtod(ext, struct ip6_ext *);
			if (nxt == IPPROTO_AH)
				elen = (ip6e->ip6e_len + 2) << 2;
			else
				elen = (ip6e->ip6e_len + 1) << 3;
			if (elen != ext->m_len) {
				m_freem(ext);
				V_ip6stat.ip6s_tooshort++;
				return;
			}
#endif

			switch (nxt) {
			case IPPROTO_DSTOPTS:
				if (!(in6p->inp_flags & IN6P_DSTOPTS))
					break;

				*mp = sbcreatecontrol((caddr_t)ip6e, elen,
				    IS2292(in6p,
					IPV6_2292DSTOPTS, IPV6_DSTOPTS),
				    IPPROTO_IPV6);
				if (*mp)
					mp = &(*mp)->m_next;
				break;
			case IPPROTO_ROUTING:
				if (!(in6p->inp_flags & IN6P_RTHDR))
					break;

				*mp = sbcreatecontrol((caddr_t)ip6e, elen,
				    IS2292(in6p, IPV6_2292RTHDR, IPV6_RTHDR),
				    IPPROTO_IPV6);
				if (*mp)
					mp = &(*mp)->m_next;
				break;
			case IPPROTO_HOPOPTS:
			case IPPROTO_AH: /* is it possible? */
				break;

			default:
				/*
				 * other cases have been filtered in the above.
				 * none will visit this case.  here we supply
				 * the code just in case (nxt overwritten or
				 * other cases).
				 */
#ifdef PULLDOWN_TEST
				m_freem(ext);
#endif
				goto loopend;

			}

			/* proceed with the next header. */
			off += elen;
			nxt = ip6e->ip6e_nxt;
			ip6e = NULL;
#ifdef PULLDOWN_TEST
			m_freem(ext);
			ext = NULL;
#endif
		}
	  loopend:
		;
	}
}
#undef IS2292

void
ip6_notify_pmtu(struct inpcb *in6p, struct sockaddr_in6 *dst, u_int32_t *mtu)
{
	struct socket *so;
	struct mbuf *m_mtu;
	struct ip6_mtuinfo mtuctl;

	so =  in6p->inp_socket;

	if (mtu == NULL)
		return;

#ifdef DIAGNOSTIC
	if (so == NULL)		/* I believe this is impossible */
		panic("ip6_notify_pmtu: socket is NULL");
#endif

	bzero(&mtuctl, sizeof(mtuctl));	/* zero-clear for safety */
	mtuctl.ip6m_mtu = *mtu;
	mtuctl.ip6m_addr = *dst;
	if (sa6_recoverscope(&mtuctl.ip6m_addr))
		return;

	if ((m_mtu = sbcreatecontrol((caddr_t)&mtuctl, sizeof(mtuctl),
	    IPV6_PATHMTU, IPPROTO_IPV6)) == NULL)
		return;

	if (sbappendaddr(&so->so_rcv, (struct sockaddr *)dst, NULL, m_mtu)
	    == 0) {
		m_freem(m_mtu);
		/* XXX: should count statistics */
	} else
		sorwakeup(so);

	return;
}

#ifdef PULLDOWN_TEST
/*
 * pull single extension header from mbuf chain.  returns single mbuf that
 * contains the result, or NULL on error.
 */
static struct mbuf *
ip6_pullexthdr(struct mbuf *m, size_t off, int nxt)
{
	struct ip6_ext ip6e;
	size_t elen;
	struct mbuf *n;

#ifdef DIAGNOSTIC
	switch (nxt) {
	case IPPROTO_DSTOPTS:
	case IPPROTO_ROUTING:
	case IPPROTO_HOPOPTS:
	case IPPROTO_AH: /* is it possible? */
		break;
	default:
		printf("ip6_pullexthdr: invalid nxt=%d\n", nxt);
	}
#endif

	m_copydata(m, off, sizeof(ip6e), (caddr_t)&ip6e);
	if (nxt == IPPROTO_AH)
		elen = (ip6e.ip6e_len + 2) << 2;
	else
		elen = (ip6e.ip6e_len + 1) << 3;

	MGET(n, M_DONTWAIT, MT_DATA);
	if (n && elen >= MLEN) {
		MCLGET(n, M_DONTWAIT);
		if ((n->m_flags & M_EXT) == 0) {
			m_free(n);
			n = NULL;
		}
	}
	if (!n)
		return NULL;

	n->m_len = 0;
	if (elen >= M_TRAILINGSPACE(n)) {
		m_free(n);
		return NULL;
	}

	m_copydata(m, off, elen, mtod(n, caddr_t));
	n->m_len = elen;
	return n;
}
#endif

/*
 * Get pointer to the previous header followed by the header
 * currently processed.
 * XXX: This function supposes that
 *	M includes all headers,
 *	the next header field and the header length field of each header
 *	are valid, and
 *	the sum of each header length equals to OFF.
 * Because of these assumptions, this function must be called very
 * carefully. Moreover, it will not be used in the near future when
 * we develop `neater' mechanism to process extension headers.
 */
char *
ip6_get_prevhdr(struct mbuf *m, int off)
{
	struct ip6_hdr *ip6 = mtod(m, struct ip6_hdr *);

	if (off == sizeof(struct ip6_hdr))
		return (&ip6->ip6_nxt);
	else {
		int len, nxt;
		struct ip6_ext *ip6e = NULL;

		nxt = ip6->ip6_nxt;
		len = sizeof(struct ip6_hdr);
		while (len < off) {
			ip6e = (struct ip6_ext *)(mtod(m, caddr_t) + len);

			switch (nxt) {
			case IPPROTO_FRAGMENT:
				len += sizeof(struct ip6_frag);
				break;
			case IPPROTO_AH:
				len += (ip6e->ip6e_len + 2) << 2;
				break;
			default:
				len += (ip6e->ip6e_len + 1) << 3;
				break;
			}
			nxt = ip6e->ip6e_nxt;
		}
		if (ip6e)
			return (&ip6e->ip6e_nxt);
		else
			return NULL;
	}
}

/*
 * get next header offset.  m will be retained.
 */
int
ip6_nexthdr(struct mbuf *m, int off, int proto, int *nxtp)
{
	struct ip6_hdr ip6;
	struct ip6_ext ip6e;
	struct ip6_frag fh;

	/* just in case */
	if (m == NULL)
		panic("ip6_nexthdr: m == NULL");
	if ((m->m_flags & M_PKTHDR) == 0 || m->m_pkthdr.len < off)
		return -1;

	switch (proto) {
	case IPPROTO_IPV6:
		if (m->m_pkthdr.len < off + sizeof(ip6))
			return -1;
		m_copydata(m, off, sizeof(ip6), (caddr_t)&ip6);
		if (nxtp)
			*nxtp = ip6.ip6_nxt;
		off += sizeof(ip6);
		return off;

	case IPPROTO_FRAGMENT:
		/*
		 * terminate parsing if it is not the first fragment,
		 * it does not make sense to parse through it.
		 */
		if (m->m_pkthdr.len < off + sizeof(fh))
			return -1;
		m_copydata(m, off, sizeof(fh), (caddr_t)&fh);
		/* IP6F_OFF_MASK = 0xfff8(BigEndian), 0xf8ff(LittleEndian) */
		if (fh.ip6f_offlg & IP6F_OFF_MASK)
			return -1;
		if (nxtp)
			*nxtp = fh.ip6f_nxt;
		off += sizeof(struct ip6_frag);
		return off;

	case IPPROTO_AH:
		if (m->m_pkthdr.len < off + sizeof(ip6e))
			return -1;
		m_copydata(m, off, sizeof(ip6e), (caddr_t)&ip6e);
		if (nxtp)
			*nxtp = ip6e.ip6e_nxt;
		off += (ip6e.ip6e_len + 2) << 2;
		return off;

	case IPPROTO_HOPOPTS:
	case IPPROTO_ROUTING:
	case IPPROTO_DSTOPTS:
		if (m->m_pkthdr.len < off + sizeof(ip6e))
			return -1;
		m_copydata(m, off, sizeof(ip6e), (caddr_t)&ip6e);
		if (nxtp)
			*nxtp = ip6e.ip6e_nxt;
		off += (ip6e.ip6e_len + 1) << 3;
		return off;

	case IPPROTO_NONE:
	case IPPROTO_ESP:
	case IPPROTO_IPCOMP:
		/* give up */
		return -1;

	default:
		return -1;
	}

	return -1;
}

/*
 * get offset for the last header in the chain.  m will be kept untainted.
 */
int
ip6_lasthdr(struct mbuf *m, int off, int proto, int *nxtp)
{
	int newoff;
	int nxt;

	if (!nxtp) {
		nxt = -1;
		nxtp = &nxt;
	}
	while (1) {
		newoff = ip6_nexthdr(m, off, proto, nxtp);
		if (newoff < 0)
			return off;
		else if (newoff < off)
			return -1;	/* invalid */
		else if (newoff == off)
			return newoff;

		off = newoff;
		proto = *nxtp;
	}
}

struct ip6aux *
ip6_addaux(struct mbuf *m)
{
	struct m_tag *mtag;

	mtag = m_tag_find(m, PACKET_TAG_IPV6_INPUT, NULL);
	if (!mtag) {
		mtag = m_tag_get(PACKET_TAG_IPV6_INPUT, sizeof(struct ip6aux),
		    M_NOWAIT);
		if (mtag) {
			m_tag_prepend(m, mtag);
			bzero(mtag + 1, sizeof(struct ip6aux));
		}
	}
	return mtag ? (struct ip6aux *)(mtag + 1) : NULL;
}

struct ip6aux *
ip6_findaux(struct mbuf *m)
{
	struct m_tag *mtag;

	mtag = m_tag_find(m, PACKET_TAG_IPV6_INPUT, NULL);
	return mtag ? (struct ip6aux *)(mtag + 1) : NULL;
}

void
ip6_delaux(struct mbuf *m)
{
	struct m_tag *mtag;

	mtag = m_tag_find(m, PACKET_TAG_IPV6_INPUT, NULL);
	if (mtag)
		m_tag_delete(m, mtag);
}

/*
 * System control for IP6
 */

u_char	inet6ctlerrmap[PRC_NCMDS] = {
	0,		0,		0,		0,
	0,		EMSGSIZE,	EHOSTDOWN,	EHOSTUNREACH,
	EHOSTUNREACH,	EHOSTUNREACH,	ECONNREFUSED,	ECONNREFUSED,
	EMSGSIZE,	EHOSTUNREACH,	0,		0,
	0,		0,		0,		0,
	ENOPROTOOPT
};<|MERGE_RESOLUTION|>--- conflicted
+++ resolved
@@ -66,6 +66,7 @@
 #include "opt_inet.h"
 #include "opt_inet6.h"
 #include "opt_ipsec.h"
+#include "opt_route.h"
 
 #include <sys/param.h>
 #include <sys/systm.h>
@@ -113,18 +114,16 @@
 
 #include <netinet6/ip6protosw.h>
 
-<<<<<<< HEAD
-=======
 #ifdef FLOWTABLE
 #include <net/flowtable.h>
 VNET_DECLARE(int, ip6_output_flowtable_size);
 #define	V_ip6_output_flowtable_size	VNET(ip6_output_flowtable_size)
 #endif
 
->>>>>>> 07c9330a
 extern struct domain inet6domain;
 
 u_char ip6_protox[IPPROTO_MAX];
+VNET_DEFINE(struct in6_ifaddrhead, in6_ifaddrhead);
 
 static struct netisr_handler ip6_nh = {
 	.nh_name = "ip6",
@@ -133,35 +132,15 @@
 	.nh_policy = NETISR_POLICY_FLOW,
 };
 
-VNET_DEFINE(struct in6_ifaddrhead, in6_ifaddrhead);
+VNET_DECLARE(struct callout, in6_tmpaddrtimer_ch);
+#define	V_in6_tmpaddrtimer_ch		VNET(in6_tmpaddrtimer_ch)
+
+VNET_DEFINE(struct pfil_head, inet6_pfil_hook);
+
 VNET_DEFINE(struct ip6stat, ip6stat);
-
-VNET_DECLARE(struct callout, in6_tmpaddrtimer_ch);
-VNET_DECLARE(int, dad_init);
-VNET_DECLARE(int, pmtu_expire);
-VNET_DECLARE(int, pmtu_probe);
-VNET_DECLARE(u_long, rip6_sendspace);
-VNET_DECLARE(u_long, rip6_recvspace);
-VNET_DECLARE(int, icmp6errppslim);
-VNET_DECLARE(int, icmp6_nodeinfo);
-VNET_DECLARE(int, udp6_sendspace);
-VNET_DECLARE(int, udp6_recvspace);
-
-#define	V_in6_tmpaddrtimer_ch		VNET(in6_tmpaddrtimer_ch)
-#define	V_dad_init			VNET(dad_init)
-#define	V_pmtu_expire			VNET(pmtu_expire)
-#define	V_pmtu_probe			VNET(pmtu_probe)
-#define	V_rip6_sendspace		VNET(rip6_sendspace)
-#define	V_rip6_recvspace		VNET(rip6_recvspace)
-#define	V_icmp6errppslim		VNET(icmp6errppslim)
-#define	V_icmp6_nodeinfo		VNET(icmp6_nodeinfo)
-#define	V_udp6_sendspace		VNET(udp6_sendspace)
-#define	V_udp6_recvspace		VNET(udp6_recvspace)
 
 struct rwlock in6_ifaddr_lock;
 RW_SYSINIT(in6_ifaddr_lock, &in6_ifaddr_lock, "in6_ifaddr_lock");
-
-VNET_DEFINE (struct pfil_head, inet6_pfil_hook);
 
 static void ip6_init2(void *);
 static struct ip6aux *ip6_setdstifaddr(struct mbuf *, struct in6_ifaddr *);
@@ -180,82 +159,23 @@
 	struct ip6protosw *pr;
 	int i;
 
-	V_in6_maxmtu = 0;
-#ifdef IP6_AUTO_LINKLOCAL
-	V_ip6_auto_linklocal = IP6_AUTO_LINKLOCAL;
-#else
-	V_ip6_auto_linklocal = 1;	/* enabled by default */
-#endif
 	TUNABLE_INT_FETCH("net.inet6.ip6.auto_linklocal",
 	    &V_ip6_auto_linklocal);
 
-#ifndef IPV6FORWARDING
-#ifdef GATEWAY6
-#define IPV6FORWARDING	1	/* forward IP6 packets not for us */
-#else
-#define IPV6FORWARDING	0	/* don't forward IP6 packets not for us */
-#endif /* GATEWAY6 */
-#endif /* !IPV6FORWARDING */
-
-#ifndef IPV6_SENDREDIRECTS
-#define IPV6_SENDREDIRECTS	1
-#endif
-
-	V_ip6_forwarding = IPV6FORWARDING; /* act as router? */
-	V_ip6_sendredirects = IPV6_SENDREDIRECTS;
-	V_ip6_defhlim = IPV6_DEFHLIM;
-	V_ip6_defmcasthlim = IPV6_DEFAULT_MULTICAST_HOPS;
-	V_ip6_accept_rtadv = 0;
-	V_ip6_log_interval = 5;
-	V_ip6_hdrnestlimit = 15; /* How many header options will we process? */
-	V_ip6_dad_count = 1;	 /* DupAddrDetectionTransmits */
-	V_ip6_auto_flowlabel = 1;
-	V_ip6_use_deprecated = 1;/* allow deprecated addr (RFC2462 5.5.4) */
-	V_ip6_rr_prune = 5;	 /* router renumbering prefix
-                                  * walk list every 5 sec. */
-	V_ip6_mcast_pmtu = 0;	 /* enable pMTU discovery for multicast? */
-	V_ip6_v6only = 1;
-	V_ip6_keepfaith = 0;
-	V_ip6_log_time = (time_t)0L;
-#ifdef IPSTEALTH
-	V_ip6stealth = 0;
-#endif
-	V_nd6_onlink_ns_rfc4861 = 0; /* allow 'on-link' nd6 NS (RFC 4861) */
-
-	V_pmtu_expire = 60*10;
-	V_pmtu_probe = 60*2;
-
-	/* raw IP6 parameters */
-	/*
-	 * Nominal space allocated to a raw ip socket.
-	 */
-#define RIPV6SNDQ	8192
-#define RIPV6RCVQ	8192
-	V_rip6_sendspace = RIPV6SNDQ;
-	V_rip6_recvspace = RIPV6RCVQ;
-
-	/* ICMPV6 parameters */
-	V_icmp6_rediraccept = 1;	/* accept and process redirects */
-	V_icmp6_redirtimeout = 10 * 60;	/* 10 minutes */
-	V_icmp6errppslim = 100;		/* 100pps */
-	/* control how to respond to NI queries */
-	V_icmp6_nodeinfo = (ICMP6_NODEINFO_FQDNOK|ICMP6_NODEINFO_NODEADDROK);
-
-	/* UDP on IP6 parameters */
-	V_udp6_sendspace = 9216;	/* really max datagram size */
-	V_udp6_recvspace = 40 * (1024 + sizeof(struct sockaddr_in6));
-					/* 40 1K datagrams */
-	V_dad_init = 0;
-
 	TAILQ_INIT(&V_in6_ifaddrhead);
+
+	/* Initialize packet filter hooks. */
+	V_inet6_pfil_hook.ph_type = PFIL_TYPE_AF;
+	V_inet6_pfil_hook.ph_af = AF_INET6;
+	if ((i = pfil_head_register(&V_inet6_pfil_hook)) != 0)
+		printf("%s: WARNING: unable to register pfil hook, "
+			"error %d\n", __func__, i);
 
 	scope6_init();
 	addrsel_policy_init();
 	nd6_init();
 	frag6_init();
 
-<<<<<<< HEAD
-=======
 #ifdef FLOWTABLE
 	if (TUNABLE_INT_FETCH("net.inet6.ip6.output_flowtable_size",
 		&V_ip6_output_flowtable_size)) {
@@ -274,15 +194,7 @@
 	V_ip6_ft = flowtable_alloc("ipv6", V_ip6_output_flowtable_size, FL_IPV6|FL_PCPU);
 #endif	
 	
->>>>>>> 07c9330a
 	V_ip6_desync_factor = arc4random() % MAX_TEMP_DESYNC_FACTOR;
-
-	/* Initialize packet filter hooks. */
-	V_inet6_pfil_hook.ph_type = PFIL_TYPE_AF;
-	V_inet6_pfil_hook.ph_af = AF_INET6;
-	if ((i = pfil_head_register(&V_inet6_pfil_hook)) != 0)
-		printf("%s: WARNING: unable to register pfil hook, "
-			"error %d\n", __func__, i);
 
 	/* Skip global initialization stuff for non-default instances. */
 	if (!IS_DEFAULT_VNET(curvnet))
