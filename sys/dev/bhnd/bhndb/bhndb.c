/*-
 * Copyright (c) 2015-2016 Landon Fuller <landon@landonf.org>
 * Copyright (c) 2017 The FreeBSD Foundation
 * All rights reserved.
 *
 * Portions of this software were developed by Landon Fuller
 * under sponsorship from the FreeBSD Foundation.
 *
 * Redistribution and use in source and binary forms, with or without
 * modification, are permitted provided that the following conditions
 * are met:
 * 1. Redistributions of source code must retain the above copyright
 *    notice, this list of conditions and the following disclaimer,
 *    without modification.
 * 2. Redistributions in binary form must reproduce at minimum a disclaimer
 *    similar to the "NO WARRANTY" disclaimer below ("Disclaimer") and any
 *    redistribution must be conditioned upon including a substantially
 *    similar Disclaimer requirement for further binary redistribution.
 *
 * NO WARRANTY
 * THIS SOFTWARE IS PROVIDED BY THE COPYRIGHT HOLDERS AND CONTRIBUTORS
 * ``AS IS'' AND ANY EXPRESS OR IMPLIED WARRANTIES, INCLUDING, BUT NOT
 * LIMITED TO, THE IMPLIED WARRANTIES OF NONINFRINGEMENT, MERCHANTIBILITY
 * AND FITNESS FOR A PARTICULAR PURPOSE ARE DISCLAIMED. IN NO EVENT SHALL
 * THE COPYRIGHT HOLDERS OR CONTRIBUTORS BE LIABLE FOR SPECIAL, EXEMPLARY,
 * OR CONSEQUENTIAL DAMAGES (INCLUDING, BUT NOT LIMITED TO, PROCUREMENT OF
 * SUBSTITUTE GOODS OR SERVICES; LOSS OF USE, DATA, OR PROFITS; OR BUSINESS
 * INTERRUPTION) HOWEVER CAUSED AND ON ANY THEORY OF LIABILITY, WHETHER
 * IN CONTRACT, STRICT LIABILITY, OR TORT (INCLUDING NEGLIGENCE OR OTHERWISE)
 * ARISING IN ANY WAY OUT OF THE USE OF THIS SOFTWARE, EVEN IF ADVISED OF
 * THE POSSIBILITY OF SUCH DAMAGES.
 */

#include <sys/cdefs.h>
__FBSDID("$FreeBSD$");

/*
 * Abstract BHND Bridge Device Driver
 * 
 * Provides generic support for bridging from a parent bus (such as PCI) to
 * a BHND-compatible bus (e.g. bcma or siba).
 */

#include <sys/param.h>
#include <sys/kernel.h>
#include <sys/bus.h>
#include <sys/module.h>
#include <sys/systm.h>

#include <machine/bus.h>
#include <sys/rman.h>
#include <machine/resource.h>

#include <dev/bhnd/bhndvar.h>
#include <dev/bhnd/bhndreg.h>

#include <dev/bhnd/bhnd_erom.h>

#include <dev/bhnd/cores/chipc/chipcreg.h>
#include <dev/bhnd/nvram/bhnd_nvram.h>

#include "bhnd_chipc_if.h"
#include "bhnd_nvram_if.h"

#include "bhndbvar.h"
#include "bhndb_bus_if.h"
#include "bhndb_hwdata.h"
#include "bhndb_private.h"

/* Debugging flags */
static u_long bhndb_debug = 0;
TUNABLE_ULONG("hw.bhndb.debug", &bhndb_debug);

enum {
	BHNDB_DEBUG_PRIO = 1 << 0,
};

#define	BHNDB_DEBUG(_type)	(BHNDB_DEBUG_ ## _type & bhndb_debug)

static bool			 bhndb_hw_matches(struct bhndb_softc *sc,
				     struct bhnd_core_info *cores, u_int ncores,
				     const struct bhndb_hw *hw);

static int			 bhndb_init_region_cfg(struct bhndb_softc *sc,
				     bhnd_erom_t *erom,
				     struct bhndb_resources *r,
				     struct bhnd_core_info *cores, u_int ncores,
				     const struct bhndb_hw_priority *table);

static int			 bhndb_find_hwspec(struct bhndb_softc *sc,
				     struct bhnd_core_info *cores, u_int ncores,
				     const struct bhndb_hw **hw);

bhndb_addrspace			 bhndb_get_addrspace(struct bhndb_softc *sc,
				     device_t child);

static struct rman		*bhndb_get_rman(struct bhndb_softc *sc,
				     device_t child, int type);

static int			 bhndb_init_child_resource(struct resource *r,
				     struct resource *parent,
				     bhnd_size_t offset,
				     bhnd_size_t size);

static int			 bhndb_activate_static_region(
				     struct bhndb_softc *sc,
				     struct bhndb_region *region, 
				     device_t child, int type, int rid,
				     struct resource *r);

static int			 bhndb_try_activate_resource(
				     struct bhndb_softc *sc, device_t child,
				     int type, int rid, struct resource *r,
				     bool *indirect);

static inline struct bhndb_dw_alloc *bhndb_io_resource(struct bhndb_softc *sc,
					bus_addr_t addr, bus_size_t size,
					bus_size_t *offset);


/**
 * Default bhndb(4) implementation of DEVICE_PROBE().
 * 
 * This function provides the default bhndb implementation of DEVICE_PROBE(),
 * and is compatible with bhndb(4) bridges attached via bhndb_attach_bridge().
 */
int
bhndb_generic_probe(device_t dev)
{
	return (BUS_PROBE_NOWILDCARD);
}

static void
bhndb_probe_nomatch(device_t dev, device_t child)
{
	const char *name;

	name = device_get_name(child);
	if (name == NULL)
		name = "unknown device";

	device_printf(dev, "<%s> (no driver attached)\n", name);
}

static int
bhndb_print_child(device_t dev, device_t child)
{
	struct bhndb_softc	*sc;
	struct resource_list	*rl;
	int			 retval = 0;

	sc = device_get_softc(dev);

	retval += bus_print_child_header(dev, child);

	rl = BUS_GET_RESOURCE_LIST(dev, child);
	if (rl != NULL) {
		retval += resource_list_print_type(rl, "mem", SYS_RES_MEMORY,
		    "%#jx");
		retval += resource_list_print_type(rl, "irq", SYS_RES_IRQ,
		    "%jd");
	}

	retval += bus_print_child_domain(dev, child);
	retval += bus_print_child_footer(dev, child);

	return (retval);
}

static int
bhndb_child_pnpinfo_str(device_t bus, device_t child, char *buf,
    size_t buflen)
{
	*buf = '\0';
	return (0);
}

static int
bhndb_child_location_str(device_t dev, device_t child, char *buf,
    size_t buflen)
{
	struct bhndb_softc *sc;

	sc = device_get_softc(dev);

	snprintf(buf, buflen, "base=0x%llx",
	    (unsigned long long) sc->chipid.enum_addr);
	return (0);
}

/**
 * Return true if @p cores matches the @p hw specification.
 *
 * @param sc BHNDB device state.
 * @param cores A device table to match against.
 * @param ncores The number of cores in @p cores.
 * @param hw The hardware description to be matched against.
 */
static bool
bhndb_hw_matches(struct bhndb_softc *sc, struct bhnd_core_info *cores,
    u_int ncores, const struct bhndb_hw *hw)
{
	for (u_int i = 0; i < hw->num_hw_reqs; i++) {
		const struct bhnd_core_match	*match;
		bool				 found;

		match =  &hw->hw_reqs[i];
		found = false;

		for (u_int d = 0; d < ncores; d++) {
			struct bhnd_core_info *core = &cores[d];
			
			if (BHNDB_IS_CORE_DISABLED(sc->dev, sc->bus_dev, core))
				continue;

			if (!bhnd_core_matches(core, match))
				continue;

			found = true;
			break;
		}

		if (!found)
			return (false);
	}

	return (true);
}

/**
 * Initialize the region maps and priority configuration in @p br using
 * the priority @p table and the set of cores enumerated by @p erom.
 * 
 * @param sc The bhndb device state.
 * @param br The resource state to be configured.
 * @param erom EROM parser used to enumerate @p cores.
 * @param cores All cores enumerated on the bridged bhnd bus.
 * @param ncores The length of @p cores.
 * @param table Hardware priority table to be used to determine the relative
 * priorities of per-core port resources.
 */
static int
bhndb_init_region_cfg(struct bhndb_softc *sc, bhnd_erom_t *erom,
    struct bhndb_resources *br, struct bhnd_core_info *cores, u_int ncores,
    const struct bhndb_hw_priority *table)
{
	const struct bhndb_hw_priority	*hp;
	bhnd_addr_t			 addr;
	bhnd_size_t			 size;
	size_t				 prio_low, prio_default, prio_high;
	int				 error;

	/* The number of port regions per priority band that must be accessible
	 * via dynamic register windows */
	prio_low = 0;
	prio_default = 0;
	prio_high = 0;

	/* 
	 * Register bridge regions covering all statically mapped ports.
	 */
	for (u_int i = 0; i < ncores; i++) {
		const struct bhndb_regwin	*regw;
		struct bhnd_core_info		*core;
		struct bhnd_core_match		 md;

		core = &cores[i];
		md = bhnd_core_get_match_desc(core);

		for (regw = br->cfg->register_windows;
		    regw->win_type != BHNDB_REGWIN_T_INVALID; regw++)
		{
			/* Only core windows are supported */
			if (regw->win_type != BHNDB_REGWIN_T_CORE)
				continue;

			/* Skip non-matching cores. */
			if (!bhndb_regwin_match_core(regw, core))
				continue;

			/* Fetch the base address of the mapped port */
			error = bhnd_erom_lookup_core_addr(erom, &md,
			    regw->d.core.port_type,
			    regw->d.core.port,
			    regw->d.core.region,
			    NULL,
			    &addr,
			    &size);
			if (error) {
				/* Skip non-applicable register windows */
				if (error == ENOENT)
					continue;

				return (error);
			}

			/*
			 * Always defer to the register window's size.
			 * 
			 * If the port size is smaller than the window size,
			 * this ensures that we fully utilize register windows
			 * larger than the referenced port.
			 * 
			 * If the port size is larger than the window size, this
			 * ensures that we do not directly map the allocations
			 * within the region to a too-small window.
			 */
			size = regw->win_size;

			/*
			 * Add to the bus region list.
			 * 
			 * The window priority for a statically mapped
			 * region is always HIGH.
			 */
			error = bhndb_add_resource_region(br, addr, size,
			    BHNDB_PRIORITY_HIGH, regw);
			if (error)
				return (error);
		}
	}

	/*
	 * Perform priority accounting and register bridge regions for all
	 * ports defined in the priority table
	 */
	for (u_int i = 0; i < ncores; i++) {
		struct bhndb_region	*region;
		struct bhnd_core_info	*core;
		struct bhnd_core_match	 md;

		core = &cores[i];
		md = bhnd_core_get_match_desc(core);

		/* 
		 * Skip priority accounting for cores that ...
		 */
		
		/* ... do not require bridge resources */
		if (BHNDB_IS_CORE_DISABLED(sc->dev, sc->bus_dev, core))
			continue;

		/* ... do not have a priority table entry */
		hp = bhndb_hw_priority_find_core(table, core);
		if (hp == NULL)
			continue;

		/* ... are explicitly disabled in the priority table. */
		if (hp->priority == BHNDB_PRIORITY_NONE)
			continue;

		/* Determine the number of dynamic windows required and
		 * register their bus_region entries. */
		for (u_int i = 0; i < hp->num_ports; i++) {
			const struct bhndb_port_priority *pp;

			pp = &hp->ports[i];

			/* Fetch the address+size of the mapped port. */
			error = bhnd_erom_lookup_core_addr(erom, &md,
			    pp->type, pp->port, pp->region,
			    NULL, &addr, &size);
			if (error) {
				/* Skip ports not defined on this device */
				if (error == ENOENT)
					continue;

				return (error);
			}

			/* Skip ports with an existing static mapping */
			region = bhndb_find_resource_region(br, addr, size);
			if (region != NULL && region->static_regwin != NULL)
				continue;

			/* Define a dynamic region for this port */
			error = bhndb_add_resource_region(br, addr, size,
			    pp->priority, NULL);
			if (error)
				return (error);

			/* Update port mapping counts */
			switch (pp->priority) {
			case BHNDB_PRIORITY_NONE:
				break;
			case BHNDB_PRIORITY_LOW:
				prio_low++;
				break;
			case BHNDB_PRIORITY_DEFAULT:
				prio_default++;
				break;
			case BHNDB_PRIORITY_HIGH:
				prio_high++;
				break;
			}
		}
	}

	/* Determine the minimum priority at which we'll allocate direct
	 * register windows from our dynamic pool */
	size_t prio_total = prio_low + prio_default + prio_high;
	if (prio_total <= br->dwa_count) {
		/* low+default+high priority regions get windows */
		br->min_prio = BHNDB_PRIORITY_LOW;

	} else if (prio_default + prio_high <= br->dwa_count) {
		/* default+high priority regions get windows */
		br->min_prio = BHNDB_PRIORITY_DEFAULT;

	} else {
		/* high priority regions get windows */
		br->min_prio = BHNDB_PRIORITY_HIGH;
	}

	if (BHNDB_DEBUG(PRIO)) {
		struct bhndb_region	*region;
		const char		*direct_msg, *type_msg;
		bhndb_priority_t	 prio, prio_min;

		prio_min = br->min_prio;
		device_printf(sc->dev, "min_prio: %d\n", prio_min);

		STAILQ_FOREACH(region, &br->bus_regions, link) {
			prio = region->priority;

			direct_msg = prio >= prio_min ? "direct" : "indirect";
			type_msg = region->static_regwin ? "static" : "dynamic";
	
			device_printf(sc->dev, "region 0x%llx+0x%llx priority "
			    "%u %s/%s\n",
			    (unsigned long long) region->addr, 
			    (unsigned long long) region->size,
			    region->priority,
			    direct_msg, type_msg);
		}
	}

	return (0);
}

/**
 * Find a hardware specification for @p dev.
 * 
 * @param sc The bhndb device state.
 * @param cores All cores enumerated on the bridged bhnd bus.
 * @param ncores The length of @p cores.
 * @param[out] hw On success, the matched hardware specification.
 * with @p dev.
 * 
 * @retval 0 success
 * @retval non-zero if an error occurs fetching device info for comparison.
 */
static int
bhndb_find_hwspec(struct bhndb_softc *sc, struct bhnd_core_info *cores,
    u_int ncores, const struct bhndb_hw **hw)
{
	const struct bhndb_hw	*next, *hw_table;

	/* Search for the first matching hardware config. */
	hw_table = BHNDB_BUS_GET_HARDWARE_TABLE(sc->parent_dev, sc->dev);
	for (next = hw_table; next->hw_reqs != NULL; next++) {
		if (!bhndb_hw_matches(sc, cores, ncores, next))
			continue;

		/* Found */
		*hw = next;
		return (0);
	}

	return (ENOENT);
}

/**
 * Helper function that must be called by subclass bhndb(4) drivers
 * when implementing DEVICE_ATTACH() before calling any bhnd(4) or bhndb(4)
 * APIs on the bridge device.
 * 
 * This function will add a bridged bhnd(4) child device with a device order of
 * BHND_PROBE_BUS. Any subclass bhndb(4) driver may use the BHND_PROBE_*
 * priority bands to add additional devices that will be attached in
 * their preferred order relative to the bridged bhnd(4) bus.
 * 
 * @param dev		The bridge device to attach.
 * @param cid		The bridged device's chip identification.
 * @param cores		The bridged device's core table.
 * @param ncores	The number of cores in @p cores.
 * @param bridge_core	Core info for the bhnd(4) core serving as the host
 *			bridge.
 * @param erom_class	An erom parser class that may be used to parse
 *			the bridged device's device enumeration table.
 */
int
bhndb_attach(device_t dev, struct bhnd_chipid *cid,
    struct bhnd_core_info *cores, u_int ncores,
    struct bhnd_core_info *bridge_core, bhnd_erom_class_t *erom_class)
{
	struct bhndb_devinfo		*dinfo;
	struct bhndb_softc		*sc;
	const struct bhndb_hw		*hw;
	const struct bhndb_hwcfg	*hwcfg;
	const struct bhndb_hw_priority	*hwprio;
	struct bhnd_erom_io		*eio;
	bhnd_erom_t			*erom;
	int				 error;

	sc = device_get_softc(dev);
	sc->dev = dev;
	sc->parent_dev = device_get_parent(dev);
	sc->bridge_core = *bridge_core;
	sc->chipid = *cid;

	if ((error = bhnd_service_registry_init(&sc->services)))
		return (error);

	BHNDB_LOCK_INIT(sc);

	erom = NULL;

	/* Find a matching bridge hardware configuration */
	if ((error = bhndb_find_hwspec(sc, cores, ncores, &hw))) {
		device_printf(sc->dev, "unable to identify device, "
		    " using generic bridge resource definitions\n");

		hwcfg = BHNDB_BUS_GET_GENERIC_HWCFG(sc->parent_dev, dev);
		hw = NULL;
	} else {
		hwcfg = hw->cfg;
	}

	if (hw != NULL && (bootverbose || BHNDB_DEBUG(PRIO))) {
		device_printf(sc->dev, "%s resource configuration\n", hw->name);
	}

	/* Allocate bridge resource state using the discovered hardware
	 * configuration */
	sc->bus_res = bhndb_alloc_resources(sc->dev, sc->parent_dev, hwcfg);
	if (sc->bus_res == NULL) {
		device_printf(sc->dev, "failed to allocate bridge resource "
		    "state\n");
		error = ENOMEM;
		goto failed;
	}

	/* Add our bridged bus device */
	sc->bus_dev = BUS_ADD_CHILD(dev, BHND_PROBE_BUS, "bhnd", -1);
	if (sc->bus_dev == NULL) {
		error = ENXIO;
		goto failed;
	}

	dinfo = device_get_ivars(sc->bus_dev);
	dinfo->addrspace = BHNDB_ADDRSPACE_BRIDGED;

	/* We can now use bhndb to perform bridging of SYS_RES_MEMORY resources;
	 * we use this to instantiate an erom parser instance */
	eio = bhnd_erom_iores_new(sc->bus_dev, 0);
	if ((erom = bhnd_erom_alloc(erom_class, cid, eio)) == NULL) {
		bhnd_erom_io_fini(eio);
		error = ENXIO;
		goto failed;
	}

	/* Populate our resource priority configuration */
	hwprio = BHNDB_BUS_GET_HARDWARE_PRIO(sc->parent_dev, sc->dev);
	error = bhndb_init_region_cfg(sc, erom, sc->bus_res, cores, ncores,
	    hwprio);
	if (error) {
		device_printf(sc->dev, "failed to initialize resource "
		    "priority configuration: %d\n", error);
		goto failed;
	}

	/* Free our erom instance */
	bhnd_erom_free(erom);
	erom = NULL;

	return (0);

failed:
	BHNDB_LOCK_DESTROY(sc);

	if (sc->bus_res != NULL)
		bhndb_free_resources(sc->bus_res);

	if (erom != NULL)
		bhnd_erom_free(erom);

	bhnd_service_registry_fini(&sc->services);

	return (error);
}

/**
 * Default bhndb(4) implementation of DEVICE_DETACH().
 * 
 * This function detaches any child devices, and if successful, releases all
 * resources held by the bridge device.
 */
int
bhndb_generic_detach(device_t dev)
{
	struct bhndb_softc	*sc;
	int			 error;

	sc = device_get_softc(dev);

	/* Detach children */
	if ((error = bus_generic_detach(dev)))
		return (error);

	/* Clean up our service registry */
	if ((error = bhnd_service_registry_fini(&sc->services)))
		return (error);

	/* Clean up our driver state. */
	bhndb_free_resources(sc->bus_res);
	
	BHNDB_LOCK_DESTROY(sc);

	return (0);
}

/**
 * Default bhndb(4) implementation of DEVICE_SUSPEND().
 * 
 * This function calls bus_generic_suspend() (or implements equivalent
 * behavior).
 */
int
bhndb_generic_suspend(device_t dev)
{
	return (bus_generic_suspend(dev));
}

/**
 * Default bhndb(4) implementation of DEVICE_RESUME().
 * 
 * This function calls bus_generic_resume() (or implements equivalent
 * behavior).
 */
int
bhndb_generic_resume(device_t dev)
{
	struct bhndb_softc	*sc;
	struct bhndb_resources	*bus_res;
	struct bhndb_dw_alloc	*dwa;
	int			 error;

	sc = device_get_softc(dev);
	bus_res = sc->bus_res;

	/* Guarantee that all in-use dynamic register windows are mapped to
	 * their previously configured target address. */
	BHNDB_LOCK(sc);
	for (size_t i = 0; i < bus_res->dwa_count; i++) {
		dwa = &bus_res->dw_alloc[i];
	
		/* Skip regions that were not previously used */
		if (bhndb_dw_is_free(bus_res, dwa) && dwa->target == 0x0)
			continue;

		/* Otherwise, ensure the register window is correct before
		 * any children attempt MMIO */
		error = BHNDB_SET_WINDOW_ADDR(dev, dwa->win, dwa->target);
		if (error)
			break;
	}
	BHNDB_UNLOCK(sc);

	/* Error restoring hardware state; children cannot be safely resumed */
	if (error) {
		device_printf(dev, "Unable to restore hardware configuration; "
		    "cannot resume: %d\n", error);
		return (error);
	}

	return (bus_generic_resume(dev));
}

/**
 * Default implementation of BHNDB_SUSPEND_RESOURCE.
 */
static void
bhndb_suspend_resource(device_t dev, device_t child, int type,
    struct resource *r)
{
	struct bhndb_softc	*sc;
	struct bhndb_dw_alloc	*dwa;

	sc = device_get_softc(dev);

	/* Non-MMIO resources (e.g. IRQs) are handled solely by our parent */
	if (type != SYS_RES_MEMORY)
		return;

	BHNDB_LOCK(sc);
	dwa = bhndb_dw_find_resource(sc->bus_res, r);
	if (dwa == NULL) {
		BHNDB_UNLOCK(sc);
		return;
	}

	if (BHNDB_DEBUG(PRIO))
		device_printf(child, "suspend resource type=%d 0x%jx+0x%jx\n",
		    type, rman_get_start(r), rman_get_size(r));

	/* Release the resource's window reference */
	bhndb_dw_release(sc->bus_res, dwa, r);
	BHNDB_UNLOCK(sc);
}

/**
 * Default implementation of BHNDB_RESUME_RESOURCE.
 */
static int
bhndb_resume_resource(device_t dev, device_t child, int type,
    struct resource *r)
{
	struct bhndb_softc	*sc;

	sc = device_get_softc(dev);

	/* Non-MMIO resources (e.g. IRQs) are handled solely by our parent */
	if (type != SYS_RES_MEMORY)
		return (0);

	/* Inactive resources don't require reallocation of bridge resources */
	if (!(rman_get_flags(r) & RF_ACTIVE))
		return (0);

	if (BHNDB_DEBUG(PRIO))
		device_printf(child, "resume resource type=%d 0x%jx+0x%jx\n",
		    type, rman_get_start(r), rman_get_size(r));

	return (bhndb_try_activate_resource(sc, rman_get_device(r), type,
	    rman_get_rid(r), r, NULL));
}

/**
 * Default bhndb(4) implementation of BUS_READ_IVAR().
 */
static int
bhndb_read_ivar(device_t dev, device_t child, int index,
    uintptr_t *result)
{
	return (ENOENT);
}

/**
 * Default bhndb(4) implementation of BUS_WRITE_IVAR().
 */
static int
bhndb_write_ivar(device_t dev, device_t child, int index,
    uintptr_t value)
{
	return (ENOENT);
}

/**
 * Return the address space for the given @p child device.
 */
bhndb_addrspace
bhndb_get_addrspace(struct bhndb_softc *sc, device_t child)
{
	struct bhndb_devinfo	*dinfo;
	device_t		 imd_dev;

	/* Find the directly attached parent of the requesting device */
	imd_dev = child;
	while (imd_dev != NULL && device_get_parent(imd_dev) != sc->dev)
		imd_dev = device_get_parent(imd_dev);

	if (imd_dev == NULL)
		panic("bhndb address space request for non-child device %s\n",
		     device_get_nameunit(child));

	dinfo = device_get_ivars(imd_dev);
	return (dinfo->addrspace);
}

/**
 * Return the rman instance for a given resource @p type, if any.
 * 
 * @param sc The bhndb device state.
 * @param child The requesting child.
 * @param type The resource type (e.g. SYS_RES_MEMORY, SYS_RES_IRQ, ...)
 */
static struct rman *
bhndb_get_rman(struct bhndb_softc *sc, device_t child, int type)
{	
	switch (bhndb_get_addrspace(sc, child)) {
	case BHNDB_ADDRSPACE_NATIVE:
		switch (type) {
		case SYS_RES_MEMORY:
			return (&sc->bus_res->ht_mem_rman);
		case SYS_RES_IRQ:
			return (NULL);
		default:
			return (NULL);
		}
		
	case BHNDB_ADDRSPACE_BRIDGED:
		switch (type) {
		case SYS_RES_MEMORY:
			return (&sc->bus_res->br_mem_rman);
		case SYS_RES_IRQ:
			return (NULL);
		default:
			return (NULL);
		}
	}

	/* Quieten gcc */
	return (NULL);
}

/**
 * Default implementation of BUS_ADD_CHILD()
 */
static device_t
bhndb_add_child(device_t dev, u_int order, const char *name, int unit)
{
	struct bhndb_devinfo	*dinfo;
	device_t		 child;
	
	child = device_add_child_ordered(dev, order, name, unit);
	if (child == NULL)
		return (NULL);

	dinfo = malloc(sizeof(struct bhndb_devinfo), M_BHND, M_NOWAIT);
	if (dinfo == NULL) {
		device_delete_child(dev, child);
		return (NULL);
	}

	dinfo->addrspace = BHNDB_ADDRSPACE_NATIVE;
	resource_list_init(&dinfo->resources);

	device_set_ivars(child, dinfo);

	return (child);
}

/**
 * Default implementation of BUS_CHILD_DELETED().
 */
static void
bhndb_child_deleted(device_t dev, device_t child)
{
	struct bhndb_devinfo *dinfo = device_get_ivars(child);
	if (dinfo != NULL) {
		resource_list_free(&dinfo->resources);
		free(dinfo, M_BHND);
	}

	device_set_ivars(child, NULL);
}

/**
 * Default implementation of BHNDB_GET_CHIPID().
 */
static const struct bhnd_chipid *
bhndb_get_chipid(device_t dev, device_t child)
{
	struct bhndb_softc *sc = device_get_softc(dev);
	return (&sc->chipid);
}

/**
 * Default implementation of BHNDB_IS_CORE_DISABLED().
 */
static bool
bhndb_is_core_disabled(device_t dev, device_t child,
    struct bhnd_core_info *core)
{
	struct bhndb_softc	*sc;
<<<<<<< HEAD
	struct bhnd_core_info	*bridge_core;
	uint32_t		 bus_flags;
=======
>>>>>>> 16a49f43

	sc = device_get_softc(dev);

	/* Try to defer to the bhndb bus parent */
	bus_flags = BHNDB_BUS_GET_CORE_FLAGS(sc->parent_dev, sc->dev, core);
	if (bus_flags & BHNDB_CORE_UNPOPULATED)
		return (true);

	/* Otherwise, we treat bridge-capable cores as unpopulated if they're
	 * not the configured host bridge */
	if (BHND_DEVCLASS_SUPPORTS_HOSTB(bhnd_core_class(core)))
		return (!bhnd_cores_equal(core, &sc->bridge_core));

	/* Assume the core is populated */
	return (false);
}

/**
 * Default bhndb(4) implementation of BHNDB_GET_HOSTB_CORE().
 * 
 * This function uses a heuristic valid on all known PCI/PCIe/PCMCIA-bridged
 * bhnd(4) devices.
 */
static int
bhndb_get_hostb_core(device_t dev, device_t child, struct bhnd_core_info *core)
{
	struct bhndb_softc *sc = device_get_softc(dev);

	*core = sc->bridge_core;
	return (0);
}

/**
 * Default bhndb(4) implementation of BHND_BUS_GET_SERVICE_REGISTRY().
 */
static struct bhnd_service_registry *
bhndb_get_service_registry(device_t dev, device_t child)
{
	struct bhndb_softc *sc = device_get_softc(dev);

	return (&sc->services);
}

/**
 * Default bhndb(4) implementation of BUS_ALLOC_RESOURCE().
 */
static struct resource *
bhndb_alloc_resource(device_t dev, device_t child, int type,
    int *rid, rman_res_t start, rman_res_t end, rman_res_t count, u_int flags)
{
	struct bhndb_softc		*sc;
	struct resource_list_entry	*rle;
	struct resource			*rv;
	struct rman			*rm;
	int				 error;
	bool				 passthrough, isdefault;

	sc = device_get_softc(dev);
	passthrough = (device_get_parent(child) != dev);
	isdefault = RMAN_IS_DEFAULT_RANGE(start, end);
	rle = NULL;

	/* Fetch the resource manager */
	rm = bhndb_get_rman(sc, child, type);
	if (rm == NULL) {
		/* Delegate to our parent device's bus; the requested
		 * resource type isn't handled locally. */
		return (BUS_ALLOC_RESOURCE(device_get_parent(sc->parent_dev),
		    child, type, rid,  start, end, count, flags));
	}

	/* Populate defaults */
	if (!passthrough && isdefault) {
		/* Fetch the resource list entry. */
		rle = resource_list_find(BUS_GET_RESOURCE_LIST(dev, child),
		    type, *rid);
		if (rle == NULL) {
			device_printf(dev,
			    "default resource %#x type %d for child %s "
			    "not found\n", *rid, type,
			    device_get_nameunit(child));
			
			return (NULL);
		}
		
		if (rle->res != NULL) {
			device_printf(dev,
			    "resource entry %#x type %d for child %s is busy\n",
			    *rid, type, device_get_nameunit(child));
			
			return (NULL);
		}

		start = rle->start;
		end = rle->end;
		count = ulmax(count, rle->count);
	}

	/* Validate resource addresses */
	if (start > end || count > ((end - start) + 1))
		return (NULL);

	/* Make our reservation */
	rv = rman_reserve_resource(rm, start, end, count, flags & ~RF_ACTIVE,
	    child);
	if (rv == NULL)
		return (NULL);
	
	rman_set_rid(rv, *rid);

	/* Activate */
	if (flags & RF_ACTIVE) {
		error = bus_activate_resource(child, type, *rid, rv);
		if (error) {
			device_printf(dev,
			    "failed to activate entry %#x type %d for "
				"child %s: %d\n",
			     *rid, type, device_get_nameunit(child), error);

			rman_release_resource(rv);

			return (NULL);
		}
	}

	/* Update child's resource list entry */
	if (rle != NULL) {
		rle->res = rv;
		rle->start = rman_get_start(rv);
		rle->end = rman_get_end(rv);
		rle->count = rman_get_size(rv);
	}

	return (rv);
}

/**
 * Default bhndb(4) implementation of BUS_RELEASE_RESOURCE().
 */
static int
bhndb_release_resource(device_t dev, device_t child, int type, int rid,
    struct resource *r)
{
	struct bhndb_softc		*sc;
	struct resource_list_entry	*rle;
	bool				 passthrough;
	int				 error;

	sc = device_get_softc(dev);
	passthrough = (device_get_parent(child) != dev);

	/* Delegate to our parent device's bus if the requested resource type
	 * isn't handled locally. */
	if (bhndb_get_rman(sc, child, type) == NULL) {
		return (BUS_RELEASE_RESOURCE(device_get_parent(sc->parent_dev),
		    child, type, rid, r));
	}

	/* Deactivate resources */
	if (rman_get_flags(r) & RF_ACTIVE) {
		error = BUS_DEACTIVATE_RESOURCE(dev, child, type, rid, r);
		if (error)
			return (error);
	}

	if ((error = rman_release_resource(r)))
		return (error);

	if (!passthrough) {
		/* Clean resource list entry */
		rle = resource_list_find(BUS_GET_RESOURCE_LIST(dev, child),
		    type, rid);
		if (rle != NULL)
			rle->res = NULL;
	}

	return (0);
}

/**
 * Default bhndb(4) implementation of BUS_ADJUST_RESOURCE().
 */
static int
bhndb_adjust_resource(device_t dev, device_t child, int type,
    struct resource *r, rman_res_t start, rman_res_t end)
{
	struct bhndb_softc		*sc;
	struct rman			*rm;
	rman_res_t			 mstart, mend;
	int				 error;
	
	sc = device_get_softc(dev);
	error = 0;

	/* Delegate to our parent device's bus if the requested resource type
	 * isn't handled locally. */
	rm = bhndb_get_rman(sc, child, type);
	if (rm == NULL) {
		return (BUS_ADJUST_RESOURCE(device_get_parent(sc->parent_dev),
		    child, type, r, start, end));
	}

	/* Verify basic constraints */
	if (end <= start)
		return (EINVAL);

	if (!rman_is_region_manager(r, rm))
		return (ENXIO);

	BHNDB_LOCK(sc);

	/* If not active, allow any range permitted by the resource manager */
	if (!(rman_get_flags(r) & RF_ACTIVE))
		goto done;

	/* Otherwise, the range is limited to the existing register window
	 * mapping */
	error = bhndb_find_resource_limits(sc->bus_res, r, &mstart, &mend);
	if (error)
		goto done;

	if (start < mstart || end > mend) {
		error = EINVAL;
		goto done;
	}

	/* Fall through */
done:
	if (!error)
		error = rman_adjust_resource(r, start, end);

	BHNDB_UNLOCK(sc);
	return (error);
}

/**
 * Initialize child resource @p r with a virtual address, tag, and handle
 * copied from @p parent, adjusted to contain only the range defined by
 * @p offsize and @p size.
 * 
 * @param r The register to be initialized.
 * @param parent The parent bus resource that fully contains the subregion.
 * @param offset The subregion offset within @p parent.
 * @param size The subregion size.
 * @p r.
 */
static int
bhndb_init_child_resource(struct resource *r,
    struct resource *parent, bhnd_size_t offset, bhnd_size_t size)
{
	bus_space_handle_t	bh, child_bh;
	bus_space_tag_t		bt;
	uintptr_t		vaddr;
	int			error;

	/* Fetch the parent resource's real bus values */
	vaddr = (uintptr_t) rman_get_virtual(parent);
	bt = rman_get_bustag(parent);
	bh = rman_get_bushandle(parent);

	/* Configure child resource with window-adjusted real bus values */
	vaddr += offset;
	error = bus_space_subregion(bt, bh, offset, size, &child_bh);
	if (error)
		return (error);

	rman_set_virtual(r, (void *) vaddr);
	rman_set_bustag(r, bt);
	rman_set_bushandle(r, child_bh);

	return (0);
}

/**
 * Attempt activation of a fixed register window mapping for @p child.
 * 
 * @param sc BHNDB device state.
 * @param region The static region definition capable of mapping @p r.
 * @param child A child requesting resource activation.
 * @param type Resource type.
 * @param rid Resource identifier.
 * @param r Resource to be activated.
 * 
 * @retval 0 if @p r was activated successfully
 * @retval ENOENT if no fixed register window was found.
 * @retval non-zero if @p r could not be activated.
 */
static int
bhndb_activate_static_region(struct bhndb_softc *sc,
    struct bhndb_region *region, device_t child, int type, int rid,
    struct resource *r)
{
	struct resource			*bridge_res;
	const struct bhndb_regwin	*win;
	bhnd_size_t			 parent_offset;
	rman_res_t			 r_start, r_size;
	int				 error;

	win = region->static_regwin;

	KASSERT(win != NULL && BHNDB_REGWIN_T_IS_STATIC(win->win_type),
	    ("can't activate non-static region"));

	r_start = rman_get_start(r);
	r_size = rman_get_size(r);

	/* Find the corresponding bridge resource */
	bridge_res = bhndb_host_resource_for_regwin(sc->bus_res->res, win);
	if (bridge_res == NULL)
		return (ENXIO);
	
	/* Calculate subregion offset within the parent resource */
	parent_offset = r_start - region->addr;
	parent_offset += win->win_offset;

	/* Configure resource with its real bus values. */
	error = bhndb_init_child_resource(r, bridge_res, parent_offset, r_size);
	if (error)
		return (error);

	/* Mark active */
	if ((error = rman_activate_resource(r)))
		return (error);

	return (0);
}

/**
 * Attempt to allocate/retain a dynamic register window for @p r, returning
 * the retained window.
 * 
 * @param sc The bhndb driver state.
 * @param r The resource for which a window will be retained.
 */
static struct bhndb_dw_alloc *
bhndb_retain_dynamic_window(struct bhndb_softc *sc, struct resource *r)
{
	struct bhndb_dw_alloc	*dwa;
	rman_res_t		 r_start, r_size;
	int			 error;

	BHNDB_LOCK_ASSERT(sc, MA_OWNED);

	r_start = rman_get_start(r);
	r_size = rman_get_size(r);

	/* Look for an existing dynamic window we can reference */
	dwa = bhndb_dw_find_mapping(sc->bus_res, r_start, r_size);
	if (dwa != NULL) {
		if (bhndb_dw_retain(sc->bus_res, dwa, r) == 0)
			return (dwa);

		return (NULL);
	}

	/* Otherwise, try to reserve a free window */
	dwa = bhndb_dw_next_free(sc->bus_res);
	if (dwa == NULL) {
		/* No free windows */
		return (NULL);
	}

	/* Window must be large enough to map the entire resource */
	if (dwa->win->win_size < rman_get_size(r))
		return (NULL);

	/* Set the window target */
	error = bhndb_dw_set_addr(sc->dev, sc->bus_res, dwa, rman_get_start(r),
	    rman_get_size(r));
	if (error) {
		device_printf(sc->dev, "dynamic window initialization "
			"for 0x%llx-0x%llx failed: %d\n",
			(unsigned long long) r_start,
			(unsigned long long) r_start + r_size - 1,
			error);
		return (NULL);
	}

	/* Add our reservation */
	if (bhndb_dw_retain(sc->bus_res, dwa, r))
		return (NULL);

	return (dwa);
}

/**
 * Activate a resource using any viable static or dynamic register window.
 * 
 * @param sc The bhndb driver state.
 * @param child The child holding ownership of @p r.
 * @param type The type of the resource to be activated.
 * @param rid The resource ID of @p r.
 * @param r The resource to be activated
 * @param[out] indirect On error and if not NULL, will be set to 'true' if
 * the caller should instead use an indirect resource mapping.
 * 
 * @retval 0 success
 * @retval non-zero activation failed.
 */
static int
bhndb_try_activate_resource(struct bhndb_softc *sc, device_t child, int type,
    int rid, struct resource *r, bool *indirect)
{
	struct bhndb_region	*region;
	struct bhndb_dw_alloc	*dwa;
	bhndb_priority_t	 dw_priority;
	rman_res_t		 r_start, r_size;
	rman_res_t		 parent_offset;
	int			 error;

	BHNDB_LOCK_ASSERT(sc, MA_NOTOWNED);

	/* Only MMIO resources can be mapped via register windows */
	if (type != SYS_RES_MEMORY)
		return (ENXIO);
	
	if (indirect)
		*indirect = false;
	
	r_start = rman_get_start(r);
	r_size = rman_get_size(r);

	/* Activate native addrspace resources using the host address space */
	if (bhndb_get_addrspace(sc, child) == BHNDB_ADDRSPACE_NATIVE) {
		struct resource *parent;

		/* Find the bridge resource referenced by the child */
		parent = bhndb_host_resource_for_range(sc->bus_res->res,
		    type, r_start, r_size);
		if (parent == NULL) {
			device_printf(sc->dev, "host resource not found "
			     "for 0x%llx-0x%llx\n",
			     (unsigned long long) r_start,
			     (unsigned long long) r_start + r_size - 1);
			return (ENOENT);
		}

		/* Initialize child resource with the real bus values */
		error = bhndb_init_child_resource(r, parent,
		    r_start - rman_get_start(parent), r_size);
		if (error)
			return (error);

		/* Try to activate child resource */
		return (rman_activate_resource(r));
	}

	/* Default to low priority */
	dw_priority = BHNDB_PRIORITY_LOW;

	/* Look for a bus region matching the resource's address range */
	region = bhndb_find_resource_region(sc->bus_res, r_start, r_size);
	if (region != NULL)
		dw_priority = region->priority;

	/* Prefer static mappings over consuming a dynamic windows. */
	if (region && region->static_regwin) {
		error = bhndb_activate_static_region(sc, region, child, type,
		    rid, r);
		if (error)
			device_printf(sc->dev, "static window allocation "
			     "for 0x%llx-0x%llx failed\n",
			     (unsigned long long) r_start,
			     (unsigned long long) r_start + r_size - 1);
		return (error);
	}

	/* A dynamic window will be required; is this resource high enough
	 * priority to be reserved a dynamic window? */
	if (dw_priority < sc->bus_res->min_prio) {
		if (indirect)
			*indirect = true;

		return (ENOMEM);
	}

	/* Find and retain a usable window */
	BHNDB_LOCK(sc); {
		dwa = bhndb_retain_dynamic_window(sc, r);
	} BHNDB_UNLOCK(sc);

	if (dwa == NULL) {
		if (indirect)
			*indirect = true;
		return (ENOMEM);
	}

	/* Configure resource with its real bus values. */
	parent_offset = dwa->win->win_offset;
	parent_offset += r_start - dwa->target;

	error = bhndb_init_child_resource(r, dwa->parent_res, parent_offset,
	    dwa->win->win_size);
	if (error)
		goto failed;

	/* Mark active */
	if ((error = rman_activate_resource(r)))
		goto failed;

	return (0);

failed:
	/* Release our region allocation. */
	BHNDB_LOCK(sc);
	bhndb_dw_release(sc->bus_res, dwa, r);
	BHNDB_UNLOCK(sc);

	return (error);
}

/**
 * Default bhndb(4) implementation of BUS_ACTIVATE_RESOURCE().
 *
 * Maps resource activation requests to a viable static or dynamic
 * register window, if any.
 */
static int
bhndb_activate_resource(device_t dev, device_t child, int type, int rid,
    struct resource *r)
{
	struct bhndb_softc *sc = device_get_softc(dev);

	/* Delegate directly to our parent device's bus if the requested
	 * resource type isn't handled locally. */
	if (bhndb_get_rman(sc, child, type) == NULL) {
		return (BUS_ACTIVATE_RESOURCE(device_get_parent(sc->parent_dev),
		    child, type, rid, r));
	}

	return (bhndb_try_activate_resource(sc, child, type, rid, r, NULL));
}

/**
 * Default bhndb(4) implementation of BUS_DEACTIVATE_RESOURCE().
 */
static int
bhndb_deactivate_resource(device_t dev, device_t child, int type,
    int rid, struct resource *r)
{
	struct bhndb_dw_alloc	*dwa;
	struct bhndb_softc	*sc;
	struct rman		*rm;
	int			 error;

	sc = device_get_softc(dev);

	/* Delegate directly to our parent device's bus if the requested
	 * resource type isn't handled locally. */
	rm = bhndb_get_rman(sc, child, type);
	if (rm == NULL) {
		return (BUS_DEACTIVATE_RESOURCE(
		    device_get_parent(sc->parent_dev), child, type, rid, r));
	}

	/* Mark inactive */
	if ((error = rman_deactivate_resource(r)))
		return (error);

	/* Free any dynamic window allocation. */
	if (bhndb_get_addrspace(sc, child) == BHNDB_ADDRSPACE_BRIDGED) {
		BHNDB_LOCK(sc);
		dwa = bhndb_dw_find_resource(sc->bus_res, r);
		if (dwa != NULL)
			bhndb_dw_release(sc->bus_res, dwa, r);
		BHNDB_UNLOCK(sc);
	}

	return (0);
}

/**
 * Default bhndb(4) implementation of BUS_GET_RESOURCE_LIST().
 */
static struct resource_list *
bhndb_get_resource_list(device_t dev, device_t child)
{
	struct bhndb_devinfo *dinfo = device_get_ivars(child);
	return (&dinfo->resources);
}

/**
 * Default bhndb(4) implementation of BHND_BUS_ACTIVATE_RESOURCE().
 *
 * For BHNDB_ADDRSPACE_NATIVE children, all resources may be assumed to
 * be activated by the bridge.
 * 
 * For BHNDB_ADDRSPACE_BRIDGED children, attempts to activate a static register
 * window, a dynamic register window, or configures @p r as an indirect
 * resource -- in that order.
 */
static int
bhndb_activate_bhnd_resource(device_t dev, device_t child,
    int type, int rid, struct bhnd_resource *r)
{
	struct bhndb_softc	*sc;
	struct bhndb_region	*region;
	rman_res_t		 r_start, r_size;
	int 			 error;
	bool			 indirect;

	KASSERT(!r->direct,
	    ("direct flag set on inactive resource"));
	
	KASSERT(!(rman_get_flags(r->res) & RF_ACTIVE),
	    ("RF_ACTIVE set on inactive resource"));

	sc = device_get_softc(dev);

	/* Delegate directly to BUS_ACTIVATE_RESOURCE() if the requested
	 * resource type isn't handled locally. */
	if (bhndb_get_rman(sc, child, type) == NULL) {
		error = BUS_ACTIVATE_RESOURCE(dev, child, type, rid, r->res);
		if (error == 0)
			r->direct = true;
		return (error);
	}

	r_start = rman_get_start(r->res);
	r_size = rman_get_size(r->res);

	/* Verify bridged address range's resource priority, and skip direct
	 * allocation if the priority is too low. */
	if (bhndb_get_addrspace(sc, child) == BHNDB_ADDRSPACE_BRIDGED) {
		bhndb_priority_t r_prio;

		region = bhndb_find_resource_region(sc->bus_res, r_start,
		    r_size);
		if (region != NULL)
			r_prio = region->priority;
		else
			r_prio = BHNDB_PRIORITY_NONE;

		/* If less than the minimum dynamic window priority, this
		 * resource should always be indirect. */
		if (r_prio < sc->bus_res->min_prio)
			return (0);
	}

	/* Attempt direct activation */
	error = bhndb_try_activate_resource(sc, child, type, rid, r->res,
	    &indirect);
	if (!error) {
		r->direct = true;
	} else if (indirect) {
		/* The request was valid, but no viable register window is
		 * available; indirection must be employed. */
		error = 0;
		r->direct = false;
	}

	if (BHNDB_DEBUG(PRIO) &&
	    bhndb_get_addrspace(sc, child) == BHNDB_ADDRSPACE_BRIDGED)
	{
		device_printf(child, "activated 0x%llx-0x%llx as %s "
		    "resource\n",
		    (unsigned long long) r_start, 
		    (unsigned long long) r_start + r_size - 1,
		    r->direct ? "direct" : "indirect");
	}

	return (error);
}

/**
 * Default bhndb(4) implementation of BHND_BUS_DEACTIVATE_RESOURCE().
 */
static int
bhndb_deactivate_bhnd_resource(device_t dev, device_t child,
    int type, int rid, struct bhnd_resource *r)
{
	int error;

	/* Indirect resources don't require activation */
	if (!r->direct)
		return (0);

	KASSERT(rman_get_flags(r->res) & RF_ACTIVE,
	    ("RF_ACTIVE not set on direct resource"));

	/* Perform deactivation */
	error = BUS_DEACTIVATE_RESOURCE(dev, child, type, rid, r->res);
	if (!error)
		r->direct = false;

	return (error);
}

/**
 * Slow path for bhndb_io_resource().
 *
 * Iterates over the existing allocated dynamic windows looking for a viable
 * in-use region; the first matching region is returned.
 */
static struct bhndb_dw_alloc *
bhndb_io_resource_slow(struct bhndb_softc *sc, bus_addr_t addr,
    bus_size_t size, bus_size_t *offset)
{
	struct bhndb_resources	*br;
	struct bhndb_dw_alloc	*dwa;

	BHNDB_LOCK_ASSERT(sc, MA_OWNED);

	br = sc->bus_res;

	/* Search for an existing dynamic mapping of this address range.
	 * Static regions are not searched, as a statically mapped
	 * region would never be allocated as an indirect resource. */
	for (size_t i = 0; i < br->dwa_count; i++) {
		const struct bhndb_regwin *win;

		dwa = &br->dw_alloc[i];
		win = dwa->win;

		KASSERT(win->win_type == BHNDB_REGWIN_T_DYN,
			("invalid register window type"));

		/* Verify the range */
		if (addr < dwa->target)
			continue;

		if (addr + size > dwa->target + win->win_size)
			continue;

		/* Found */
		*offset = dwa->win->win_offset;
		*offset += addr - dwa->target;

		return (dwa);
	}

	/* not found */
	return (NULL);
}

/**
 * Return a borrowed reference to a bridge resource allocation record capable
 * of handling bus I/O requests of @p size at @p addr.
 * 
 * This will either return a  reference to an existing allocation
 * record mapping the requested space, or will configure and return a free
 * allocation record.
 * 
 * Will panic if a usable record cannot be found.
 * 
 * @param sc Bridge driver state.
 * @param addr The I/O target address.
 * @param size The size of the I/O operation to be performed at @p addr. 
 * @param[out] offset The offset within the returned resource at which
 * to perform the I/O request.
 */
static inline struct bhndb_dw_alloc *
bhndb_io_resource(struct bhndb_softc *sc, bus_addr_t addr, bus_size_t size,
    bus_size_t *offset)
{
	struct bhndb_resources	*br;
	struct bhndb_dw_alloc	*dwa;
	int			 error;

	BHNDB_LOCK_ASSERT(sc, MA_OWNED);

	br = sc->bus_res;

	/* Try to fetch a free window */
	dwa = bhndb_dw_next_free(br);

	/*
	 * If no dynamic windows are available, look for an existing
	 * region that maps the target range. 
	 * 
	 * If none are found, this is a child driver bug -- our window
	 * over-commit should only fail in the case where a child driver leaks
	 * resources, or perform operations out-of-order.
	 * 
	 * Broadcom HND chipsets are designed to not require register window
	 * swapping during execution; as long as the child devices are
	 * attached/detached correctly, using the hardware's required order
	 * of operations, there should always be a window available for the
	 * current operation.
	 */
	if (dwa == NULL) {
		dwa = bhndb_io_resource_slow(sc, addr, size, offset);
		if (dwa == NULL) {
			panic("register windows exhausted attempting to map "
			    "0x%llx-0x%llx\n", 
			    (unsigned long long) addr,
			    (unsigned long long) addr+size-1);
		}

		return (dwa);
	}

	/* Adjust the window if the I/O request won't fit in the current
	 * target range. */
	if (addr < dwa->target ||
	    addr > dwa->target + dwa->win->win_size ||
	    (dwa->target + dwa->win->win_size) - addr < size)
	{
		error = bhndb_dw_set_addr(sc->dev, sc->bus_res, dwa, addr,
		    size);
		if (error) {
		    panic("failed to set register window target mapping "
			    "0x%llx-0x%llx\n", 
			    (unsigned long long) addr,
			    (unsigned long long) addr+size-1);
		}
	}

	/* Calculate the offset and return */
	*offset = (addr - dwa->target) + dwa->win->win_offset;
	return (dwa);
}

/*
 * BHND_BUS_(READ|WRITE_* implementations
 */

/* bhndb_bus_(read|write) common implementation */
#define	BHNDB_IO_COMMON_SETUP(_io_size)				\
	struct bhndb_softc	*sc;				\
	struct bhndb_dw_alloc	*dwa;				\
	struct resource		*io_res;			\
	bus_size_t		 io_offset;			\
								\
	sc = device_get_softc(dev);				\
								\
	BHNDB_LOCK(sc);						\
	dwa = bhndb_io_resource(sc, rman_get_start(r->res) +	\
	    offset, _io_size, &io_offset);			\
	io_res = dwa->parent_res;				\
								\
	KASSERT(!r->direct,					\
	    ("bhnd_bus slow path used for direct resource"));	\
								\
	KASSERT(rman_get_flags(io_res) & RF_ACTIVE,		\
	    ("i/o resource is not active"));

#define	BHNDB_IO_COMMON_TEARDOWN()				\
	BHNDB_UNLOCK(sc);

/* Defines a bhndb_bus_read_* method implementation */
#define	BHNDB_IO_READ(_type, _name)				\
static _type							\
bhndb_bus_read_ ## _name (device_t dev, device_t child,		\
    struct bhnd_resource *r, bus_size_t offset)			\
{								\
	_type v;						\
	BHNDB_IO_COMMON_SETUP(sizeof(_type));			\
	v = bus_read_ ## _name (io_res, io_offset);		\
	BHNDB_IO_COMMON_TEARDOWN();				\
								\
	return (v);						\
}

/* Defines a bhndb_bus_write_* method implementation */
#define	BHNDB_IO_WRITE(_type, _name)				\
static void							\
bhndb_bus_write_ ## _name (device_t dev, device_t child,	\
    struct bhnd_resource *r, bus_size_t offset, _type value)	\
{								\
	BHNDB_IO_COMMON_SETUP(sizeof(_type));			\
	bus_write_ ## _name (io_res, io_offset, value);		\
	BHNDB_IO_COMMON_TEARDOWN();				\
}

/* Defines a bhndb_bus_(read|write|set)_(multi|region)_* method */
#define	BHNDB_IO_MISC(_type, _ptr, _op, _size)			\
static void							\
bhndb_bus_ ## _op ## _ ## _size (device_t dev,			\
    device_t child, struct bhnd_resource *r, bus_size_t offset,	\
    _type _ptr datap, bus_size_t count)				\
{								\
	BHNDB_IO_COMMON_SETUP(sizeof(_type) * count);		\
	bus_ ## _op ## _ ## _size (io_res, io_offset,		\
	    datap, count);					\
	BHNDB_IO_COMMON_TEARDOWN();				\
}

/* Defines a complete set of read/write methods */
#define	BHNDB_IO_METHODS(_type, _size)				\
	BHNDB_IO_READ(_type, _size)				\
	BHNDB_IO_WRITE(_type, _size)				\
								\
	BHNDB_IO_READ(_type, stream_ ## _size)			\
	BHNDB_IO_WRITE(_type, stream_ ## _size)			\
								\
	BHNDB_IO_MISC(_type, *, read_multi, _size)		\
	BHNDB_IO_MISC(_type, *, write_multi, _size)		\
								\
	BHNDB_IO_MISC(_type, *, read_multi_stream, _size)	\
	BHNDB_IO_MISC(_type, *, write_multi_stream, _size)	\
								\
	BHNDB_IO_MISC(_type,  , set_multi, _size)		\
	BHNDB_IO_MISC(_type,  , set_region, _size)		\
	BHNDB_IO_MISC(_type, *, read_region, _size)		\
	BHNDB_IO_MISC(_type, *, write_region, _size)		\
								\
	BHNDB_IO_MISC(_type, *, read_region_stream, _size)	\
	BHNDB_IO_MISC(_type, *, write_region_stream, _size)

BHNDB_IO_METHODS(uint8_t, 1);
BHNDB_IO_METHODS(uint16_t, 2);
BHNDB_IO_METHODS(uint32_t, 4);

/**
 * Default bhndb(4) implementation of BHND_BUS_BARRIER().
 */
static void 
bhndb_bus_barrier(device_t dev, device_t child, struct bhnd_resource *r,
    bus_size_t offset, bus_size_t length, int flags)
{
	BHNDB_IO_COMMON_SETUP(length);

	bus_barrier(io_res, io_offset + offset, length, flags);

	BHNDB_IO_COMMON_TEARDOWN();
}

/**
 * Default bhndb(4) implementation of BUS_GET_DMA_TAG().
 */
static bus_dma_tag_t
bhndb_get_dma_tag(device_t dev, device_t child)
{
	// TODO
	return (NULL);
}

static device_method_t bhndb_methods[] = {
	/* Device interface */ \
	DEVMETHOD(device_probe,			bhndb_generic_probe),
	DEVMETHOD(device_detach,		bhndb_generic_detach),
	DEVMETHOD(device_shutdown,		bus_generic_shutdown),
	DEVMETHOD(device_suspend,		bhndb_generic_suspend),
	DEVMETHOD(device_resume,		bhndb_generic_resume),

	/* Bus interface */
	DEVMETHOD(bus_probe_nomatch,		bhndb_probe_nomatch),
	DEVMETHOD(bus_print_child,		bhndb_print_child),
	DEVMETHOD(bus_child_pnpinfo_str,	bhndb_child_pnpinfo_str),
	DEVMETHOD(bus_child_location_str,	bhndb_child_location_str),
	DEVMETHOD(bus_add_child,		bhndb_add_child),
	DEVMETHOD(bus_child_deleted,		bhndb_child_deleted),

	DEVMETHOD(bus_alloc_resource,		bhndb_alloc_resource),
	DEVMETHOD(bus_release_resource,		bhndb_release_resource),
	DEVMETHOD(bus_activate_resource,	bhndb_activate_resource),
	DEVMETHOD(bus_deactivate_resource,	bhndb_deactivate_resource),

	DEVMETHOD(bus_setup_intr,		bus_generic_setup_intr),
	DEVMETHOD(bus_teardown_intr,		bus_generic_teardown_intr),
	DEVMETHOD(bus_config_intr,		bus_generic_config_intr),
	DEVMETHOD(bus_bind_intr,		bus_generic_bind_intr),
	DEVMETHOD(bus_describe_intr,		bus_generic_describe_intr),

	DEVMETHOD(bus_get_dma_tag,		bhndb_get_dma_tag),

	DEVMETHOD(bus_adjust_resource,		bhndb_adjust_resource),
	DEVMETHOD(bus_set_resource,		bus_generic_rl_set_resource),
	DEVMETHOD(bus_get_resource,		bus_generic_rl_get_resource),
	DEVMETHOD(bus_delete_resource,		bus_generic_rl_delete_resource),
	DEVMETHOD(bus_get_resource_list,	bhndb_get_resource_list),

	DEVMETHOD(bus_read_ivar,		bhndb_read_ivar),
	DEVMETHOD(bus_write_ivar,		bhndb_write_ivar),

	/* BHNDB interface */
	DEVMETHOD(bhndb_get_chipid,		bhndb_get_chipid),
	DEVMETHOD(bhndb_is_core_disabled,	bhndb_is_core_disabled),
	DEVMETHOD(bhndb_get_hostb_core,		bhndb_get_hostb_core),
	DEVMETHOD(bhndb_suspend_resource,	bhndb_suspend_resource),
	DEVMETHOD(bhndb_resume_resource,	bhndb_resume_resource),

	/* BHND interface */
	DEVMETHOD(bhnd_bus_get_chipid,		bhndb_get_chipid),
	DEVMETHOD(bhnd_bus_activate_resource,	bhndb_activate_bhnd_resource),
	DEVMETHOD(bhnd_bus_deactivate_resource,	bhndb_deactivate_bhnd_resource),
	DEVMETHOD(bhnd_bus_get_nvram_var,	bhnd_bus_generic_get_nvram_var),

	DEVMETHOD(bhnd_bus_get_service_registry,bhndb_get_service_registry),
	DEVMETHOD(bhnd_bus_register_provider,	bhnd_bus_generic_sr_register_provider),
	DEVMETHOD(bhnd_bus_deregister_provider,	bhnd_bus_generic_sr_deregister_provider),
	DEVMETHOD(bhnd_bus_retain_provider,	bhnd_bus_generic_sr_retain_provider),
	DEVMETHOD(bhnd_bus_release_provider,	bhnd_bus_generic_sr_release_provider),
	
	DEVMETHOD(bhnd_bus_read_1,		bhndb_bus_read_1),
	DEVMETHOD(bhnd_bus_read_2,		bhndb_bus_read_2),
	DEVMETHOD(bhnd_bus_read_4,		bhndb_bus_read_4),
	DEVMETHOD(bhnd_bus_write_1,		bhndb_bus_write_1),
	DEVMETHOD(bhnd_bus_write_2,		bhndb_bus_write_2),
	DEVMETHOD(bhnd_bus_write_4,		bhndb_bus_write_4),

	DEVMETHOD(bhnd_bus_read_stream_1,	bhndb_bus_read_stream_1),
	DEVMETHOD(bhnd_bus_read_stream_2,	bhndb_bus_read_stream_2),
	DEVMETHOD(bhnd_bus_read_stream_4,	bhndb_bus_read_stream_4),
	DEVMETHOD(bhnd_bus_write_stream_1,	bhndb_bus_write_stream_1),
	DEVMETHOD(bhnd_bus_write_stream_2,	bhndb_bus_write_stream_2),
	DEVMETHOD(bhnd_bus_write_stream_4,	bhndb_bus_write_stream_4),

	DEVMETHOD(bhnd_bus_read_multi_1,	bhndb_bus_read_multi_1),
	DEVMETHOD(bhnd_bus_read_multi_2,	bhndb_bus_read_multi_2),
	DEVMETHOD(bhnd_bus_read_multi_4,	bhndb_bus_read_multi_4),
	DEVMETHOD(bhnd_bus_write_multi_1,	bhndb_bus_write_multi_1),
	DEVMETHOD(bhnd_bus_write_multi_2,	bhndb_bus_write_multi_2),
	DEVMETHOD(bhnd_bus_write_multi_4,	bhndb_bus_write_multi_4),
	
	DEVMETHOD(bhnd_bus_read_multi_stream_1,	bhndb_bus_read_multi_stream_1),
	DEVMETHOD(bhnd_bus_read_multi_stream_2,	bhndb_bus_read_multi_stream_2),
	DEVMETHOD(bhnd_bus_read_multi_stream_4,	bhndb_bus_read_multi_stream_4),
	DEVMETHOD(bhnd_bus_write_multi_stream_1,bhndb_bus_write_multi_stream_1),
	DEVMETHOD(bhnd_bus_write_multi_stream_2,bhndb_bus_write_multi_stream_2),
	DEVMETHOD(bhnd_bus_write_multi_stream_4,bhndb_bus_write_multi_stream_4),

	DEVMETHOD(bhnd_bus_set_multi_1,		bhndb_bus_set_multi_1),
	DEVMETHOD(bhnd_bus_set_multi_2,		bhndb_bus_set_multi_2),
	DEVMETHOD(bhnd_bus_set_multi_4,		bhndb_bus_set_multi_4),
	DEVMETHOD(bhnd_bus_set_region_1,	bhndb_bus_set_region_1),
	DEVMETHOD(bhnd_bus_set_region_2,	bhndb_bus_set_region_2),
	DEVMETHOD(bhnd_bus_set_region_4,	bhndb_bus_set_region_4),

	DEVMETHOD(bhnd_bus_read_region_1,	bhndb_bus_read_region_1),
	DEVMETHOD(bhnd_bus_read_region_2,	bhndb_bus_read_region_2),
	DEVMETHOD(bhnd_bus_read_region_4,	bhndb_bus_read_region_4),
	DEVMETHOD(bhnd_bus_write_region_1,	bhndb_bus_write_region_1),
	DEVMETHOD(bhnd_bus_write_region_2,	bhndb_bus_write_region_2),
	DEVMETHOD(bhnd_bus_write_region_4,	bhndb_bus_write_region_4),

	DEVMETHOD(bhnd_bus_read_region_stream_1,bhndb_bus_read_region_stream_1),
	DEVMETHOD(bhnd_bus_read_region_stream_2,bhndb_bus_read_region_stream_2),
	DEVMETHOD(bhnd_bus_read_region_stream_4,bhndb_bus_read_region_stream_4),
	DEVMETHOD(bhnd_bus_write_region_stream_1,bhndb_bus_write_region_stream_1),
	DEVMETHOD(bhnd_bus_write_region_stream_2,bhndb_bus_write_region_stream_2),
	DEVMETHOD(bhnd_bus_write_region_stream_4,bhndb_bus_write_region_stream_4),

	DEVMETHOD(bhnd_bus_barrier,		bhndb_bus_barrier),

	DEVMETHOD_END
};

devclass_t bhndb_devclass;

DEFINE_CLASS_0(bhndb, bhndb_driver, bhndb_methods, sizeof(struct bhndb_softc));

MODULE_VERSION(bhndb, 1);
MODULE_DEPEND(bhndb, bhnd, 1, 1, 1);<|MERGE_RESOLUTION|>--- conflicted
+++ resolved
@@ -874,11 +874,8 @@
     struct bhnd_core_info *core)
 {
 	struct bhndb_softc	*sc;
-<<<<<<< HEAD
 	struct bhnd_core_info	*bridge_core;
 	uint32_t		 bus_flags;
-=======
->>>>>>> 16a49f43
 
 	sc = device_get_softc(dev);
 
