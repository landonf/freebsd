/*-
 * Copyright (c) 2015-2016 Landon Fuller <landon@landonf.org>
 * Copyright (c) 2017 The FreeBSD Foundation
 * All rights reserved.
 *
 * Portions of this software were developed by Landon Fuller
 * under sponsorship from the FreeBSD Foundation.
 *
 * Redistribution and use in source and binary forms, with or without
 * modification, are permitted provided that the following conditions
 * are met:
 * 1. Redistributions of source code must retain the above copyright
 *    notice, this list of conditions and the following disclaimer,
 *    without modification.
 * 2. Redistributions in binary form must reproduce at minimum a disclaimer
 *    similar to the "NO WARRANTY" disclaimer below ("Disclaimer") and any
 *    redistribution must be conditioned upon including a substantially
 *    similar Disclaimer requirement for further binary redistribution.
 *
 * NO WARRANTY
 * THIS SOFTWARE IS PROVIDED BY THE COPYRIGHT HOLDERS AND CONTRIBUTORS
 * ``AS IS'' AND ANY EXPRESS OR IMPLIED WARRANTIES, INCLUDING, BUT NOT
 * LIMITED TO, THE IMPLIED WARRANTIES OF NONINFRINGEMENT, MERCHANTIBILITY
 * AND FITNESS FOR A PARTICULAR PURPOSE ARE DISCLAIMED. IN NO EVENT SHALL
 * THE COPYRIGHT HOLDERS OR CONTRIBUTORS BE LIABLE FOR SPECIAL, EXEMPLARY,
 * OR CONSEQUENTIAL DAMAGES (INCLUDING, BUT NOT LIMITED TO, PROCUREMENT OF
 * SUBSTITUTE GOODS OR SERVICES; LOSS OF USE, DATA, OR PROFITS; OR BUSINESS
 * INTERRUPTION) HOWEVER CAUSED AND ON ANY THEORY OF LIABILITY, WHETHER
 * IN CONTRACT, STRICT LIABILITY, OR TORT (INCLUDING NEGLIGENCE OR OTHERWISE)
 * ARISING IN ANY WAY OUT OF THE USE OF THIS SOFTWARE, EVEN IF ADVISED OF
 * THE POSSIBILITY OF SUCH DAMAGES.
 */

#include <sys/cdefs.h>
__FBSDID("$FreeBSD$");

/*
 * PCI-specific implementation for the BHNDB bridge driver.
 * 
 * Provides support for bridging from a PCI parent bus to a BHND-compatible
 * bus (e.g. bcma or siba) via a Broadcom PCI core configured in end-point
 * mode.
 * 
 * This driver handles all initial generic host-level PCI interactions with a
 * PCI/PCIe bridge core operating in endpoint mode. Once the bridged bhnd(4)
 * bus has been enumerated, this driver works in tandem with a core-specific
 * bhnd_pci_hostb driver to manage the PCI core.
 */

#include <sys/param.h>
#include <sys/kernel.h>
#include <sys/bus.h>
#include <sys/limits.h>
#include <sys/malloc.h>
#include <sys/module.h>
#include <sys/systm.h>

#include <dev/pci/pcireg.h>
#include <dev/pci/pcivar.h>

#include <dev/bhnd/bhnd.h>
#include <dev/bhnd/bhndreg.h>

#include <dev/bhnd/bhnd_erom.h>
#include <dev/bhnd/bhnd_eromvar.h>

#include <dev/bhnd/cores/pci/bhnd_pcireg.h>

#include "bhndb_pcireg.h"
#include "bhndb_pcivar.h"
#include "bhndb_private.h"

struct bhndb_pci_eio;

static int		bhndb_pci_init_msi(struct bhndb_pci_softc *sc);
static int		bhndb_pci_add_children(struct bhndb_pci_softc *sc);

<<<<<<< HEAD
static int		bhndb_enable_pci_clocks(device_t pci_parent);
static int		bhndb_disable_pci_clocks(device_t pci_parent);
=======
static bool		bhndb_is_pcie_attached(device_t dev);
>>>>>>> 16a49f43

static int		bhndb_enable_pci_clocks(device_t dev);
static int		bhndb_disable_pci_clocks(device_t dev);

static int		bhndb_pci_compat_setregwin(device_t dev,
			    device_t pci_dev, const struct bhndb_regwin *,
			    bhnd_addr_t);
static int		bhndb_pci_fast_setregwin(device_t dev, device_t pci_dev,
			    const struct bhndb_regwin *, bhnd_addr_t);

static void		bhndb_init_sromless_pci_config(
			    struct bhndb_pci_softc *sc);

static bus_addr_t	bhndb_pci_sprom_addr(struct bhndb_pci_softc *sc);
static bus_size_t	bhndb_pci_sprom_size(struct bhndb_pci_softc *sc);

static int		bhndb_pci_eio_init(struct bhndb_pci_eio *pio,
			    device_t dev, device_t pci_dev,
			    struct bhndb_host_resources *hr);
static int		bhndb_pci_eio_map(struct bhnd_erom_io *eio,
			    bhnd_addr_t addr, bhnd_size_t size);
static uint32_t		bhndb_pci_eio_read(struct bhnd_erom_io *eio,
			    bhnd_size_t offset, u_int width);

#define	BHNDB_PCI_MSI_COUNT	1

/* bhndb_pci erom I/O implementation */
struct bhndb_pci_eio {
	struct bhnd_erom_io		 eio;
	device_t			 dev;		/**< bridge device */
	device_t			 pci_dev;	/**< parent PCI device */
	struct bhndb_host_resources	*hr;		/**< borrowed reference to host resources */
	const struct bhndb_regwin	*win;		/**< mapped register window, or NULL */
	struct resource			*res;		/**< resource containing the register window, or NULL if no window mapped */
	bhnd_addr_t			 res_target;	/**< current target address (if mapped) */
	bool				 mapped;	/**< true if a valid mapping exists, false otherwise */
	bhnd_addr_t			 addr;		/**< mapped address */
	bhnd_size_t			 size;		/**< mapped size */
};

/**
 * Use the generic PCI bridge hardware configuration to enumerate the bridged
 * bhnd(4) bus' core table.
 * 
 * @note This function may be safely called prior to device attach, (e.g.
 * from DEVICE_PROBE).
 * @note This function requires exclusive ownership over allocating and 
 * configuring host bridge resources, and should only be called prior to
 * completion of device attach and full configuration of the bridge.
 * 
 * @param	dev		The bhndb_pci bridge device.
 * @param[out]	chipid		On success, the parsed chip identification.
 * @param[out]	cores		On success, the enumerated core table. The
 *				caller is responsible for freeing this table via
 *				bhndb_pci_free_core_table().
 * @param[out]	ncores		On success, the number of cores found in
 *				@p cores.
 * @param[out]	eromcls		On success, a pointer to the erom class used to
 *				parse the device enumeration table. This
 *				argument may be NULL if the class is not
 *				desired.
 * 
 * @retval 0		success
 * @retval non-zero	if enumerating the bridged bhnd(4) bus fails, a regular
 * 			unix error code will be returned.
 */
static int
bhndb_pci_read_core_table(device_t dev, struct bhnd_chipid *chipid,
    struct bhnd_core_info **cores, u_int *ncores,
    bhnd_erom_class_t **eromcls)
{
	const struct bhndb_hwcfg	*cfg;
	struct bhndb_host_resources	*hr;
	struct bhndb_pci_eio		 pio;
	struct bhnd_core_info		*erom_cores;
	const struct bhnd_chipid	*hint;
	struct bhnd_chipid		 cid;
	bhnd_erom_class_t		*erom_class;
	bhnd_erom_t			*erom;
	device_t			 parent_dev;
	u_int				 erom_ncores;
	int				 error;

	parent_dev = device_get_parent(dev);
	erom = NULL;
	erom_cores = NULL;

	/* Fetch our chipid hint (if any) and generic hardware configuration */
	cfg = BHNDB_BUS_GET_GENERIC_HWCFG(parent_dev, dev);
	hint = BHNDB_BUS_GET_CHIPID(parent_dev, dev);

	/* Allocate our host resources */
	if ((error = bhndb_alloc_host_resources(parent_dev, cfg, &hr)))
		return (error);

	/* Initialize our erom I/O state */
	if ((error = bhndb_pci_eio_init(&pio, dev, parent_dev, hr)))
		goto failed;

	/* Map the first bus core from our bridged bhnd(4) bus */
	error = bhndb_pci_eio_map(&pio.eio, BHND_DEFAULT_CHIPC_ADDR,
	    BHND_DEFAULT_CORE_SIZE);
	if (error)
		goto failed;

	/* Probe for a usable EROM class, and read the chip identifier */
	erom_class = bhnd_erom_probe_driver_classes(device_get_devclass(dev),
	    &pio.eio, hint, &cid);
	if (erom_class == NULL) {
		device_printf(dev, "device enumeration unsupported; no "
		    "compatible driver found\n");

		error = ENXIO;
		goto failed;
	}

	char chipd_str[BHND_CHIPID_MAX_NAMELEN];
	bhnd_format_chip_id(chipd_str, sizeof(chipd_str), cid.chip_id);
	device_printf(dev, "found %s\n", chipd_str);

	/* Allocate EROM parser */
	if ((erom = bhnd_erom_alloc(erom_class, &cid, &pio.eio)) == NULL) {
		device_printf(dev, "failed to allocate device enumeration "
		    "table parser\n");
		error = ENXIO;
		goto failed;
	}

	/* Read the full core table */
	error = bhnd_erom_get_core_table(erom, &erom_cores, &erom_ncores);
	if (error) {
		device_printf(dev, "error fetching core table: %d\n", error);
		goto failed;
	}

	/* Provide the results to our caller */
	*cores = malloc(sizeof(erom_cores[0]) * erom_ncores, M_BHND, M_WAITOK);
	memcpy(*cores, erom_cores, sizeof(erom_cores[0]) * erom_ncores);
	*ncores = erom_ncores;

	*chipid = cid;
	if (eromcls != NULL)
		*eromcls = erom_class;

	/* Clean up */
	bhnd_erom_free_core_table(erom, erom_cores);
	bhnd_erom_free(erom);
	bhndb_release_host_resources(hr);

	return (0);

failed:
	if (erom_cores != NULL)
		bhnd_erom_free_core_table(erom, erom_cores);

	if (erom != NULL)
		bhnd_erom_free(erom);

	bhndb_release_host_resources(hr);
	return (error);
}

/** 
 * Default bhndb_pci implementation of device_probe().
 * 
 * Verifies that the parent is a PCI/PCIe device.
 */
static int
bhndb_pci_probe(device_t dev)
{
	device_t	parent;
	devclass_t	parent_bus;
	devclass_t	pci;

	/* Our parent must be a PCI/PCIe device. */
	pci = devclass_find("pci");
	parent = device_get_parent(dev);
	parent_bus = device_get_devclass(device_get_parent(parent));

	if (parent_bus != pci)
		return (ENXIO);

	device_set_desc(dev, "PCI-BHND bridge");

	return (BUS_PROBE_DEFAULT);
}

/* Configure MSI interrupts */
static int
bhndb_pci_init_msi(struct bhndb_pci_softc *sc)
{
	int error;

	/* Is MSI available? */
	if (pci_msi_count(sc->parent) < BHNDB_PCI_MSI_COUNT)
		return (ENXIO);

	/* Allocate expected message count */
	sc->intr.msi_count = BHNDB_PCI_MSI_COUNT;
	if ((error = pci_alloc_msi(sc->parent, &sc->intr.msi_count))) {
		device_printf(sc->dev, "failed to allocate MSI interrupts: "
		    "%d\n", error);
		return (error);
	}

	if (sc->intr.msi_count < BHNDB_PCI_MSI_COUNT)
		return (ENXIO);

	/* MSI uses resource IDs starting at 1 */
	sc->intr.intr_rid = 1;

	return (0);
}

static int
bhndb_pci_attach(device_t dev)
{
	struct bhndb_pci_softc	*sc;
	struct bhnd_chipid	 cid;
	struct bhnd_core_info	*cores, hostb_core;
	bhnd_erom_class_t	*erom_class;
	u_int			 ncores;
	int			 error, reg;

	sc = device_get_softc(dev);
	sc->dev = dev;
	sc->parent = device_get_parent(dev);
	sc->set_regwin = NULL;

	cores = NULL;

<<<<<<< HEAD
	/* Enable clocks (if required by this hardware) */
	if ((error = bhndb_enable_pci_clocks(sc->parent)))
		goto cleanup;
=======
	/* Enable PCI bus mastering */
	pci_enable_busmaster(sc->parent);

	/* Set up PCI interrupt handling */
	if (bhndb_pci_init_msi(sc) == 0) {
		device_printf(dev, "Using MSI interrupts on %s\n",
		    device_get_nameunit(sc->parent));
	} else {
		device_printf(dev, "Using INTx interrupts on %s\n",
		    device_get_nameunit(sc->parent));
		sc->intr.intr_rid = 0;
	}
>>>>>>> 16a49f43

	/* Determine our bridge device class */
	sc->pci_devclass = BHND_DEVCLASS_PCI;
	if (pci_find_cap(sc->parent, PCIY_EXPRESS, &reg) == 0)
		sc->pci_devclass = BHND_DEVCLASS_PCIE;
	else
		sc->pci_devclass = BHND_DEVCLASS_PCI;

<<<<<<< HEAD
	/* Perform bridge attach, fully initializing the bridge
	 * configuration. */
	if ((error = bhndb_attach(dev, sc->pci_devclass)))
=======
	/* Enable clocks (if required by this hardware) */
	if ((error = bhndb_enable_pci_clocks(sc->dev)))
		goto cleanup;

	/* Identify the chip and enumerate the bridged cores */
	error = bhndb_pci_read_core_table(dev, &cid, &cores, &ncores,
	    &erom_class);
	if (error)
>>>>>>> 16a49f43
		goto cleanup;

	/* Select the appropriate register window handler */
	if (cid.chip_type == BHND_CHIPTYPE_SIBA) {
		sc->set_regwin = bhndb_pci_compat_setregwin;
	} else {
		sc->set_regwin = bhndb_pci_fast_setregwin;
	}

	/* Determine our host bridge core */
	error = bhndb_find_hostb_core(cores, ncores, sc->pci_devclass,
	    &hostb_core);
	if (error)
		goto cleanup;

	/* Perform bridge attach */
	error = bhndb_attach(dev, &cid, cores, ncores, &hostb_core, erom_class);
	if (error)
		goto cleanup;

	/* Set up interrupt handling */
	if (bhndb_pci_init_msi(sc) == 0) {
		device_printf(dev, "Using MSI interrupts on %s\n",
		    device_get_nameunit(sc->parent));
	} else {
		device_printf(dev, "Using INTx interrupts on %s\n",
		    device_get_nameunit(sc->parent));
		sc->intr.intr_rid = 0;
	}

	/* Fix-up power on defaults for SROM-less devices. */
	bhndb_init_sromless_pci_config(sc);

	/* Add any additional child devices */
	if ((error = bhndb_pci_add_children(sc)))
		goto cleanup;

	/* Probe and attach our children */
	if ((error = bus_generic_attach(dev)))
		goto cleanup;

	free(cores, M_BHND);

	return (0);

cleanup:
	device_delete_children(dev);
<<<<<<< HEAD
	bhndb_disable_pci_clocks(sc->parent);
=======
	bhndb_disable_pci_clocks(sc->dev);

>>>>>>> 16a49f43
	if (sc->intr.msi_count > 0)
		pci_release_msi(dev);

	if (cores != NULL)
		free(cores, M_BHND);

	pci_disable_busmaster(sc->parent);

	return (error);
}

static int
bhndb_pci_detach(device_t dev)
{
	struct bhndb_pci_softc	*sc;
	int			 error;

	sc = device_get_softc(dev);

	/* Attempt to detach our children */
	if ((error = bus_generic_detach(dev)))
		return (error);

	/* Perform generic bridge detach */
	if ((error = bhndb_generic_detach(dev)))
		return (error);

	/* Disable clocks (if required by this hardware) */
<<<<<<< HEAD
	if ((error = bhndb_disable_pci_clocks(sc->parent)))
=======
	if ((error = bhndb_disable_pci_clocks(sc->dev)))
>>>>>>> 16a49f43
		return (error);

	/* Release MSI interrupts */
	if (sc->intr.msi_count > 0)
		pci_release_msi(dev);

	/* Disable PCI bus mastering */
	pci_disable_busmaster(sc->parent);

	return (0);
}

static int
bhndb_pci_add_children(struct bhndb_pci_softc *sc)
{
	bus_size_t		 nv_sz;
	int			 error;

	/**
	 * If SPROM is mapped directly into BAR0, add child NVRAM
	 * device.
	 */
	nv_sz = bhndb_pci_sprom_size(sc);
	if (nv_sz > 0) {
		struct bhndb_devinfo	*dinfo;
		device_t		 child;

		if (bootverbose) {
			device_printf(sc->dev, "found SPROM (%ju bytes)\n",
			    (uintmax_t)nv_sz);
		}

		/* Add sprom device, ordered early enough to be available
		 * before the bridged bhnd(4) bus is attached. */
		child = BUS_ADD_CHILD(sc->dev,
		    BHND_PROBE_ROOT + BHND_PROBE_ORDER_EARLY, "bhnd_nvram", -1);
		if (child == NULL) {
			device_printf(sc->dev, "failed to add sprom device\n");
			return (ENXIO);
		}

		/* Initialize device address space and resource covering the
		 * BAR0 SPROM shadow. */
		dinfo = device_get_ivars(child);
		dinfo->addrspace = BHNDB_ADDRSPACE_NATIVE;

		error = bus_set_resource(child, SYS_RES_MEMORY, 0,
		    bhndb_pci_sprom_addr(sc), nv_sz);
		if (error) {
			device_printf(sc->dev,
			    "failed to register sprom resources\n");
			return (error);
		}
	}

	return (0);
}

static const struct bhndb_regwin *
bhndb_pci_sprom_regwin(struct bhndb_pci_softc *sc)
{
	struct bhndb_resources		*bres;
	const struct bhndb_hwcfg	*cfg;
	const struct bhndb_regwin	*sprom_win;

	bres = sc->bhndb.bus_res;
	cfg = bres->cfg;

	sprom_win = bhndb_regwin_find_type(cfg->register_windows,
	    BHNDB_REGWIN_T_SPROM, BHNDB_PCI_V0_BAR0_SPROM_SIZE);

	return (sprom_win);
}

static bus_addr_t
bhndb_pci_sprom_addr(struct bhndb_pci_softc *sc)
{
	const struct bhndb_regwin	*sprom_win;
	struct resource			*r;

	/* Fetch the SPROM register window */
	sprom_win = bhndb_pci_sprom_regwin(sc);
	KASSERT(sprom_win != NULL, ("requested sprom address on PCI_V2+"));

	/* Fetch the associated resource */
	r = bhndb_host_resource_for_regwin(sc->bhndb.bus_res->res, sprom_win);
	KASSERT(r != NULL, ("missing resource for sprom window\n"));

	return (rman_get_start(r) + sprom_win->win_offset);
}

static bus_size_t
bhndb_pci_sprom_size(struct bhndb_pci_softc *sc)
{
	const struct bhndb_regwin	*sprom_win;
	uint32_t			 sctl;
	bus_size_t			 sprom_sz;

	sprom_win = bhndb_pci_sprom_regwin(sc);

	/* PCI_V2 and later devices map SPROM/OTP via ChipCommon */
	if (sprom_win == NULL)
		return (0);

	/* Determine SPROM size */
	sctl = pci_read_config(sc->parent, BHNDB_PCI_SPROM_CONTROL, 4);
	if (sctl & BHNDB_PCI_SPROM_BLANK)
		return (0);

	switch (sctl & BHNDB_PCI_SPROM_SZ_MASK) {
	case BHNDB_PCI_SPROM_SZ_1KB:
		sprom_sz = (1 * 1024);
		break;

	case BHNDB_PCI_SPROM_SZ_4KB:
		sprom_sz = (4 * 1024);
		break;

	case BHNDB_PCI_SPROM_SZ_16KB:
		sprom_sz = (16 * 1024);
		break;

	case BHNDB_PCI_SPROM_SZ_RESERVED:
	default:
		device_printf(sc->dev, "invalid PCI sprom size 0x%x\n", sctl);
		return (0);
	}

	if (sprom_sz > sprom_win->win_size) {
		device_printf(sc->dev,
		    "PCI sprom size (0x%x) overruns defined register window\n",
		    sctl);
		return (0);
	}

	return (sprom_sz);
}

/*
 * On devices without a SROM, the PCI(e) cores will be initialized with
 * their Power-on-Reset defaults; this can leave two of the BAR0 PCI windows
 * mapped to the wrong core.
 * 
 * This function updates the SROM shadow to point the BAR0 windows at the
 * current PCI core.
 * 
 * Applies to all PCI/PCIe revisions.
 */
static void
bhndb_init_sromless_pci_config(struct bhndb_pci_softc *sc)
{
	struct bhndb_resources		*bres;
	const struct bhnd_core_info	*pci_core;
	const struct bhndb_hwcfg	*cfg;
	const struct bhndb_regwin	*win;
	struct resource			*core_regs;
	bus_size_t			 srom_offset;
	u_int				 pci_cidx, sprom_cidx;
	uint16_t			 val;

	bres = sc->bhndb.bus_res;
	cfg = bres->cfg;

	/* Determine the correct register offset for our PCI core */
	KASSERT(sc->bhndb.have_br_core, ("missing bridge core info"));
	pci_core = &sc->bhndb.bridge_core;

#define	BRIDGE_CORE_MATCHES(_device)	\
	bhnd_core_matches(pci_core, &((struct bhnd_core_match) {	\
	    BHND_MATCH_CORE(BHND_MFGID_BCM, _device)			\
	}))

	if (BRIDGE_CORE_MATCHES(BHND_COREID_PCI)) {
		srom_offset = BHND_PCI_SRSH_PI_OFFSET;
	} else if (BRIDGE_CORE_MATCHES(BHND_COREID_PCIE)) {
		srom_offset = BHND_PCIE_SRSH_PI_OFFSET;
	} else {
		device_printf(sc->dev, "unsupported PCI host bridge device\n");
		return;
	}

#undef BRIDGE_CORE_MATCHES

	/* Locate the static register window mapping the PCI core */
	win = bhndb_regwin_find_core(cfg->register_windows, sc->pci_devclass,
	    0, BHND_PORT_DEVICE, 0, 0);
	if (win == NULL) {
		device_printf(sc->dev, "missing PCI core register window\n");
		return;
	}

	/* Fetch the resource containing the register window */
	core_regs = bhndb_host_resource_for_regwin(bres->res, win);
	if (core_regs == NULL) {
		device_printf(sc->dev, "missing PCI core register resource\n");
		return;
	}

	/* Fetch the SPROM's configured core index */
	val = bus_read_2(core_regs, win->win_offset + srom_offset);
	sprom_cidx = (val & BHND_PCI_SRSH_PI_MASK) >> BHND_PCI_SRSH_PI_SHIFT;

	/* If it doesn't match host bridge's core index, update the index
	 * value */
	pci_cidx = pci_core->core_idx;
	if (sprom_cidx != pci_cidx) {
		val &= ~BHND_PCI_SRSH_PI_MASK;
		val |= (pci_cidx << BHND_PCI_SRSH_PI_SHIFT);
		bus_write_2(core_regs,
		    win->win_offset + srom_offset, val);
	}
}

static int
bhndb_pci_resume(device_t dev)
{
	struct bhndb_pci_softc	*sc;
	int			 error;

	sc = device_get_softc(dev);
	
	/* Enable clocks (if supported by this hardware) */
<<<<<<< HEAD
	if ((error = bhndb_enable_pci_clocks(sc->parent)))
=======
	if ((error = bhndb_enable_pci_clocks(sc->dev)))
>>>>>>> 16a49f43
		return (error);

	/* Perform resume */
	return (bhndb_generic_resume(dev));
}

static int
bhndb_pci_suspend(device_t dev)
{
	struct bhndb_pci_softc	*sc;
	int			 error;

	sc = device_get_softc(dev);
	
	/* Disable clocks (if supported by this hardware) */
<<<<<<< HEAD
	if ((error = bhndb_disable_pci_clocks(sc->parent)))
=======
	if ((error = bhndb_disable_pci_clocks(sc->dev)))
>>>>>>> 16a49f43
		return (error);

	/* Perform suspend */
	return (bhndb_generic_suspend(dev));
}

static int
bhndb_pci_set_window_addr(device_t dev, const struct bhndb_regwin *rw,
    bhnd_addr_t addr)
{
	struct bhndb_pci_softc *sc = device_get_softc(dev);
	return (sc->set_regwin(sc->dev, sc->parent, rw, addr));
}

/**
 * A siba(4) and bcma(4)-compatible bhndb_set_window_addr implementation.
 * 
 * On siba(4) devices, it's possible that writing a PCI window register may
 * not succeed; it's necessary to immediately read the configuration register
 * and retry if not set to the desired value.
 * 
 * This is not necessary on bcma(4) devices, but other than the overhead of
 * validating the register, there's no harm in performing the verification.
 */
static int
bhndb_pci_compat_setregwin(device_t dev, device_t pci_dev,
    const struct bhndb_regwin *rw, bhnd_addr_t addr)
{
	int		error;
	int		reg;

	if (rw->win_type != BHNDB_REGWIN_T_DYN)
		return (ENODEV);

	reg = rw->d.dyn.cfg_offset;
	for (u_int i = 0; i < BHNDB_PCI_BARCTRL_WRITE_RETRY; i++) {
		if ((error = bhndb_pci_fast_setregwin(dev, pci_dev, rw, addr)))
			return (error);

		if (pci_read_config(pci_dev, reg, 4) == addr)
			return (0);

		DELAY(10);
	}

	/* Unable to set window */
	return (ENODEV);
}

/**
 * A bcma(4)-only bhndb_set_window_addr implementation.
 */
static int
bhndb_pci_fast_setregwin(device_t dev, device_t pci_dev,
    const struct bhndb_regwin *rw, bhnd_addr_t addr)
{
	/* The PCI bridge core only supports 32-bit addressing, regardless
	 * of the bus' support for 64-bit addressing */
	if (addr > UINT32_MAX)
		return (ERANGE);

	switch (rw->win_type) {
	case BHNDB_REGWIN_T_DYN:
		/* Addresses must be page aligned */
		if (addr % rw->win_size != 0)
			return (EINVAL);

		pci_write_config(pci_dev, rw->d.dyn.cfg_offset, addr, 4);
		break;
	default:
		return (ENODEV);
	}

	return (0);
}

static int
bhndb_pci_populate_board_info(device_t dev, device_t child,
    struct bhnd_board_info *info)
{
	struct bhndb_pci_softc	*sc;

	sc = device_get_softc(dev);

	/* 
	 * On a subset of Apple BCM4360 modules, always prefer the
	 * PCI subdevice to the SPROM-supplied boardtype.
	 * 
	 * TODO:
	 * 
	 * Broadcom's own drivers implement this override, and then later use
	 * the remapped BCM4360 board type to determine the required
	 * board-specific workarounds.
	 * 
	 * Without access to this hardware, it's unclear why this mapping
	 * is done, and we must do the same. If we can survey the hardware
	 * in question, it may be possible to replace this behavior with
	 * explicit references to the SPROM-supplied boardtype(s) in our
	 * quirk definitions.
	 */
	if (pci_get_subvendor(sc->parent) == PCI_VENDOR_APPLE) {
		switch (info->board_type) {
		case BHND_BOARD_BCM94360X29C:
		case BHND_BOARD_BCM94360X29CP2:
		case BHND_BOARD_BCM94360X51:
		case BHND_BOARD_BCM94360X51P2:
			info->board_type = 0;	/* allow override below */
			break;
		default:
			break;
		}
	}

	/* If NVRAM did not supply vendor/type info, provide the PCI
	 * subvendor/subdevice values. */
	if (info->board_vendor == 0)
		info->board_vendor = pci_get_subvendor(sc->parent);

	if (info->board_type == 0)
		info->board_type = pci_get_subdevice(sc->parent);

	return (0);
}

/**
 * Return true if the bridge device @p bhndb is attached via PCIe,
 * false otherwise.
 *
 * @param dev The bhndb bridge device
 */
static bool
bhndb_is_pcie_attached(device_t dev)
{
	int reg;

	if (pci_find_cap(device_get_parent(dev), PCIY_EXPRESS, &reg) == 0)
		return (true);

	return (false);
}

/**
 * Enable externally managed clocks, if required.
 * 
 * Some PCI chipsets (BCM4306, possibly others) chips do not support
 * the idle low-power clock. Clocking must be bootstrapped at
 * attach/resume by directly adjusting GPIO registers exposed in the
 * PCI config space, and correspondingly, explicitly shutdown at
 * detach/suspend.
<<<<<<< HEAD
 * 
 * @param pci_parent Our parent PCI device
 */
static int
bhndb_enable_pci_clocks(device_t pci_parent)
{
	uint32_t	gpio_in, gpio_out, gpio_en;
	uint32_t	gpio_flags;
	uint16_t	pci_status;
	int		reg;

	/* Only supported (and required) on PCI devices */
	if (pci_find_cap(pci_parent, PCIY_EXPRESS, &reg) == 0)
		return (0);

	/* Read state of XTAL pin */
	gpio_in = pci_read_config(pci_parent, BHNDB_PCI_GPIO_IN, 4);
=======
 *
 * @note This function may be safely called prior to device attach, (e.g.
 * from DEVICE_PROBE).
 *
 * @param dev The bhndb bridge device
 */
static int
bhndb_enable_pci_clocks(device_t dev)
{
	device_t		pci_dev;
	uint32_t		gpio_in, gpio_out, gpio_en;
	uint32_t		gpio_flags;
	uint16_t		pci_status;

	pci_dev = device_get_parent(dev);

	/* Only supported and required on PCI devices */
	if (!bhndb_is_pcie_attached(dev))
		return (0);

	/* Read state of XTAL pin */
	gpio_in = pci_read_config(pci_dev, BHNDB_PCI_GPIO_IN, 4);
>>>>>>> 16a49f43
	if (gpio_in & BHNDB_PCI_GPIO_XTAL_ON)
		return (0); /* already enabled */

	/* Fetch current config */
<<<<<<< HEAD
	gpio_out = pci_read_config(pci_parent, BHNDB_PCI_GPIO_OUT, 4);
	gpio_en = pci_read_config(pci_parent, BHNDB_PCI_GPIO_OUTEN, 4);
=======
	gpio_out = pci_read_config(pci_dev, BHNDB_PCI_GPIO_OUT, 4);
	gpio_en = pci_read_config(pci_dev, BHNDB_PCI_GPIO_OUTEN, 4);
>>>>>>> 16a49f43

	/* Set PLL_OFF/XTAL_ON pins to HIGH and enable both pins */
	gpio_flags = (BHNDB_PCI_GPIO_PLL_OFF|BHNDB_PCI_GPIO_XTAL_ON);
	gpio_out |= gpio_flags;
	gpio_en |= gpio_flags;

<<<<<<< HEAD
	pci_write_config(pci_parent, BHNDB_PCI_GPIO_OUT, gpio_out, 4);
	pci_write_config(pci_parent, BHNDB_PCI_GPIO_OUTEN, gpio_en, 4);
=======
	pci_write_config(pci_dev, BHNDB_PCI_GPIO_OUT, gpio_out, 4);
	pci_write_config(pci_dev, BHNDB_PCI_GPIO_OUTEN, gpio_en, 4);
>>>>>>> 16a49f43
	DELAY(1000);

	/* Reset PLL_OFF */
	gpio_out &= ~BHNDB_PCI_GPIO_PLL_OFF;
<<<<<<< HEAD
	pci_write_config(pci_parent, BHNDB_PCI_GPIO_OUT, gpio_out, 4);
	DELAY(5000);

	/* Clear any PCI 'sent target-abort' flag. */
	pci_status = pci_read_config(pci_parent, PCIR_STATUS, 2);
	pci_status &= ~PCIM_STATUS_STABORT;
	pci_write_config(pci_parent, PCIR_STATUS, pci_status, 2);
=======
	pci_write_config(pci_dev, BHNDB_PCI_GPIO_OUT, gpio_out, 4);
	DELAY(5000);

	/* Clear any PCI 'sent target-abort' flag. */
	pci_status = pci_read_config(pci_dev, PCIR_STATUS, 2);
	pci_status &= ~PCIM_STATUS_STABORT;
	pci_write_config(pci_dev, PCIR_STATUS, pci_status, 2);
>>>>>>> 16a49f43

	return (0);
}

/**
 * Disable externally managed clocks, if required.
 *
 * This function may be safely called prior to device attach, (e.g.
 * from DEVICE_PROBE).
 *
 * @param dev The bhndb bridge device
 */
static int
<<<<<<< HEAD
bhndb_disable_pci_clocks(device_t pci_parent)
=======
bhndb_disable_pci_clocks(device_t dev)
>>>>>>> 16a49f43
{
	device_t	pci_dev;
	uint32_t	gpio_out, gpio_en;
	int		reg;

<<<<<<< HEAD
	/* Only supported (and required) on PCI devices */
	if (pci_find_cap(pci_parent, PCIY_EXPRESS, &reg) == 0)
		return (0);

	/* Fetch current config */
	gpio_out = pci_read_config(pci_parent, BHNDB_PCI_GPIO_OUT, 4);
	gpio_en = pci_read_config(pci_parent, BHNDB_PCI_GPIO_OUTEN, 4);
=======
	pci_dev = device_get_parent(dev);

	/* Only supported and required on PCI devices */
	if (bhndb_is_pcie_attached(dev))
		return (0);

	/* Fetch current config */
	gpio_out = pci_read_config(pci_dev, BHNDB_PCI_GPIO_OUT, 4);
	gpio_en = pci_read_config(pci_dev, BHNDB_PCI_GPIO_OUTEN, 4);
>>>>>>> 16a49f43

	/* Set PLL_OFF to HIGH, XTAL_ON to LOW. */
	gpio_out &= ~BHNDB_PCI_GPIO_XTAL_ON;
	gpio_out |= BHNDB_PCI_GPIO_PLL_OFF;
<<<<<<< HEAD
	pci_write_config(pci_parent, BHNDB_PCI_GPIO_OUT, gpio_out, 4);

	/* Enable both output pins */
	gpio_en |= (BHNDB_PCI_GPIO_PLL_OFF|BHNDB_PCI_GPIO_XTAL_ON);
	pci_write_config(pci_parent, BHNDB_PCI_GPIO_OUTEN, gpio_en, 4);
=======
	pci_write_config(pci_dev, BHNDB_PCI_GPIO_OUT, gpio_out, 4);

	/* Enable both output pins */
	gpio_en |= (BHNDB_PCI_GPIO_PLL_OFF|BHNDB_PCI_GPIO_XTAL_ON);
	pci_write_config(pci_dev, BHNDB_PCI_GPIO_OUTEN, gpio_en, 4);
>>>>>>> 16a49f43

	return (0);
}

static bhnd_clksrc
bhndb_pci_pwrctl_get_clksrc(device_t dev, device_t child,
	bhnd_clock clock)
{
	struct bhndb_pci_softc	*sc;
	uint32_t		 gpio_out;

	sc = device_get_softc(dev);

	/* Only supported on PCI devices */
	if (bhndb_is_pcie_attached(sc->dev))
		return (ENODEV);

	/* Only ILP is supported */
	if (clock != BHND_CLOCK_ILP)
		return (ENXIO);

	gpio_out = pci_read_config(sc->parent, BHNDB_PCI_GPIO_OUT, 4);
	if (gpio_out & BHNDB_PCI_GPIO_SCS)
		return (BHND_CLKSRC_PCI);
	else
		return (BHND_CLKSRC_XTAL);
}

static int
bhndb_pci_pwrctl_gate_clock(device_t dev, device_t child,
	bhnd_clock clock)
{
	struct bhndb_pci_softc *sc = device_get_softc(dev);

	/* Only supported on PCI devices */
	if (bhndb_is_pcie_attached(sc->dev))
		return (ENODEV);

	/* Only HT is supported */
	if (clock != BHND_CLOCK_HT)
		return (ENXIO);

<<<<<<< HEAD
	return (bhndb_disable_pci_clocks(sc->parent));
=======
	return (bhndb_disable_pci_clocks(sc->dev));
>>>>>>> 16a49f43
}

static int
bhndb_pci_pwrctl_ungate_clock(device_t dev, device_t child,
	bhnd_clock clock)
{
	struct bhndb_pci_softc *sc = device_get_softc(dev);

	/* Only supported on PCI devices */
	if (bhndb_is_pcie_attached(sc->dev))
		return (ENODEV);

	/* Only HT is supported */
	if (clock != BHND_CLOCK_HT)
		return (ENXIO);

<<<<<<< HEAD
	return (bhndb_enable_pci_clocks(sc->parent));
=======
	return (bhndb_enable_pci_clocks(sc->dev));
>>>>>>> 16a49f43
}

static int
bhndb_pci_map_intr(device_t dev, device_t child, u_int intr, rman_res_t *irq)
{
	struct bhndb_pci_softc	*sc;
	rman_res_t		 start, count;
	int			 error;

	sc = device_get_softc(dev);

	/* Is the intr valid? */
	if (intr >= bhnd_get_intr_count(child))
		return (EINVAL);
 
	/* Fetch our common PCI interrupt's start/count. */
	error = bus_get_resource(sc->parent, SYS_RES_IRQ, sc->intr.intr_rid,
	    &start, &count);
	if (error)
		return (error);

	if (count != 1) {
		device_printf(dev, "cannot map PCI IRQ %ju with count %ju\n",
		    (uintmax_t)start, (uintmax_t)count);
		return (ENXIO);
	}

	*irq = start;
	return (0);
}

static void
bhndb_pci_unmap_intr(device_t dev, device_t child, rman_res_t irq)
{
	/* No state to clean up */
}

/**
 * Initialize a new bhndb PCI bridge EROM I/O instance. This EROM I/O
 * implementation supports mapping of the device enumeration table via the
 * @p hr host resources.
 * 
 * @param pio		The instance to be initialized.
 * @param dev		The bridge device.
 * @param pci_dev	The bridge's parent PCI device.
 * @param hr		The host resources to be used to map the device
 *			enumeration table.
 */
static int
bhndb_pci_eio_init(struct bhndb_pci_eio *pio, device_t dev, device_t pci_dev,
    struct bhndb_host_resources *hr)
{
	memset(&pio->eio, sizeof(pio->eio), 0);
	pio->eio.map = bhndb_pci_eio_map;
	pio->eio.read = bhndb_pci_eio_read;
	pio->eio.fini = NULL;

	pio->dev = dev;
	pio->pci_dev = pci_dev;
	pio->hr = hr;
	pio->win = NULL;
	pio->res = NULL;

	return (0);
}

/**
 * Attempt to adjust the dynamic register window backing @p pio to permit
 * reading @p size bytes at @p addr.
 * 
 * If @p addr or @p size fall outside the existing mapped range, or if
 * @p pio is not backed by a dynamic register window, ENXIO will be returned.
 * 
 * @param pio	The bhndb PCI erom I/O state to be modified.
 * @param addr	The address to be include
 */
static int
bhndb_pci_eio_adjust_mapping(struct bhndb_pci_eio *pio, bhnd_addr_t addr,
    bhnd_size_t size)
{
	bhnd_addr_t	 target;
	bhnd_size_t	 offset;
	int		 error;


	KASSERT(pio->win != NULL, ("missing register window"));
	KASSERT(pio->res != NULL, ("missing regwin resource"));
	KASSERT(pio->win->win_type == BHNDB_REGWIN_T_DYN,
	    ("unexpected window type %d", pio->win->win_type));

	/* The requested subrange must fall within the total mapped range */
	if (addr < pio->addr || (addr - pio->addr) > pio->size ||
	    size > pio->size || (addr - pio->addr) - pio->size < size)
	{
		return (ENXIO);
	}

	/* Do we already have a useable mapping? */
	if (addr >= pio->res_target &&
	    addr <= pio->res_target + pio->win->win_size &&
	    (pio->res_target + pio->win->win_size) - addr >= size)
	{
		return (0);
	}

	/* Page-align the target address */
	offset = addr % pio->win->win_size;
	target = addr - offset;

	/* Configure the register window */
	error = bhndb_pci_compat_setregwin(pio->dev, pio->pci_dev, pio->win,
	    target);
	if (error) {
		device_printf(pio->dev, "failed to configure dynamic register "
		    "window: %d\n", error);
		return (error);
	}

	pio->res_target = target;
	return (0);
}

/* bhnd_erom_io_map() implementation */
static int
bhndb_pci_eio_map(struct bhnd_erom_io *eio, bhnd_addr_t addr,
    bhnd_size_t size)
{
	struct bhndb_pci_eio		*pio;
	const struct bhndb_regwin	*regwin;
	struct resource			*r;
	bhnd_addr_t			 target;
	bhnd_size_t			 offset;
	int				 error;

	pio = (struct bhndb_pci_eio *)eio;

	/* Locate a useable dynamic register window */
	regwin = bhndb_regwin_find_type(pio->hr->cfg->register_windows,
	    BHNDB_REGWIN_T_DYN, MIN(size, BHND_DEFAULT_CORE_SIZE));
	if (regwin == NULL) {
		device_printf(pio->dev, "unable to map %#jx+%#jx; no "
		    "usable dynamic register window found\n", addr, size);
		return (ENXIO);
	}

	/* Locate the host resource mapping our register window */
	if ((r = bhndb_host_resource_for_regwin(pio->hr, regwin)) == NULL) {
		device_printf(pio->dev, "unable to map %#jx+%#jx; no "
		    "usable register resource found\n", addr, size);
		return (ENXIO);
	}

	/* Page-align the target address */
	offset = addr % regwin->win_size;
	target = addr - offset;

	/* Configure the register window */
	error = bhndb_pci_compat_setregwin(pio->dev, pio->pci_dev, regwin,
	    target);
	if (error) {
		device_printf(pio->dev, "failed to configure dynamic register "
		    "window: %d\n", error);
		return (error);
	}

	/* Update our mapping state */
	pio->win = regwin;
	pio->res = r;
	pio->addr = addr;
	pio->size = size;
	pio->res_target = target;

	return (0);
}

/* bhnd_erom_io_read() implementation */
static uint32_t
bhndb_pci_eio_read(struct bhnd_erom_io *eio, bhnd_size_t offset, u_int width)
{
	struct bhndb_pci_eio		*pio;
	bhnd_addr_t			 addr;
	bus_size_t			 res_offset;
	int				 error;

	pio = (struct bhndb_pci_eio *)eio;

	/* Calculate absolute address */
	if (BHND_SIZE_MAX - offset < pio->addr) {
		device_printf(pio->dev, "invalid offset %#jx+%#jx\n", pio->addr,
		    offset);
		return (UINT32_MAX);
	}

	addr = pio->addr + offset;

	/* Adjust the mapping for our read */
	if ((error = bhndb_pci_eio_adjust_mapping(pio, addr, width))) {
		device_printf(pio->dev, "failed to adjust register mapping: "
		    "%d\n", error);
		return (UINT32_MAX);
	}

	KASSERT(pio->res_target <= addr, ("invalid mapping (%#jx vs. %#jx)",
	    pio->res_target, addr));

	/* Determine the actual read offset within our register window
	 * resource */
	res_offset = (addr - pio->res_target) + pio->win->win_offset;

	/* Perform our read */
	switch (width) {
	case 1:
		return (bus_read_1(pio->res, res_offset));
	case 2:
		return (bus_read_2(pio->res, res_offset));
	case 4:
		return (bus_read_4(pio->res, res_offset));
	default:
		panic("unsupported width: %u", width);
	}
}

static device_method_t bhndb_pci_methods[] = {
	/* Device interface */
	DEVMETHOD(device_probe,			bhndb_pci_probe),
	DEVMETHOD(device_attach,		bhndb_pci_attach),
	DEVMETHOD(device_resume,		bhndb_pci_resume),
	DEVMETHOD(device_suspend,		bhndb_pci_suspend),
	DEVMETHOD(device_detach,		bhndb_pci_detach),

	/* BHND interface */
	DEVMETHOD(bhnd_bus_map_intr,		bhndb_pci_map_intr),
	DEVMETHOD(bhnd_bus_unmap_intr,		bhndb_pci_unmap_intr),

	DEVMETHOD(bhnd_bus_pwrctl_get_clksrc,	bhndb_pci_pwrctl_get_clksrc),
	DEVMETHOD(bhnd_bus_pwrctl_gate_clock,	bhndb_pci_pwrctl_gate_clock),
	DEVMETHOD(bhnd_bus_pwrctl_ungate_clock,	bhndb_pci_pwrctl_ungate_clock),

	/* BHNDB interface */
	DEVMETHOD(bhndb_set_window_addr,	bhndb_pci_set_window_addr),
	DEVMETHOD(bhndb_populate_board_info,	bhndb_pci_populate_board_info),

	DEVMETHOD_END
};

DEFINE_CLASS_1(bhndb, bhndb_pci_driver, bhndb_pci_methods,
    sizeof(struct bhndb_pci_softc), bhndb_driver);

MODULE_VERSION(bhndb_pci, 1);
MODULE_DEPEND(bhndb_pci, bhnd_pci_hostb, 1, 1, 1);
MODULE_DEPEND(bhndb_pci, pci, 1, 1, 1);
MODULE_DEPEND(bhndb_pci, bhndb, 1, 1, 1);
MODULE_DEPEND(bhndb_pci, bhnd, 1, 1, 1);<|MERGE_RESOLUTION|>--- conflicted
+++ resolved
@@ -75,12 +75,8 @@
 static int		bhndb_pci_init_msi(struct bhndb_pci_softc *sc);
 static int		bhndb_pci_add_children(struct bhndb_pci_softc *sc);
 
-<<<<<<< HEAD
-static int		bhndb_enable_pci_clocks(device_t pci_parent);
-static int		bhndb_disable_pci_clocks(device_t pci_parent);
-=======
+
 static bool		bhndb_is_pcie_attached(device_t dev);
->>>>>>> 16a49f43
 
 static int		bhndb_enable_pci_clocks(device_t dev);
 static int		bhndb_disable_pci_clocks(device_t dev);
@@ -312,11 +308,6 @@
 
 	cores = NULL;
 
-<<<<<<< HEAD
-	/* Enable clocks (if required by this hardware) */
-	if ((error = bhndb_enable_pci_clocks(sc->parent)))
-		goto cleanup;
-=======
 	/* Enable PCI bus mastering */
 	pci_enable_busmaster(sc->parent);
 
@@ -329,7 +320,6 @@
 		    device_get_nameunit(sc->parent));
 		sc->intr.intr_rid = 0;
 	}
->>>>>>> 16a49f43
 
 	/* Determine our bridge device class */
 	sc->pci_devclass = BHND_DEVCLASS_PCI;
@@ -338,11 +328,6 @@
 	else
 		sc->pci_devclass = BHND_DEVCLASS_PCI;
 
-<<<<<<< HEAD
-	/* Perform bridge attach, fully initializing the bridge
-	 * configuration. */
-	if ((error = bhndb_attach(dev, sc->pci_devclass)))
-=======
 	/* Enable clocks (if required by this hardware) */
 	if ((error = bhndb_enable_pci_clocks(sc->dev)))
 		goto cleanup;
@@ -351,7 +336,6 @@
 	error = bhndb_pci_read_core_table(dev, &cid, &cores, &ncores,
 	    &erom_class);
 	if (error)
->>>>>>> 16a49f43
 		goto cleanup;
 
 	/* Select the appropriate register window handler */
@@ -399,12 +383,8 @@
 
 cleanup:
 	device_delete_children(dev);
-<<<<<<< HEAD
-	bhndb_disable_pci_clocks(sc->parent);
-=======
 	bhndb_disable_pci_clocks(sc->dev);
 
->>>>>>> 16a49f43
 	if (sc->intr.msi_count > 0)
 		pci_release_msi(dev);
 
@@ -433,11 +413,7 @@
 		return (error);
 
 	/* Disable clocks (if required by this hardware) */
-<<<<<<< HEAD
-	if ((error = bhndb_disable_pci_clocks(sc->parent)))
-=======
 	if ((error = bhndb_disable_pci_clocks(sc->dev)))
->>>>>>> 16a49f43
 		return (error);
 
 	/* Release MSI interrupts */
@@ -660,11 +636,7 @@
 	sc = device_get_softc(dev);
 	
 	/* Enable clocks (if supported by this hardware) */
-<<<<<<< HEAD
-	if ((error = bhndb_enable_pci_clocks(sc->parent)))
-=======
 	if ((error = bhndb_enable_pci_clocks(sc->dev)))
->>>>>>> 16a49f43
 		return (error);
 
 	/* Perform resume */
@@ -680,11 +652,7 @@
 	sc = device_get_softc(dev);
 	
 	/* Disable clocks (if supported by this hardware) */
-<<<<<<< HEAD
-	if ((error = bhndb_disable_pci_clocks(sc->parent)))
-=======
 	if ((error = bhndb_disable_pci_clocks(sc->dev)))
->>>>>>> 16a49f43
 		return (error);
 
 	/* Perform suspend */
@@ -834,25 +802,6 @@
  * attach/resume by directly adjusting GPIO registers exposed in the
  * PCI config space, and correspondingly, explicitly shutdown at
  * detach/suspend.
-<<<<<<< HEAD
- * 
- * @param pci_parent Our parent PCI device
- */
-static int
-bhndb_enable_pci_clocks(device_t pci_parent)
-{
-	uint32_t	gpio_in, gpio_out, gpio_en;
-	uint32_t	gpio_flags;
-	uint16_t	pci_status;
-	int		reg;
-
-	/* Only supported (and required) on PCI devices */
-	if (pci_find_cap(pci_parent, PCIY_EXPRESS, &reg) == 0)
-		return (0);
-
-	/* Read state of XTAL pin */
-	gpio_in = pci_read_config(pci_parent, BHNDB_PCI_GPIO_IN, 4);
-=======
  *
  * @note This function may be safely called prior to device attach, (e.g.
  * from DEVICE_PROBE).
@@ -875,44 +824,24 @@
 
 	/* Read state of XTAL pin */
 	gpio_in = pci_read_config(pci_dev, BHNDB_PCI_GPIO_IN, 4);
->>>>>>> 16a49f43
 	if (gpio_in & BHNDB_PCI_GPIO_XTAL_ON)
 		return (0); /* already enabled */
 
 	/* Fetch current config */
-<<<<<<< HEAD
-	gpio_out = pci_read_config(pci_parent, BHNDB_PCI_GPIO_OUT, 4);
-	gpio_en = pci_read_config(pci_parent, BHNDB_PCI_GPIO_OUTEN, 4);
-=======
 	gpio_out = pci_read_config(pci_dev, BHNDB_PCI_GPIO_OUT, 4);
 	gpio_en = pci_read_config(pci_dev, BHNDB_PCI_GPIO_OUTEN, 4);
->>>>>>> 16a49f43
 
 	/* Set PLL_OFF/XTAL_ON pins to HIGH and enable both pins */
 	gpio_flags = (BHNDB_PCI_GPIO_PLL_OFF|BHNDB_PCI_GPIO_XTAL_ON);
 	gpio_out |= gpio_flags;
 	gpio_en |= gpio_flags;
 
-<<<<<<< HEAD
-	pci_write_config(pci_parent, BHNDB_PCI_GPIO_OUT, gpio_out, 4);
-	pci_write_config(pci_parent, BHNDB_PCI_GPIO_OUTEN, gpio_en, 4);
-=======
 	pci_write_config(pci_dev, BHNDB_PCI_GPIO_OUT, gpio_out, 4);
 	pci_write_config(pci_dev, BHNDB_PCI_GPIO_OUTEN, gpio_en, 4);
->>>>>>> 16a49f43
 	DELAY(1000);
 
 	/* Reset PLL_OFF */
 	gpio_out &= ~BHNDB_PCI_GPIO_PLL_OFF;
-<<<<<<< HEAD
-	pci_write_config(pci_parent, BHNDB_PCI_GPIO_OUT, gpio_out, 4);
-	DELAY(5000);
-
-	/* Clear any PCI 'sent target-abort' flag. */
-	pci_status = pci_read_config(pci_parent, PCIR_STATUS, 2);
-	pci_status &= ~PCIM_STATUS_STABORT;
-	pci_write_config(pci_parent, PCIR_STATUS, pci_status, 2);
-=======
 	pci_write_config(pci_dev, BHNDB_PCI_GPIO_OUT, gpio_out, 4);
 	DELAY(5000);
 
@@ -920,7 +849,6 @@
 	pci_status = pci_read_config(pci_dev, PCIR_STATUS, 2);
 	pci_status &= ~PCIM_STATUS_STABORT;
 	pci_write_config(pci_dev, PCIR_STATUS, pci_status, 2);
->>>>>>> 16a49f43
 
 	return (0);
 }
@@ -934,25 +862,12 @@
  * @param dev The bhndb bridge device
  */
 static int
-<<<<<<< HEAD
-bhndb_disable_pci_clocks(device_t pci_parent)
-=======
 bhndb_disable_pci_clocks(device_t dev)
->>>>>>> 16a49f43
 {
 	device_t	pci_dev;
 	uint32_t	gpio_out, gpio_en;
 	int		reg;
 
-<<<<<<< HEAD
-	/* Only supported (and required) on PCI devices */
-	if (pci_find_cap(pci_parent, PCIY_EXPRESS, &reg) == 0)
-		return (0);
-
-	/* Fetch current config */
-	gpio_out = pci_read_config(pci_parent, BHNDB_PCI_GPIO_OUT, 4);
-	gpio_en = pci_read_config(pci_parent, BHNDB_PCI_GPIO_OUTEN, 4);
-=======
 	pci_dev = device_get_parent(dev);
 
 	/* Only supported and required on PCI devices */
@@ -962,24 +877,15 @@
 	/* Fetch current config */
 	gpio_out = pci_read_config(pci_dev, BHNDB_PCI_GPIO_OUT, 4);
 	gpio_en = pci_read_config(pci_dev, BHNDB_PCI_GPIO_OUTEN, 4);
->>>>>>> 16a49f43
 
 	/* Set PLL_OFF to HIGH, XTAL_ON to LOW. */
 	gpio_out &= ~BHNDB_PCI_GPIO_XTAL_ON;
 	gpio_out |= BHNDB_PCI_GPIO_PLL_OFF;
-<<<<<<< HEAD
-	pci_write_config(pci_parent, BHNDB_PCI_GPIO_OUT, gpio_out, 4);
-
-	/* Enable both output pins */
-	gpio_en |= (BHNDB_PCI_GPIO_PLL_OFF|BHNDB_PCI_GPIO_XTAL_ON);
-	pci_write_config(pci_parent, BHNDB_PCI_GPIO_OUTEN, gpio_en, 4);
-=======
 	pci_write_config(pci_dev, BHNDB_PCI_GPIO_OUT, gpio_out, 4);
 
 	/* Enable both output pins */
 	gpio_en |= (BHNDB_PCI_GPIO_PLL_OFF|BHNDB_PCI_GPIO_XTAL_ON);
 	pci_write_config(pci_dev, BHNDB_PCI_GPIO_OUTEN, gpio_en, 4);
->>>>>>> 16a49f43
 
 	return (0);
 }
@@ -1022,11 +928,7 @@
 	if (clock != BHND_CLOCK_HT)
 		return (ENXIO);
 
-<<<<<<< HEAD
-	return (bhndb_disable_pci_clocks(sc->parent));
-=======
 	return (bhndb_disable_pci_clocks(sc->dev));
->>>>>>> 16a49f43
 }
 
 static int
@@ -1043,11 +945,7 @@
 	if (clock != BHND_CLOCK_HT)
 		return (ENXIO);
 
-<<<<<<< HEAD
-	return (bhndb_enable_pci_clocks(sc->parent));
-=======
 	return (bhndb_enable_pci_clocks(sc->dev));
->>>>>>> 16a49f43
 }
 
 static int
