--- conflicted
+++ resolved
@@ -426,19 +426,17 @@
     const struct bhndb_regwin *rw, bhnd_addr_t addr)
 {
 	int		error;
+	int		reg;
 
 	if (rw->win_type != BHNDB_REGWIN_T_DYN)
 		return (ENODEV);
 
+	reg = rw->d.dyn.cfg_offset;
 	for (u_int i = 0; i < BHNDB_PCI_BARCTRL_WRITE_RETRY; i++) {
 		if ((error = bhndb_pci_fast_setregwin(sc, rw, addr)))
 			return (error);
 
-<<<<<<< HEAD
-		if (pci_read_config(sc->parent, rw->dyn.cfg_offset, 4) == addr)
-=======
-		if (pci_read_config(parent, rw->d.dyn.cfg_offset, 4) == addr)
->>>>>>> cd441cb6
+		if (pci_read_config(sc->parent, reg, 4) == addr)
 			return (0);
 
 		DELAY(10);
@@ -466,11 +464,7 @@
 		if (addr % rw->win_size != 0)
 			return (EINVAL);
 
-<<<<<<< HEAD
-		pci_write_config(sc->parent, rw->dyn.cfg_offset, addr, 4);
-=======
-		pci_write_config(parent, rw->d.dyn.cfg_offset, addr, 4);
->>>>>>> cd441cb6
+		pci_write_config(sc->parent, rw->d.dyn.cfg_offset, addr, 4);
 		break;
 	default:
 		return (ENODEV);
