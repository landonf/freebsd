/*-
 * Copyright (c) 2015-2016 Landon Fuller <landon@landonf.org>
 * All rights reserved.
 *
 * Redistribution and use in source and binary forms, with or without
 * modification, are permitted provided that the following conditions
 * are met:
 * 1. Redistributions of source code must retain the above copyright
 *    notice, this list of conditions and the following disclaimer,
 *    without modification.
 * 2. Redistributions in binary form must reproduce at minimum a disclaimer
 *    similar to the "NO WARRANTY" disclaimer below ("Disclaimer") and any
 *    redistribution must be conditioned upon including a substantially
 *    similar Disclaimer requirement for further binary redistribution.
 *
 * NO WARRANTY
 * THIS SOFTWARE IS PROVIDED BY THE COPYRIGHT HOLDERS AND CONTRIBUTORS
 * ``AS IS'' AND ANY EXPRESS OR IMPLIED WARRANTIES, INCLUDING, BUT NOT
 * LIMITED TO, THE IMPLIED WARRANTIES OF NONINFRINGEMENT, MERCHANTIBILITY
 * AND FITNESS FOR A PARTICULAR PURPOSE ARE DISCLAIMED. IN NO EVENT SHALL
 * THE COPYRIGHT HOLDERS OR CONTRIBUTORS BE LIABLE FOR SPECIAL, EXEMPLARY,
 * OR CONSEQUENTIAL DAMAGES (INCLUDING, BUT NOT LIMITED TO, PROCUREMENT OF
 * SUBSTITUTE GOODS OR SERVICES; LOSS OF USE, DATA, OR PROFITS; OR BUSINESS
 * INTERRUPTION) HOWEVER CAUSED AND ON ANY THEORY OF LIABILITY, WHETHER
 * IN CONTRACT, STRICT LIABILITY, OR TORT (INCLUDING NEGLIGENCE OR OTHERWISE)
 * ARISING IN ANY WAY OUT OF THE USE OF THIS SOFTWARE, EVEN IF ADVISED OF
 * THE POSSIBILITY OF SUCH DAMAGES.
 */

#include <sys/cdefs.h>
__FBSDID("$FreeBSD$");

/*
 * PCI-specific implementation for the BHNDB bridge driver.
 * 
 * Provides support for bridging from a PCI parent bus to a BHND-compatible
 * bus (e.g. bcma or siba) via a Broadcom PCI core configured in end-point
 * mode.
 * 
 * This driver handles all initial generic host-level PCI interactions with a
 * PCI/PCIe bridge core operating in endpoint mode. Once the bridged bhnd(4)
 * bus has been enumerated, this driver works in tandem with a core-specific
 * bhnd_pci_hostb driver to manage the PCI core.
 */

#include <sys/param.h>
#include <sys/kernel.h>
#include <sys/bus.h>
#include <sys/limits.h>
#include <sys/malloc.h>
#include <sys/module.h>
#include <sys/systm.h>

#include <dev/pci/pcireg.h>
#include <dev/pci/pcivar.h>

#include <dev/bhnd/bhnd.h>

#include <dev/bhnd/cores/pci/bhnd_pcireg.h>

#include "bhndb_pcireg.h"
#include "bhndb_pcivar.h"
#include "bhndb_private.h"

static int		bhndb_enable_pci_clocks(struct bhndb_pci_softc *sc);
static int		bhndb_disable_pci_clocks(struct bhndb_pci_softc *sc);

static int		bhndb_pci_compat_setregwin(struct bhndb_pci_softc *,
			    const struct bhndb_regwin *, bhnd_addr_t);
static int		bhndb_pci_fast_setregwin(struct bhndb_pci_softc *,
			    const struct bhndb_regwin *, bhnd_addr_t);

static void		bhndb_init_sromless_pci_config(
			    struct bhndb_pci_softc *sc);

static bus_addr_t	bhndb_pci_sprom_addr(struct bhndb_pci_softc *sc);
<<<<<<< HEAD
static size_t		bhndb_pci_sprom_size(struct bhndb_pci_softc *sc);
=======
static bus_size_t	bhndb_pci_sprom_size(struct bhndb_pci_softc *sc);
>>>>>>> ed7b2996

/** 
 * Default bhndb_pci implementation of device_probe().
 * 
 * Verifies that the parent is a PCI/PCIe device.
 */
static int
bhndb_pci_probe(device_t dev)
{
	device_t	parent;
	devclass_t	parent_bus;
	devclass_t	pci;

	/* Our parent must be a PCI/PCIe device. */
	pci = devclass_find("pci");
	parent = device_get_parent(dev);
	parent_bus = device_get_devclass(device_get_parent(parent));

	if (parent_bus != pci)
		return (ENXIO);

	device_set_desc(dev, "PCI-BHND bridge");

	return (BUS_PROBE_DEFAULT);
}

static int
bhndb_pci_attach(device_t dev)
{
	struct bhndb_pci_softc	*sc;
	int			 error, reg;

	sc = device_get_softc(dev);
	sc->dev = dev;
	sc->parent = device_get_parent(dev);

	/* Enable PCI bus mastering */
	pci_enable_busmaster(sc->parent);

	/* Determine our bridge device class */
	sc->pci_devclass = BHND_DEVCLASS_PCI;
	if (pci_find_cap(sc->parent, PCIY_EXPRESS, &reg) == 0)
		sc->pci_devclass = BHND_DEVCLASS_PCIE;

	/* Enable clocks (if supported by this hardware) */
	if ((error = bhndb_enable_pci_clocks(sc)))
		return (error);

	/* Use siba(4)-compatible regwin handling until we know
	 * what kind of bus is attached */
	sc->set_regwin = bhndb_pci_compat_setregwin;

	/* Perform full bridge attach. This should call back into our
	 * bhndb_pci_init_full_config() implementation once the bridged
	 * bhnd(4) bus has been enumerated, but before any devices have been
	 * probed or attached. */
	if ((error = bhndb_attach(dev, sc->pci_devclass)))
		return (error);

	/* If supported, switch to the faster regwin handling */
	if (sc->bhndb.chipid.chip_type != BHND_CHIPTYPE_SIBA) {
		atomic_store_rel_ptr((volatile void *) &sc->set_regwin,
		    (uintptr_t) &bhndb_pci_fast_setregwin);
	}

	return (0);
}

static int
bhndb_pci_init_full_config(device_t dev, device_t child,
    const struct bhndb_hw_priority *hw_prio_table)
{
	struct bhndb_pci_softc	*sc;
	device_t		 nv_dev;
	bus_size_t		 nv_sz;
	int			 error;

	sc = device_get_softc(dev);

	/* Let our parent perform standard initialization first */
	if ((error = bhndb_generic_init_full_config(dev, child, hw_prio_table)))
		return (error);

	/* Fix-up power on defaults for SROM-less devices. */
	bhndb_init_sromless_pci_config(sc);

	/* If SPROM is mapped directly into BAR0, add NVRAM device. */
	nv_sz = bhndb_pci_sprom_size(sc);
	if (nv_sz > 0) {
		struct bhndb_devinfo	*dinfo;
		const char		*dname;

		if (bootverbose) {
<<<<<<< HEAD
			device_printf(dev, "found SPROM (%zu bytes)\n", nv_sz);
=======
			device_printf(dev, "found SPROM (%u bytes)\n",
			    (unsigned int) nv_sz);
>>>>>>> ed7b2996
		}

		/* Add sprom device */
		dname = "bhnd_nvram";
		if ((nv_dev = BUS_ADD_CHILD(dev, 0, dname, -1)) == NULL) {
			device_printf(dev, "failed to add sprom device\n");
			return (ENXIO);
		}

		/* Initialize device address space and resource covering the
		 * BAR0 SPROM shadow. */
		dinfo = device_get_ivars(nv_dev);
		dinfo->addrspace = BHNDB_ADDRSPACE_NATIVE;
		error = bus_set_resource(nv_dev, SYS_RES_MEMORY, 0,
		    bhndb_pci_sprom_addr(sc), nv_sz);

		if (error) {
			device_printf(dev,
			    "failed to register sprom resources\n");
			return (error);
		}

		/* Attach the device */
		if ((error = device_probe_and_attach(nv_dev))) {
			device_printf(dev, "sprom attach failed\n");
			return (error);
		}
	}

	return (0);
}

static const struct bhndb_regwin *
bhndb_pci_sprom_regwin(struct bhndb_pci_softc *sc)
{
	struct bhndb_resources		*bres;
	const struct bhndb_hwcfg	*cfg;
	const struct bhndb_regwin	*sprom_win;

	bres = sc->bhndb.bus_res;
	cfg = bres->cfg;

	sprom_win = bhndb_regwin_find_type(cfg->register_windows,
	    BHNDB_REGWIN_T_SPROM, BHNDB_PCI_V0_BAR0_SPROM_SIZE);

	return (sprom_win);
}

static bus_addr_t
bhndb_pci_sprom_addr(struct bhndb_pci_softc *sc)
{
	const struct bhndb_regwin	*sprom_win;
	struct resource			*r;

	/* Fetch the SPROM register window */
	sprom_win = bhndb_pci_sprom_regwin(sc);
	KASSERT(sprom_win != NULL, ("requested sprom address on PCI_V2+"));

	/* Fetch the associated resource */
	r = bhndb_find_regwin_resource(sc->bhndb.bus_res, sprom_win);
	KASSERT(r != NULL, ("missing resource for sprom window\n"));

	return (rman_get_start(r) + sprom_win->win_offset);
}

static bus_size_t
bhndb_pci_sprom_size(struct bhndb_pci_softc *sc)
{
	const struct bhndb_regwin	*sprom_win;
	uint32_t			 sctl;
	bus_size_t			 sprom_sz;

	sprom_win = bhndb_pci_sprom_regwin(sc);

	/* PCI_V2 and later devices map SPROM/OTP via ChipCommon */
	if (sprom_win == NULL)
		return (0);

	/* Determine SPROM size */
	sctl = pci_read_config(sc->parent, BHNDB_PCI_SPROM_CONTROL, 4);
	if (sctl & BHNDB_PCI_SPROM_BLANK)
		return (0);

	switch (sctl & BHNDB_PCI_SPROM_SZ_MASK) {
	case BHNDB_PCI_SPROM_SZ_1KB:
		sprom_sz = (1 * 1024);
		break;

	case BHNDB_PCI_SPROM_SZ_4KB:
		sprom_sz = (4 * 1024);
		break;

	case BHNDB_PCI_SPROM_SZ_16KB:
		sprom_sz = (16 * 1024);
		break;

	case BHNDB_PCI_SPROM_SZ_RESERVED:
	default:
		device_printf(sc->dev, "invalid PCI sprom size 0x%x\n", sctl);
		return (0);
	}

	if (sprom_sz > sprom_win->win_size) {
		device_printf(sc->dev,
		    "PCI sprom size (0x%x) overruns defined register window\n",
		    sctl);
		return (0);
	}

	return (sprom_sz);
}

/*
 * On devices without a SROM, the PCI(e) cores will be initialized with
 * their Power-on-Reset defaults; this can leave two of the BAR0 PCI windows
 * mapped to the wrong core.
 * 
 * This function updates the SROM shadow to point the BAR0 windows at the
 * current PCI core.
 * 
 * Applies to all PCI/PCIe revisions.
 */
static void
bhndb_init_sromless_pci_config(struct bhndb_pci_softc *sc)
{
	struct bhndb_resources		*bres;
	const struct bhndb_hwcfg	*cfg;
	const struct bhndb_regwin	*win;
	struct resource			*core_regs;
	bus_size_t			 srom_offset;
	u_int				 pci_cidx, sprom_cidx;
	uint16_t			 val;

	bres = sc->bhndb.bus_res;
	cfg = bres->cfg;

	if (bhnd_get_vendor(sc->bhndb.hostb_dev) != BHND_MFGID_BCM)
		return;

	switch (bhnd_get_device(sc->bhndb.hostb_dev)) {
	case BHND_COREID_PCI:
		srom_offset = BHND_PCI_SRSH_PI_OFFSET;
		break;
	case BHND_COREID_PCIE:
		srom_offset = BHND_PCIE_SRSH_PI_OFFSET;
		break;
	default:
		device_printf(sc->dev, "unsupported PCI host bridge device\n");
		return;
	}

	/* Locate the static register window mapping the PCI core */
	win = bhndb_regwin_find_core(cfg->register_windows, sc->pci_devclass,
	    0, BHND_PORT_DEVICE, 0, 0);
	if (win == NULL) {
		device_printf(sc->dev, "missing PCI core register window\n");
		return;
	}

	/* Fetch the resource containing the register window */
	core_regs = bhndb_find_regwin_resource(bres, win);
	if (core_regs == NULL) {
		device_printf(sc->dev, "missing PCI core register resource\n");
		return;
	}

	/* Fetch the SPROM's configured core index */
	val = bus_read_2(core_regs, win->win_offset + srom_offset);
	sprom_cidx = (val & BHND_PCI_SRSH_PI_MASK) >> BHND_PCI_SRSH_PI_SHIFT;

	/* If it doesn't match host bridge's core index, update the index
	 * value */
	pci_cidx = bhnd_get_core_index(sc->bhndb.hostb_dev);
	if (sprom_cidx != pci_cidx) {
		val &= ~BHND_PCI_SRSH_PI_MASK;
		val |= (pci_cidx << BHND_PCI_SRSH_PI_SHIFT);
		bus_write_2(core_regs,
		    win->win_offset + srom_offset, val);
	}
}

static int
bhndb_pci_resume(device_t dev)
{
	struct bhndb_pci_softc	*sc;
	int			 error;

	sc = device_get_softc(dev);
	
	/* Enable clocks (if supported by this hardware) */
	if ((error = bhndb_enable_pci_clocks(sc)))
		return (error);

	/* Perform resume */
	return (bhndb_generic_resume(dev));
}

static int
bhndb_pci_suspend(device_t dev)
{
	struct bhndb_pci_softc	*sc;
	int			 error;

	sc = device_get_softc(dev);
	
	/* Disable clocks (if supported by this hardware) */
	if ((error = bhndb_disable_pci_clocks(sc)))
		return (error);

	/* Perform suspend */
	return (bhndb_generic_suspend(dev));
}

static int
bhndb_pci_detach(device_t dev)
{
	struct bhndb_pci_softc	*sc;
	int			 error;

	sc = device_get_softc(dev);

	/* Disable clocks (if supported by this hardware) */
	if ((error = bhndb_disable_pci_clocks(sc)))
		return (error);

	/* Perform detach */
	if ((error = bhndb_generic_detach(dev)))
		return (error);

	/* Disable PCI bus mastering */
	pci_disable_busmaster(sc->parent);

	return (0);
}

static int
bhndb_pci_set_window_addr(device_t dev, const struct bhndb_regwin *rw,
    bhnd_addr_t addr)
{
	struct bhndb_pci_softc *sc = device_get_softc(dev);
	return (sc->set_regwin(sc, rw, addr));
}

/**
 * A siba(4) and bcma(4)-compatible bhndb_set_window_addr implementation.
 * 
 * On siba(4) devices, it's possible that writing a PCI window register may
 * not succeed; it's necessary to immediately read the configuration register
 * and retry if not set to the desired value.
 * 
 * This is not necessary on bcma(4) devices, but other than the overhead of
 * validating the register, there's no harm in performing the verification.
 */
static int
bhndb_pci_compat_setregwin(struct bhndb_pci_softc *sc,
    const struct bhndb_regwin *rw, bhnd_addr_t addr)
{
	int		error;
	int		reg;

	if (rw->win_type != BHNDB_REGWIN_T_DYN)
		return (ENODEV);

	reg = rw->d.dyn.cfg_offset;
	for (u_int i = 0; i < BHNDB_PCI_BARCTRL_WRITE_RETRY; i++) {
		if ((error = bhndb_pci_fast_setregwin(sc, rw, addr)))
			return (error);

		if (pci_read_config(sc->parent, reg, 4) == addr)
			return (0);

		DELAY(10);
	}

	/* Unable to set window */
	return (ENODEV);
}

/**
 * A bcma(4)-only bhndb_set_window_addr implementation.
 */
static int
bhndb_pci_fast_setregwin(struct bhndb_pci_softc *sc,
    const struct bhndb_regwin *rw, bhnd_addr_t addr)
{
	/* The PCI bridge core only supports 32-bit addressing, regardless
	 * of the bus' support for 64-bit addressing */
	if (addr > UINT32_MAX)
		return (ERANGE);

	switch (rw->win_type) {
	case BHNDB_REGWIN_T_DYN:
		/* Addresses must be page aligned */
		if (addr % rw->win_size != 0)
			return (EINVAL);

		pci_write_config(sc->parent, rw->d.dyn.cfg_offset, addr, 4);
		break;
	default:
		return (ENODEV);
	}

	return (0);
}

/**
 * Enable externally managed clocks, if required.
 * 
 * Some PCI chipsets (BCM4306, possibly others) chips do not support
 * the idle low-power clock. Clocking must be bootstrapped at
 * attach/resume by directly adjusting GPIO registers exposed in the
 * PCI config space, and correspondingly, explicitly shutdown at
 * detach/suspend.
 * 
 * @param sc Bridge driver state.
 */
static int
bhndb_enable_pci_clocks(struct bhndb_pci_softc *sc)
{
	uint32_t		gpio_in, gpio_out, gpio_en;
	uint32_t		gpio_flags;
	uint16_t		pci_status;

	/* Only supported and required on PCI devices */
	if (sc->pci_devclass != BHND_DEVCLASS_PCI)
		return (0);

	/* Read state of XTAL pin */
	gpio_in = pci_read_config(sc->parent, BHNDB_PCI_GPIO_IN, 4);
	if (gpio_in & BHNDB_PCI_GPIO_XTAL_ON)
		return (0); /* already enabled */

	/* Fetch current config */
	gpio_out = pci_read_config(sc->parent, BHNDB_PCI_GPIO_OUT, 4);
	gpio_en = pci_read_config(sc->parent, BHNDB_PCI_GPIO_OUTEN, 4);

	/* Set PLL_OFF/XTAL_ON pins to HIGH and enable both pins */
	gpio_flags = (BHNDB_PCI_GPIO_PLL_OFF|BHNDB_PCI_GPIO_XTAL_ON);
	gpio_out |= gpio_flags;
	gpio_en |= gpio_flags;

	pci_write_config(sc->parent, BHNDB_PCI_GPIO_OUT, gpio_out, 4);
	pci_write_config(sc->parent, BHNDB_PCI_GPIO_OUTEN, gpio_en, 4);
	DELAY(1000);

	/* Reset PLL_OFF */
	gpio_out &= ~BHNDB_PCI_GPIO_PLL_OFF;
	pci_write_config(sc->parent, BHNDB_PCI_GPIO_OUT, gpio_out, 4);
	DELAY(5000);

	/* Clear any PCI 'sent target-abort' flag. */
	pci_status = pci_read_config(sc->parent, PCIR_STATUS, 2);
	pci_status &= ~PCIM_STATUS_STABORT;
	pci_write_config(sc->parent, PCIR_STATUS, pci_status, 2);

	return (0);
}

/**
 * Disable externally managed clocks, if required.
 * 
 * @param sc Bridge driver state.
 */
static int
bhndb_disable_pci_clocks(struct bhndb_pci_softc *sc)
{
	uint32_t	gpio_out, gpio_en;

	/* Only supported and required on PCI devices */
	if (sc->pci_devclass != BHND_DEVCLASS_PCI)
		return (0);

<<<<<<< HEAD
=======
	// TODO: Check board flags for BFL2_XTALBUFOUTEN?
	// TODO: Check PCI core revision?
	// TODO: Switch to 'slow' clock?

>>>>>>> ed7b2996
	/* Fetch current config */
	gpio_out = pci_read_config(sc->parent, BHNDB_PCI_GPIO_OUT, 4);
	gpio_en = pci_read_config(sc->parent, BHNDB_PCI_GPIO_OUTEN, 4);

	/* Set PLL_OFF to HIGH, XTAL_ON to LOW. */
	gpio_out &= ~BHNDB_PCI_GPIO_XTAL_ON;
	gpio_out |= BHNDB_PCI_GPIO_PLL_OFF;
	pci_write_config(sc->parent, BHNDB_PCI_GPIO_OUT, gpio_out, 4);

	/* Enable both output pins */
	gpio_en |= (BHNDB_PCI_GPIO_PLL_OFF|BHNDB_PCI_GPIO_XTAL_ON);
	pci_write_config(sc->parent, BHNDB_PCI_GPIO_OUTEN, gpio_en, 4);

	return (0);
}

static device_method_t bhndb_pci_methods[] = {
	/* Device interface */
	DEVMETHOD(device_probe,			bhndb_pci_probe),
	DEVMETHOD(device_attach,		bhndb_pci_attach),
	DEVMETHOD(device_resume,		bhndb_pci_resume),
	DEVMETHOD(device_suspend,		bhndb_pci_suspend),
	DEVMETHOD(device_detach,		bhndb_pci_detach),

	/* BHNDB interface */
	DEVMETHOD(bhndb_init_full_config,	bhndb_pci_init_full_config),
	DEVMETHOD(bhndb_set_window_addr,	bhndb_pci_set_window_addr),

	DEVMETHOD_END
};

DEFINE_CLASS_1(bhndb, bhndb_pci_driver, bhndb_pci_methods,
    sizeof(struct bhndb_pci_softc), bhndb_driver);

MODULE_VERSION(bhndb_pci, 1);
MODULE_DEPEND(bhndb_pci, bhnd_pci_hostb, 1, 1, 1);
MODULE_DEPEND(bhndb_pci, pci, 1, 1, 1);
MODULE_DEPEND(bhndb_pci, bhndb, 1, 1, 1);
MODULE_DEPEND(bhndb_pci, bhnd, 1, 1, 1);<|MERGE_RESOLUTION|>--- conflicted
+++ resolved
@@ -74,11 +74,7 @@
 			    struct bhndb_pci_softc *sc);
 
 static bus_addr_t	bhndb_pci_sprom_addr(struct bhndb_pci_softc *sc);
-<<<<<<< HEAD
-static size_t		bhndb_pci_sprom_size(struct bhndb_pci_softc *sc);
-=======
 static bus_size_t	bhndb_pci_sprom_size(struct bhndb_pci_softc *sc);
->>>>>>> ed7b2996
 
 /** 
  * Default bhndb_pci implementation of device_probe().
@@ -172,12 +168,8 @@
 		const char		*dname;
 
 		if (bootverbose) {
-<<<<<<< HEAD
-			device_printf(dev, "found SPROM (%zu bytes)\n", nv_sz);
-=======
 			device_printf(dev, "found SPROM (%u bytes)\n",
 			    (unsigned int) nv_sz);
->>>>>>> ed7b2996
 		}
 
 		/* Add sprom device */
@@ -550,13 +542,6 @@
 	if (sc->pci_devclass != BHND_DEVCLASS_PCI)
 		return (0);
 
-<<<<<<< HEAD
-=======
-	// TODO: Check board flags for BFL2_XTALBUFOUTEN?
-	// TODO: Check PCI core revision?
-	// TODO: Switch to 'slow' clock?
-
->>>>>>> ed7b2996
 	/* Fetch current config */
 	gpio_out = pci_read_config(sc->parent, BHNDB_PCI_GPIO_OUT, 4);
 	gpio_en = pci_read_config(sc->parent, BHNDB_PCI_GPIO_OUTEN, 4);
