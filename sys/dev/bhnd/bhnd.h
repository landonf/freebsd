--- conflicted
+++ resolved
@@ -366,13 +366,6 @@
 uint32_t			 bhnd_chip_quirks(device_t dev,
 				     const struct bhnd_chip_quirk *table);
 
-<<<<<<< HEAD
-uint32_t			 bhnd_device_quirks(device_t dev,
-				     const struct bhnd_device *table,
-				     size_t entry_size);
-
-=======
->>>>>>> 52e4181a
 bool				 bhnd_device_matches(device_t dev,
 				     const struct bhnd_core_match *desc);
 
@@ -484,11 +477,7 @@
  *			error code will be returned.
  */
 static inline int
-<<<<<<< HEAD
-bhnd_get_nvram_varlen(device_t dev, const char *name, size_t *len)
-=======
 bhnd_nvram_getvarlen(device_t dev, const char *name, size_t *len)
->>>>>>> 52e4181a
 {
 	return (BHND_BUS_GET_NVRAM_VAR(device_get_parent(dev), dev, name, NULL,
 	    len));
@@ -510,20 +499,12 @@
  *			error code will be returned.
  */
 static inline int
-<<<<<<< HEAD
-bhnd_get_nvram_var(device_t dev, const char *name, void *buf, size_t len)
-=======
 bhnd_nvram_getvar(device_t dev, const char *name, void *buf, size_t len)
->>>>>>> 52e4181a
 {
 	size_t	var_len;
 	int	error;
 
-<<<<<<< HEAD
-	if ((error = bhnd_get_nvram_varlen(dev, name, &var_len)))
-=======
 	if ((error = bhnd_nvram_getvarlen(dev, name, &var_len)))
->>>>>>> 52e4181a
 		return (error);
 
 	if (len != var_len)
@@ -773,7 +754,6 @@
 	bus_write_1((r)->res, (o), (v)) : \
 	BHND_BUS_WRITE_1( \
 	    device_get_parent(rman_get_device((r)->res)),	\
-<<<<<<< HEAD
 	    rman_get_device((r)->res), (r), (o), (v))
 #define bhnd_bus_write_multi_1(r, o, d, c) \
     ((r)->direct) ? \
@@ -799,33 +779,6 @@
 	BHND_BUS_WRITE_STREAM_1( \
 	    device_get_parent(rman_get_device((r)->res)),	\
 	    rman_get_device((r)->res), (r), (o), (v))
-=======
-	    rman_get_device((r)->res), (r), (o), (v))
-#define bhnd_bus_write_multi_1(r, o, d, c) \
-    ((r)->direct) ? \
-	bus_write_multi_1((r)->res, (o), (d), (c)) : \
-	BHND_BUS_WRITE_MULTI_1( \
-	    device_get_parent(rman_get_device((r)->res)),	\
-	    rman_get_device((r)->res), (r), (o), (d), (c))
-#define bhnd_bus_read_stream_1(r, o) \
-    ((r)->direct) ? \
-	bus_read_stream_1((r)->res, (o)) : \
-	BHND_BUS_READ_STREAM_1( \
-	    device_get_parent(rman_get_device((r)->res)),	\
-	    rman_get_device((r)->res), (r), (o))
-#define bhnd_bus_read_multi_stream_1(r, o, d, c) \
-    ((r)->direct) ? \
-	bus_read_multi_stream_1((r)->res, (o), (d), (c)) : \
-	BHND_BUS_READ_MULTI_STREAM_1( \
-	    device_get_parent(rman_get_device((r)->res)),	\
-	    rman_get_device((r)->res), (r), (o), (d), (c))
-#define bhnd_bus_write_stream_1(r, o, v) \
-    ((r)->direct) ? \
-	bus_write_stream_1((r)->res, (o), (v)) : \
-	BHND_BUS_WRITE_STREAM_1( \
-	    device_get_parent(rman_get_device((r)->res)),	\
-	    rman_get_device((r)->res), (r), (o), (v))
->>>>>>> 52e4181a
 #define bhnd_bus_write_multi_stream_1(r, o, d, c) \
     ((r)->direct) ? \
 	bus_write_multi_stream_1((r)->res, (o), (d), (c)) : \
@@ -849,7 +802,6 @@
 	bus_write_2((r)->res, (o), (v)) : \
 	BHND_BUS_WRITE_2( \
 	    device_get_parent(rman_get_device((r)->res)),	\
-<<<<<<< HEAD
 	    rman_get_device((r)->res), (r), (o), (v))
 #define bhnd_bus_write_multi_2(r, o, d, c) \
     ((r)->direct) ? \
@@ -875,33 +827,6 @@
 	BHND_BUS_WRITE_STREAM_2( \
 	    device_get_parent(rman_get_device((r)->res)),	\
 	    rman_get_device((r)->res), (r), (o), (v))
-=======
-	    rman_get_device((r)->res), (r), (o), (v))
-#define bhnd_bus_write_multi_2(r, o, d, c) \
-    ((r)->direct) ? \
-	bus_write_multi_2((r)->res, (o), (d), (c)) : \
-	BHND_BUS_WRITE_MULTI_2( \
-	    device_get_parent(rman_get_device((r)->res)),	\
-	    rman_get_device((r)->res), (r), (o), (d), (c))
-#define bhnd_bus_read_stream_2(r, o) \
-    ((r)->direct) ? \
-	bus_read_stream_2((r)->res, (o)) : \
-	BHND_BUS_READ_STREAM_2( \
-	    device_get_parent(rman_get_device((r)->res)),	\
-	    rman_get_device((r)->res), (r), (o))
-#define bhnd_bus_read_multi_stream_2(r, o, d, c) \
-    ((r)->direct) ? \
-	bus_read_multi_stream_2((r)->res, (o), (d), (c)) : \
-	BHND_BUS_READ_MULTI_STREAM_2( \
-	    device_get_parent(rman_get_device((r)->res)),	\
-	    rman_get_device((r)->res), (r), (o), (d), (c))
-#define bhnd_bus_write_stream_2(r, o, v) \
-    ((r)->direct) ? \
-	bus_write_stream_2((r)->res, (o), (v)) : \
-	BHND_BUS_WRITE_STREAM_2( \
-	    device_get_parent(rman_get_device((r)->res)),	\
-	    rman_get_device((r)->res), (r), (o), (v))
->>>>>>> 52e4181a
 #define bhnd_bus_write_multi_stream_2(r, o, d, c) \
     ((r)->direct) ? \
 	bus_write_multi_stream_2((r)->res, (o), (d), (c)) : \
@@ -925,7 +850,6 @@
 	bus_write_4((r)->res, (o), (v)) : \
 	BHND_BUS_WRITE_4( \
 	    device_get_parent(rman_get_device((r)->res)),	\
-<<<<<<< HEAD
 	    rman_get_device((r)->res), (r), (o), (v))
 #define bhnd_bus_write_multi_4(r, o, d, c) \
     ((r)->direct) ? \
@@ -951,33 +875,6 @@
 	BHND_BUS_WRITE_STREAM_4( \
 	    device_get_parent(rman_get_device((r)->res)),	\
 	    rman_get_device((r)->res), (r), (o), (v))
-=======
-	    rman_get_device((r)->res), (r), (o), (v))
-#define bhnd_bus_write_multi_4(r, o, d, c) \
-    ((r)->direct) ? \
-	bus_write_multi_4((r)->res, (o), (d), (c)) : \
-	BHND_BUS_WRITE_MULTI_4( \
-	    device_get_parent(rman_get_device((r)->res)),	\
-	    rman_get_device((r)->res), (r), (o), (d), (c))
-#define bhnd_bus_read_stream_4(r, o) \
-    ((r)->direct) ? \
-	bus_read_stream_4((r)->res, (o)) : \
-	BHND_BUS_READ_STREAM_4( \
-	    device_get_parent(rman_get_device((r)->res)),	\
-	    rman_get_device((r)->res), (r), (o))
-#define bhnd_bus_read_multi_stream_4(r, o, d, c) \
-    ((r)->direct) ? \
-	bus_read_multi_stream_4((r)->res, (o), (d), (c)) : \
-	BHND_BUS_READ_MULTI_STREAM_4( \
-	    device_get_parent(rman_get_device((r)->res)),	\
-	    rman_get_device((r)->res), (r), (o), (d), (c))
-#define bhnd_bus_write_stream_4(r, o, v) \
-    ((r)->direct) ? \
-	bus_write_stream_4((r)->res, (o), (v)) : \
-	BHND_BUS_WRITE_STREAM_4( \
-	    device_get_parent(rman_get_device((r)->res)),	\
-	    rman_get_device((r)->res), (r), (o), (v))
->>>>>>> 52e4181a
 #define bhnd_bus_write_multi_stream_4(r, o, d, c) \
     ((r)->direct) ? \
 	bus_write_multi_stream_4((r)->res, (o), (d), (c)) : \
