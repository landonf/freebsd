/*-
 * Copyright (c) 2015 Landon Fuller <landon@landonf.org>
 * All rights reserved.
 *
 * Redistribution and use in source and binary forms, with or without
 * modification, are permitted provided that the following conditions
 * are met:
 * 1. Redistributions of source code must retain the above copyright
 *    notice, this list of conditions and the following disclaimer,
 *    without modification.
 * 2. Redistributions in binary form must reproduce at minimum a disclaimer
 *    similar to the "NO WARRANTY" disclaimer below ("Disclaimer") and any
 *    redistribution must be conditioned upon including a substantially
 *    similar Disclaimer requirement for further binary redistribution.
 *
 * NO WARRANTY
 * THIS SOFTWARE IS PROVIDED BY THE COPYRIGHT HOLDERS AND CONTRIBUTORS
 * ``AS IS'' AND ANY EXPRESS OR IMPLIED WARRANTIES, INCLUDING, BUT NOT
 * LIMITED TO, THE IMPLIED WARRANTIES OF NONINFRINGEMENT, MERCHANTIBILITY
 * AND FITNESS FOR A PARTICULAR PURPOSE ARE DISCLAIMED. IN NO EVENT SHALL
 * THE COPYRIGHT HOLDERS OR CONTRIBUTORS BE LIABLE FOR SPECIAL, EXEMPLARY,
 * OR CONSEQUENTIAL DAMAGES (INCLUDING, BUT NOT LIMITED TO, PROCUREMENT OF
 * SUBSTITUTE GOODS OR SERVICES; LOSS OF USE, DATA, OR PROFITS; OR BUSINESS
 * INTERRUPTION) HOWEVER CAUSED AND ON ANY THEORY OF LIABILITY, WHETHER
 * IN CONTRACT, STRICT LIABILITY, OR TORT (INCLUDING NEGLIGENCE OR OTHERWISE)
 * ARISING IN ANY WAY OUT OF THE USE OF THIS SOFTWARE, EVEN IF ADVISED OF
 * THE POSSIBILITY OF SUCH DAMAGES.
 * 
 * $FreeBSD$
 */

#ifndef _BHND_BHND_H_
#define _BHND_BHND_H_

#include <sys/types.h>
#include <sys/bus.h>

#include <machine/bus.h>

#include "bhnd_ids.h"
#include "bhnd_types.h"
#include "bhnd_debug.h"
#include "bhnd_bus_if.h"

extern devclass_t bhnd_devclass;
extern devclass_t bhnd_hostb_devclass;
extern devclass_t bhnd_nvram_devclass;

/**
 * bhnd child instance variables
 */
enum bhnd_device_vars {
	BHND_IVAR_VENDOR,	/**< Designer's JEP-106 manufacturer ID. */
	BHND_IVAR_DEVICE,	/**< Part number */
	BHND_IVAR_HWREV,	/**< Core revision */
	BHND_IVAR_DEVICE_CLASS,	/**< Core class (@sa bhnd_devclass_t) */
	BHND_IVAR_VENDOR_NAME,	/**< Core vendor name */
	BHND_IVAR_DEVICE_NAME,	/**< Core name */
	BHND_IVAR_CORE_INDEX,	/**< Bus-assigned core number */
	BHND_IVAR_CORE_UNIT,	/**< Bus-assigned core unit number,
				     assigned sequentially (starting at 0) for
				     each vendor/device pair. */
};

/**
 * bhnd device probe priority bands.
 */
enum {
	BHND_PROBE_ROOT         = 0,    /**< Nexus or host bridge */
	BHND_PROBE_BUS		= 1000,	/**< Busses and bridges */
	BHND_PROBE_CPU		= 2000,	/**< CPU devices */
	BHND_PROBE_INTERRUPT	= 3000,	/**< Interrupt controllers. */
	BHND_PROBE_TIMER	= 4000,	/**< Timers and clocks. */
	BHND_PROBE_RESOURCE	= 5000,	/**< Resource discovery (including NVRAM/SPROM) */
	BHND_PROBE_DEFAULT	= 6000,	/**< Default device priority */
};

/**
 * Constants defining fine grained ordering within a BHND_PROBE_* priority band.
 * 
 * Example:
 * @code
 * BHND_PROBE_BUS + BHND_PROBE_ORDER_FIRST
 * @endcode
 */
enum {
	BHND_PROBE_ORDER_FIRST		= 0,
	BHND_PROBE_ORDER_EARLY		= 25,
	BHND_PROBE_ORDER_MIDDLE		= 50,
	BHND_PROBE_ORDER_LATE		= 75,
	BHND_PROBE_ORDER_LAST		= 100

};

/*
 * Simplified accessors for bhnd device ivars
 */
#define	BHND_ACCESSOR(var, ivar, type) \
	__BUS_ACCESSOR(bhnd, var, BHND, ivar, type)

BHND_ACCESSOR(vendor,		VENDOR,		uint16_t);
BHND_ACCESSOR(device,		DEVICE,		uint16_t);
BHND_ACCESSOR(hwrev,		HWREV,		uint8_t);
BHND_ACCESSOR(class,		DEVICE_CLASS,	bhnd_devclass_t);
BHND_ACCESSOR(vendor_name,	VENDOR_NAME,	const char *);
BHND_ACCESSOR(device_name,	DEVICE_NAME,	const char *);
BHND_ACCESSOR(core_index,	CORE_INDEX,	u_int);
BHND_ACCESSOR(core_unit,	CORE_UNIT,	int);

#undef	BHND_ACCESSOR

/**
 * A bhnd(4) board descriptor.
 */
struct bhnd_board_info {
	uint16_t	board_vendor;	/**< PCI-SIG vendor ID (even on non-PCI
					  *  devices).
					  *
					  *  On PCI devices, this will generally
					  *  be the subsystem vendor ID, but the
					  *  value may be overridden in device
					  *  NVRAM.
					  */
	uint16_t	board_type;	/**< Board type (See BHND_BOARD_*)
					  *
					  *  On PCI devices, this will generally
					  *  be the subsystem device ID, but the
					  *  value may be overridden in device
					  *  NVRAM.
					  */
	uint16_t	board_rev;	/**< Board revision. */
	uint8_t		board_srom_rev;	/**< Board SROM format revision */

	uint32_t	board_flags;	/**< Board flags (see BHND_BFL_*) */
	uint32_t	board_flags2;	/**< Board flags 2 (see BHND_BFL2_*) */
	uint32_t	board_flags3;	/**< Board flags 3 (see BHND_BFL3_*) */
};


/**
 * Chip Identification
 * 
 * This is read from the ChipCommon ID register; on earlier bhnd(4) devices
 * where ChipCommon is unavailable, known values must be supplied.
 */
struct bhnd_chipid {
	uint16_t	chip_id;	/**< chip id (BHND_CHIPID_*) */
	uint8_t		chip_rev;	/**< chip revision */
	uint8_t		chip_pkg;	/**< chip package (BHND_PKGID_*) */
	uint8_t		chip_type;	/**< chip type (BHND_CHIPTYPE_*) */

	bhnd_addr_t	enum_addr;	/**< chip_type-specific enumeration
					  *  address; either the siba(4) base
					  *  core register block, or the bcma(4)
					  *  EROM core address. */

	uint8_t		ncores;		/**< number of cores, if known. 0 if
					  *  not available. */
};

/**
 * A bhnd(4) core descriptor.
 */
struct bhnd_core_info {
	uint16_t	vendor;		/**< JEP-106 vendor (BHND_MFGID_*) */
	uint16_t	device;		/**< device */
	uint16_t	hwrev;		/**< hardware revision */
	u_int		core_idx;	/**< bus-assigned core index */
	int		unit;		/**< bus-assigned core unit */
};


/**
 * A hardware revision match descriptor.
 */
struct bhnd_hwrev_match {
	uint16_t	start;	/**< first revision, or BHND_HWREV_INVALID
					     to match on any revision. */
	uint16_t	end;	/**< last revision, or BHND_HWREV_INVALID
					     to match on any revision. */
};

/**
* A bhnd(4) bus resource.
* 
* This provides an abstract interface to per-core resources that may require
* bus-level remapping of address windows prior to access.
*/
struct bhnd_resource {
	struct resource	*res;		/**< the system resource. */
	bool		 direct;	/**< false if the resource requires
					 *   bus window remapping before it
					 *   is MMIO accessible. */
};

/** 
 * Wildcard hardware revision match descriptor.
 */
#define	BHND_HWREV_ANY		{ BHND_HWREV_INVALID, BHND_HWREV_INVALID }
#define	BHND_HWREV_IS_ANY(_m)	\
	((_m)->start == BHND_HWREV_INVALID && (_m)->end == BHND_HWREV_INVALID)

/**
 * Hardware revision match descriptor for an inclusive range.
 * 
 * @param _start The first applicable hardware revision.
 * @param _end The last applicable hardware revision, or BHND_HWREV_INVALID
 * to match on any revision.
 */
#define	BHND_HWREV_RANGE(_start, _end)	{ _start, _end }

/**
 * Hardware revision match descriptor for a single revision.
 * 
 * @param _hwrev The hardware revision to match on.
 */
#define	BHND_HWREV_EQ(_hwrev)	BHND_HWREV_RANGE(_hwrev, _hwrev)

/**
 * Hardware revision match descriptor for any revision equal to or greater
 * than @p _start.
 * 
 * @param _start The first hardware revision to match on.
 */
#define	BHND_HWREV_GTE(_start)	BHND_HWREV_RANGE(_start, BHND_HWREV_INVALID)

/**
 * Hardware revision match descriptor for any revision equal to or less
 * than @p _end.
 * 
 * @param _end The last hardware revision to match on.
 */
#define	BHND_HWREV_LTE(_end)	BHND_HWREV_RANGE(0, _end)


/** A core match descriptor. */
struct bhnd_core_match {
	uint16_t		vendor;	/**< required JEP106 device vendor or BHND_MFGID_INVALID. */
	uint16_t		device;	/**< required core ID or BHND_COREID_INVALID */
	struct bhnd_hwrev_match	hwrev;	/**< matching revisions. */
	bhnd_devclass_t		class;	/**< required class or BHND_DEVCLASS_INVALID */
	int			unit;	/**< required core unit, or -1 */
};

/**
 * Core match descriptor matching against the given @p _vendor, @p _device,
 * and @p _hwrev match descriptors.
 */
#define	BHND_CORE_MATCH(_vendor, _device, _hwrev)	\
	{ _vendor, _device, _hwrev, BHND_DEVCLASS_INVALID, -1 }

/** 
 * Wildcard core match descriptor.
 */
#define	BHND_CORE_MATCH_ANY			\
	{					\
		.vendor = BHND_MFGID_INVALID,	\
		.device = BHND_COREID_INVALID,	\
		.hwrev = BHND_HWREV_ANY,	\
		.class = BHND_DEVCLASS_INVALID,	\
		.unit = -1			\
	}

/**
 * A chipset match descriptor.
 * 
 * @warning Matching on board/nvram attributes relies on NVRAM access, and will
 * fail if a valid NVRAM device cannot be found, or is not yet attached.
 */
struct bhnd_chip_match {
	/** Select fields to be matched */
	uint16_t
		match_id:1,
		match_rev:1,
		match_pkg:1,
		match_bvendor:1,
		match_btype:1,
		match_brev:1,
		match_srom_rev:1,
		match_any:1,
		match_flags_unused:8;

	uint16_t		chip_id;	/**< required chip id */
	struct bhnd_hwrev_match	chip_rev;	/**< matching chip revisions */
	uint8_t			chip_pkg;	/**< required package */

	uint16_t		board_vendor;	/**< required board vendor */
	uint16_t		board_type;	/**< required board type */
	struct bhnd_hwrev_match	board_rev;	/**< matching board revisions */

	struct bhnd_hwrev_match	board_srom_rev;	/**< matching board srom revisions */
};

#define	BHND_CHIP_MATCH_ANY		\
	{ .match_any = 1 }

#define	BHND_CHIP_MATCH_IS_ANY(_m)	\
	((_m)->match_any == 1)

#define	BHND_CHIP_MATCH_REQ_BOARD_INFO(_m)		\
	((_m)->match_srom_rev || (_m)->match_bvendor ||	\
	    (_m)->match_btype || (_m)->match_brev)

/** Set the required chip ID within a bhnd_chip_match instance */
#define	BHND_CHIP_ID(_cid)		\
	.match_id = 1, .chip_id = BHND_CHIPID_BCM ## _cid

/** Set the required chip revision range within a bhnd_chip_match instance */
#define	BHND_CHIP_REV(_rev)		\
	.match_rev = 1, .chip_rev = BHND_ ## _rev

/** Set the required package ID within a bhnd_chip_match instance */
#define	BHND_CHIP_PKG(_pkg)		\
	.match_pkg = 1, .chip_pkg = BHND_PKGID_BCM ## _pkg

/** Set the required board vendor within a bhnd_chip_match instance */
#define	BHND_CHIP_BVENDOR(_vend)		\
	.match_bvendor = 1, .board_vendor = _vend

/** Set the required board type within a bhnd_chip_match instance */
#define	BHND_CHIP_BTYPE(_btype)		\
	.match_btype = 1, .board_type = BHND_BOARD_ ## _btype

/** Set the required SROM revision range within a bhnd_chip_match instance */
#define	BHND_CHIP_SROMREV(_rev)		\
	.match_srom_rev = 1, .board_srom_rev = BHND_ ## _rev

/** Set the required board revision range within a bhnd_chip_match instance */
#define	BHND_CHIP_BREV(_rev)	\
	.match_brev = 1, .board_rev = BHND_ ## _rev

/** Set the required board vendor and type within a bhnd_chip_match instance */
#define	BHND_CHIP_BVT(_vend, _type)	\
	BHND_CHIP_BVENDOR(_vend), BHND_CHIP_BTYPE(_type)

/** Set the required board vendor, type, and revision within a bhnd_chip_match
 *  instance */
#define	BHND_CHIP_BVTR(_vend, _type, _rev)	\
	BHND_CHIP_BVT(_vend, _type), BHND_CHIP_BREV(_rev)

/** Set the required chip and package ID within a bhnd_chip_match instance */
#define	BHND_CHIP_IP(_cid, _pkg)	\
	BHND_CHIP_ID(_cid), BHND_CHIP_PKG(_pkg)

/** Set the required chip ID, package ID, and revision within a bhnd_chip_match
 *  instance */
#define	BHND_CHIP_IPR(_cid, _pkg, _rev)	\
	BHND_CHIP_ID(_cid), BHND_CHIP_PKG(_pkg), BHND_CHIP_REV(_rev)

/** Set the required chip ID and revision within a bhnd_chip_match
 *  instance */
#define	BHND_CHIP_IR(_cid, _rev)	\
	BHND_CHIP_ID(_cid), BHND_CHIP_REV(_rev)

/**
 * Chipset quirk table descriptor.
 */
struct bhnd_chip_quirk {
	const struct bhnd_chip_match	 chip;		/**< chip match descriptor */ 
	uint32_t			 quirks;	/**< quirk flags */
};

#define	BHND_CHIP_QUIRK_END	{ BHND_CHIP_MATCH_ANY, 0 }

#define	BHND_CHIP_QUIRK_IS_END(_q)	\
	(BHND_CHIP_MATCH_IS_ANY(&(_q)->chip) && (_q)->quirks == 0)

/**
 * Device quirk table descriptor.
 */
struct bhnd_device_quirk {
	struct bhnd_hwrev_match	 hwrev;		/**< applicable hardware revisions */
	uint32_t		 quirks;	/**< quirk flags */
};
#define	BHND_DEVICE_QUIRK_END		{ BHND_HWREV_ANY, 0 }
#define	BHND_DEVICE_QUIRK_IS_END(_q)	\
	(BHND_HWREV_IS_ANY(&(_q)->hwrev) && (_q)->quirks == 0)

enum {
	BHND_DF_ANY	= 0,
	BHND_DF_HOSTB	= (1<<0)	/**< core is serving as the bus'
					  *  host bridge */
};

/** Device probe table descriptor */
struct bhnd_device {
	const struct bhnd_core_match	 core;			/**< core match descriptor */ 
	const char			*desc;			/**< device description, or NULL. */
	const struct bhnd_device_quirk	*quirks_table;		/**< quirks table for this device, or NULL */
	const struct bhnd_chip_quirk	*chip_quirks_table;	/**< chipset-specific quirks for this device, or NULL */
	uint32_t			 device_flags;		/**< required BHND_DF_* flags */
};

<<<<<<< HEAD
#define	_BHND_DEVICE(_vendor, _device, _desc, _quirks, _chip_quirks,	\
     _flags, ...)							\
	{ BHND_CORE_MATCH(BHND_MFGID_ ## _vendor,			\
	    BHND_COREID_ ## _device, BHND_HWREV_ANY), _desc, _quirks,	\
	    _chip_quirks, _flags }

#define	BHND_MIPS_DEVICE(_device, _desc, _quirks, _chip_quirks, ...)	\
	_BHND_DEVICE(MIPS, _device, _desc, _quirks, _chip_quirks,	\
	    ## __VA_ARGS__, 0)

#define	BHND_ARM_DEVICE(_device, _desc, _quirks, _chip_quirks, ...)	\
	_BHND_DEVICE(ARM, _device, _desc, _quirks, _chip_quirks,	\
	    ## __VA_ARGS__, 0)
=======
#define	_BHND_DEVICE(_vendor, _device, _desc, _quirks, _flags, ...)	\
	{ BHND_CORE_MATCH(BHND_MFGID_ ## _vendor, BHND_COREID_ ## _device, \
	    BHND_HWREV_ANY), _desc, _quirks, _flags }

#define	BHND_MIPS_DEVICE(_device, _desc, _quirks, ...)	\
	_BHND_DEVICE(MIPS, _device, _desc, _quirks, ## __VA_ARGS__, 0)

#define	BHND_ARM_DEVICE(_device, _desc, _quirks, ...)	\
	_BHND_DEVICE(ARM, _device, _desc, _quirks, ## __VA_ARGS__, 0)

#define	BHND_DEVICE(_device, _desc, _quirks, ...)	\
	_BHND_DEVICE(BCM, _device, _desc, _quirks, ## __VA_ARGS__, 0)
>>>>>>> 4610bb56

#define	BHND_DEVICE(_device, _desc, _quirks, _chip_quirks, ...)		\
	_BHND_DEVICE(BCM, _device, _desc, _quirks, _chip_quirks,	\
	    ## __VA_ARGS__, 0)

#define	BHND_DEVICE_END	{ BHND_CORE_MATCH_ANY, NULL, NULL, NULL, 0 }

const char			*bhnd_vendor_name(uint16_t vendor);
const char			*bhnd_port_type_name(bhnd_port_type port_type);

const char 			*bhnd_find_core_name(uint16_t vendor,
				     uint16_t device);
bhnd_devclass_t			 bhnd_find_core_class(uint16_t vendor,
				     uint16_t device);

const char			*bhnd_core_name(const struct bhnd_core_info *ci);
bhnd_devclass_t			 bhnd_core_class(const struct bhnd_core_info *ci);


device_t			 bhnd_match_child(device_t dev,
				     const struct bhnd_core_match *desc);

device_t			 bhnd_find_child(device_t dev,
				     bhnd_devclass_t class, int unit);

device_t			 bhnd_find_bridge_root(device_t dev,
				     devclass_t bus_class);

const struct bhnd_core_info	*bhnd_match_core(
				     const struct bhnd_core_info *cores,
				     u_int num_cores,
				     const struct bhnd_core_match *desc);

const struct bhnd_core_info	*bhnd_find_core(
				     const struct bhnd_core_info *cores,
				     u_int num_cores, bhnd_devclass_t class);

bool				 bhnd_core_matches(
				     const struct bhnd_core_info *core,
				     const struct bhnd_core_match *desc);

bool				 bhnd_chip_matches(
				     const struct bhnd_chipid *chipid,
				     const struct bhnd_board_info *binfo,
				     const struct bhnd_chip_match *desc);

bool				 bhnd_hwrev_matches(uint16_t hwrev,
				     const struct bhnd_hwrev_match *desc);

uint32_t			 bhnd_chip_quirks(device_t dev,
				     const struct bhnd_chip_quirk *table);

bool				 bhnd_device_matches(device_t dev,
				     const struct bhnd_core_match *desc);

const struct bhnd_device	*bhnd_device_lookup(device_t dev,
				     const struct bhnd_device *table,
				     size_t entry_size);

uint32_t			 bhnd_device_quirks(device_t dev,
				     const struct bhnd_device *table,
				     size_t entry_size);

struct bhnd_core_info		 bhnd_get_core_info(device_t dev);


int				 bhnd_alloc_resources(device_t dev,
				     struct resource_spec *rs,
				     struct bhnd_resource **res);

void				 bhnd_release_resources(device_t dev,
				     const struct resource_spec *rs,
				     struct bhnd_resource **res);

struct bhnd_chipid		 bhnd_parse_chipid(uint32_t idreg,
				     bhnd_addr_t enum_addr);

int				 bhnd_read_chipid(device_t dev,
				     struct resource_spec *rs,
				     bus_size_t chipc_offset,
				     struct bhnd_chipid *result);

void				 bhnd_set_custom_core_desc(device_t dev,
				     const char *name);
void				 bhnd_set_default_core_desc(device_t dev);


bool				 bhnd_bus_generic_is_hw_disabled(device_t dev,
				     device_t child);
bool				 bhnd_bus_generic_is_region_valid(device_t dev,
				     device_t child, bhnd_port_type type,
				     u_int port, u_int region);
int				 bhnd_bus_generic_read_nvram_var(device_t dev,
				     device_t child, const char *name,
				     void *buf, size_t *size);
const struct bhnd_chipid	*bhnd_bus_generic_get_chipid(device_t dev,
				     device_t child);
int				 bhnd_bus_generic_read_board_info(device_t dev,
				     device_t child,
				     struct bhnd_board_info *info);
int				 bhnd_bus_generic_get_nvram_var(device_t dev,
				    device_t child, const char *name,
				    void *buf, size_t *size);
struct bhnd_resource		*bhnd_bus_generic_alloc_resource (device_t dev,
				     device_t child, int type, int *rid,
				     rman_res_t start, rman_res_t end,
				     rman_res_t count, u_int flags);
int				 bhnd_bus_generic_release_resource (device_t dev,
				     device_t child, int type, int rid,
				     struct bhnd_resource *r);
int				 bhnd_bus_generic_activate_resource (device_t dev,
				     device_t child, int type, int rid,
				     struct bhnd_resource *r);
int				 bhnd_bus_generic_deactivate_resource (device_t dev,
				     device_t child, int type, int rid,
				     struct bhnd_resource *r);



/**
 * Return the active host bridge core for the bhnd bus, if any, or NULL if
 * not found.
 *
 * @param dev A bhnd bus device.
 */
static inline device_t
bhnd_find_hostb_device(device_t dev) {
	return (BHND_BUS_FIND_HOSTB_DEVICE(dev));
}

/**
 * Return true if the hardware components required by @p dev are known to be
 * unpopulated or otherwise unusable.
 *
 * In some cases, enumerated devices may have pins that are left floating, or
 * the hardware may otherwise be non-functional; this method allows a parent
 * device to explicitly specify if a successfully enumerated @p dev should
 * be disabled.
 *
 * @param dev A bhnd bus child device.
 */
static inline bool
bhnd_is_hw_disabled(device_t dev) {
	return (BHND_BUS_IS_HW_DISABLED(device_get_parent(dev), dev));
}

/**
 * Return the BHND chip identification info for the bhnd bus.
 *
 * @param dev A bhnd bus child device.
 */
static inline const struct bhnd_chipid *
bhnd_get_chipid(device_t dev) {
	return (BHND_BUS_GET_CHIPID(device_get_parent(dev), dev));
};

/**
 * Attempt to read the BHND board identification from the bhnd bus.
 *
 * This relies on NVRAM access, and will fail if a valid NVRAM device cannot
 * be found, or is not yet attached.
 *
 * @param dev The parent of @p child.
 * @param child The bhnd device requesting board info.
 * @param[out] info On success, will be populated with the bhnd(4) device's
 * board information.
 *
 * @retval 0 success
 * @retval ENODEV	No valid NVRAM source could be found.
 * @retval non-zero	If reading @p name otherwise fails, a regular unix
 *			error code will be returned.
 */
static inline int
bhnd_read_board_info(device_t dev, struct bhnd_board_info *info)
{
	return (BHND_BUS_READ_BOARD_INFO(device_get_parent(dev), dev, info));
}

/**
 * Determine an NVRAM variable's expected size.
 *
 * @param 	dev	A bhnd bus child device.
 * @param	name	The variable name.
 * @param[out]	len	On success, the variable's size, in bytes.
 *
 * @retval 0		success
 * @retval ENOENT	The requested variable was not found.
 * @retval ENODEV	No valid NVRAM source could be found.
 * @retval non-zero	If reading @p name otherwise fails, a regular unix
 *			error code will be returned.
 */
static inline int
bhnd_nvram_getvarlen(device_t dev, const char *name, size_t *len)
{
	return (BHND_BUS_GET_NVRAM_VAR(device_get_parent(dev), dev, name, NULL,
	    len));
}

/**
 * Read an NVRAM variable.
 *
 * @param 	dev	A bhnd bus child device.
 * @param	name	The NVRAM variable name.
 * @param	buf	A buffer large enough to hold @p len bytes. On success,
 * 			the requested value will be written to this buffer.
 * @param	len	The required variable length.
 *
 * @retval 0		success
 * @retval ENOENT	The requested variable was not found.
 * @retval EINVAL	If @p len does not match the actual variable size.
 * @retval ENODEV	No valid NVRAM source could be found.
 * @retval non-zero	If reading @p name otherwise fails, a regular unix
 *			error code will be returned.
 */
static inline int
bhnd_nvram_getvar(device_t dev, const char *name, void *buf, size_t len)
{
	size_t	var_len;
	int	error;

	if ((error = bhnd_nvram_getvarlen(dev, name, &var_len)))
		return (error);

	if (len != var_len)
		return (EINVAL);

	return (BHND_BUS_GET_NVRAM_VAR(device_get_parent(dev), dev, name, buf,
	    &len));
}

/**
 * Allocate a resource from a device's parent bhnd(4) bus.
 * 
 * @param dev The device requesting resource ownership.
 * @param type The type of resource to allocate. This may be any type supported
 * by the standard bus APIs.
 * @param rid The bus-specific handle identifying the resource being allocated.
 * @param start The start address of the resource.
 * @param end The end address of the resource.
 * @param count The size of the resource.
 * @param flags The flags for the resource to be allocated. These may be any
 * values supported by the standard bus APIs.
 * 
 * To request the resource's default addresses, pass @p start and
 * @p end values of @c 0 and @c ~0, respectively, and
 * a @p count of @c 1.
 * 
 * @retval NULL The resource could not be allocated.
 * @retval resource The allocated resource.
 */
static inline struct bhnd_resource *
bhnd_alloc_resource(device_t dev, int type, int *rid, rman_res_t start,
    rman_res_t end, rman_res_t count, u_int flags)
{
	return BHND_BUS_ALLOC_RESOURCE(device_get_parent(dev), dev, type, rid,
	    start, end, count, flags);
}


/**
 * Allocate a resource from a device's parent bhnd(4) bus, using the
 * resource's default start, end, and count values.
 * 
 * @param dev The device requesting resource ownership.
 * @param type The type of resource to allocate. This may be any type supported
 * by the standard bus APIs.
 * @param rid The bus-specific handle identifying the resource being allocated.
 * @param flags The flags for the resource to be allocated. These may be any
 * values supported by the standard bus APIs.
 * 
 * @retval NULL The resource could not be allocated.
 * @retval resource The allocated resource.
 */
static inline struct bhnd_resource *
bhnd_alloc_resource_any(device_t dev, int type, int *rid, u_int flags)
{
	return bhnd_alloc_resource(dev, type, rid, 0, ~0, 1, flags);
}

/**
 * Activate a previously allocated bhnd resource.
 *
 * @param dev The device holding ownership of the allocated resource.
 * @param type The type of the resource. 
 * @param rid The bus-specific handle identifying the resource.
 * @param r A pointer to the resource returned by bhnd_alloc_resource or
 * BHND_BUS_ALLOC_RESOURCE.
 * 
 * @retval 0 success
 * @retval non-zero an error occurred while activating the resource.
 */
static inline int
bhnd_activate_resource(device_t dev, int type, int rid,
   struct bhnd_resource *r)
{
	return BHND_BUS_ACTIVATE_RESOURCE(device_get_parent(dev), dev, type,
	    rid, r);
}

/**
 * Deactivate a previously activated bhnd resource.
 *
 * @param dev The device holding ownership of the activated resource.
 * @param type The type of the resource. 
 * @param rid The bus-specific handle identifying the resource.
 * @param r A pointer to the resource returned by bhnd_alloc_resource or
 * BHND_BUS_ALLOC_RESOURCE.
 * 
 * @retval 0 success
 * @retval non-zero an error occurred while activating the resource.
 */
static inline int
bhnd_deactivate_resource(device_t dev, int type, int rid,
   struct bhnd_resource *r)
{
	return BHND_BUS_DEACTIVATE_RESOURCE(device_get_parent(dev), dev, type,
	    rid, r);
}

/**
 * Free a resource allocated by bhnd_alloc_resource().
 *
 * @param dev The device holding ownership of the resource.
 * @param type The type of the resource. 
 * @param rid The bus-specific handle identifying the resource.
 * @param r A pointer to the resource returned by bhnd_alloc_resource or
 * BHND_ALLOC_RESOURCE.
 * 
 * @retval 0 success
 * @retval non-zero an error occurred while activating the resource.
 */
static inline int
bhnd_release_resource(device_t dev, int type, int rid,
   struct bhnd_resource *r)
{
	return BHND_BUS_RELEASE_RESOURCE(device_get_parent(dev), dev, type,
	    rid, r);
}

/**
 * Return true if @p region_num is a valid region on @p port_num of
 * @p type attached to @p dev.
 *
 * @param dev A bhnd bus child device.
 * @param type The port type being queried.
 * @param port_num The port number being queried.
 * @param region_num The region number being queried.
 */
static inline bool
bhnd_is_region_valid(device_t dev, bhnd_port_type type, u_int port_num,
    u_int region_num)
{
	return (BHND_BUS_IS_REGION_VALID(device_get_parent(dev), dev, type,
	    port_num, region_num));
}

/**
 * Return the number of ports of type @p type attached to @p def.
 *
 * @param dev A bhnd bus child device.
 * @param type The port type being queried.
 */
static inline u_int
bhnd_get_port_count(device_t dev, bhnd_port_type type) {
	return (BHND_BUS_GET_PORT_COUNT(device_get_parent(dev), dev, type));
}

/**
 * Return the number of memory regions mapped to @p child @p port of
 * type @p type.
 *
 * @param dev A bhnd bus child device.
 * @param port The port number being queried.
 * @param type The port type being queried.
 */
static inline u_int
bhnd_get_region_count(device_t dev, bhnd_port_type type, u_int port) {
	return (BHND_BUS_GET_REGION_COUNT(device_get_parent(dev), dev, type,
	    port));
}

/**
 * Return the resource-ID for a memory region on the given device port.
 *
 * @param dev A bhnd bus child device.
 * @param type The port type.
 * @param port The port identifier.
 * @param region The identifier of the memory region on @p port.
 * 
 * @retval int The RID for the given @p port and @p region on @p device.
 * @retval -1 No such port/region found.
 */
static inline int
bhnd_get_port_rid(device_t dev, bhnd_port_type type, u_int port, u_int region)
{
	return BHND_BUS_GET_PORT_RID(device_get_parent(dev), dev, type, port,
	    region);
}

/**
 * Decode a port / region pair on @p dev defined by @p rid.
 *
 * @param dev A bhnd bus child device.
 * @param type The resource type.
 * @param rid The resource identifier.
 * @param[out] port_type The decoded port type.
 * @param[out] port The decoded port identifier.
 * @param[out] region The decoded region identifier.
 *
 * @retval 0 success
 * @retval non-zero No matching port/region found.
 */
static inline int
bhnd_decode_port_rid(device_t dev, int type, int rid, bhnd_port_type *port_type,
    u_int *port, u_int *region)
{
	return BHND_BUS_DECODE_PORT_RID(device_get_parent(dev), dev, type, rid,
	    port_type, port, region);
}

/**
 * Get the address and size of @p region on @p port.
 *
 * @param dev A bhnd bus child device.
 * @param port_type The port type.
 * @param port The port identifier.
 * @param region The identifier of the memory region on @p port.
 * @param[out] region_addr The region's base address.
 * @param[out] region_size The region's size.
 *
 * @retval 0 success
 * @retval non-zero No matching port/region found.
 */
static inline int
bhnd_get_region_addr(device_t dev, bhnd_port_type port_type, u_int port,
    u_int region, bhnd_addr_t *region_addr, bhnd_size_t *region_size)
{
	return BHND_BUS_GET_REGION_ADDR(device_get_parent(dev), dev, port_type,
	    port, region, region_addr, region_size);
}

/*
 * bhnd bus-level equivalents of the bus_(read|write|set|barrier|...)
 * macros (compatible with bhnd_resource).
 *
 * Generated with bhnd/tools/bus_macro.sh
 */
#define bhnd_bus_barrier(r, o, l, f) \
    ((r)->direct) ? \
	bus_barrier((r)->res, (o), (l), (f)) : \
	BHND_BUS_BARRIER( \
	    device_get_parent(rman_get_device((r)->res)),	\
	    rman_get_device((r)->res), (r), (o), (l), (f))
#define bhnd_bus_read_1(r, o) \
    ((r)->direct) ? \
	bus_read_1((r)->res, (o)) : \
	BHND_BUS_READ_1( \
	    device_get_parent(rman_get_device((r)->res)),	\
	    rman_get_device((r)->res), (r), (o))
#define bhnd_bus_read_multi_1(r, o, d, c) \
    ((r)->direct) ? \
	bus_read_multi_1((r)->res, (o), (d), (c)) : \
	BHND_BUS_READ_MULTI_1( \
	    device_get_parent(rman_get_device((r)->res)),	\
	    rman_get_device((r)->res), (r), (o), (d), (c))
#define bhnd_bus_write_1(r, o, v) \
    ((r)->direct) ? \
	bus_write_1((r)->res, (o), (v)) : \
	BHND_BUS_WRITE_1( \
	    device_get_parent(rman_get_device((r)->res)),	\
	    rman_get_device((r)->res), (r), (o), (v))
#define bhnd_bus_write_multi_1(r, o, d, c) \
    ((r)->direct) ? \
	bus_write_multi_1((r)->res, (o), (d), (c)) : \
	BHND_BUS_WRITE_MULTI_1( \
	    device_get_parent(rman_get_device((r)->res)),	\
	    rman_get_device((r)->res), (r), (o), (d), (c))
#define bhnd_bus_read_stream_1(r, o) \
    ((r)->direct) ? \
	bus_read_stream_1((r)->res, (o)) : \
	BHND_BUS_READ_STREAM_1( \
	    device_get_parent(rman_get_device((r)->res)),	\
	    rman_get_device((r)->res), (r), (o))
#define bhnd_bus_read_multi_stream_1(r, o, d, c) \
    ((r)->direct) ? \
	bus_read_multi_stream_1((r)->res, (o), (d), (c)) : \
	BHND_BUS_READ_MULTI_STREAM_1( \
	    device_get_parent(rman_get_device((r)->res)),	\
	    rman_get_device((r)->res), (r), (o), (d), (c))
#define bhnd_bus_write_stream_1(r, o, v) \
    ((r)->direct) ? \
	bus_write_stream_1((r)->res, (o), (v)) : \
	BHND_BUS_WRITE_STREAM_1( \
	    device_get_parent(rman_get_device((r)->res)),	\
	    rman_get_device((r)->res), (r), (o), (v))
#define bhnd_bus_write_multi_stream_1(r, o, d, c) \
    ((r)->direct) ? \
	bus_write_multi_stream_1((r)->res, (o), (d), (c)) : \
	BHND_BUS_WRITE_MULTI_STREAM_1( \
	    device_get_parent(rman_get_device((r)->res)),	\
	    rman_get_device((r)->res), (r), (o), (d), (c))
#define bhnd_bus_read_2(r, o) \
    ((r)->direct) ? \
	bus_read_2((r)->res, (o)) : \
	BHND_BUS_READ_2( \
	    device_get_parent(rman_get_device((r)->res)),	\
	    rman_get_device((r)->res), (r), (o))
#define bhnd_bus_read_multi_2(r, o, d, c) \
    ((r)->direct) ? \
	bus_read_multi_2((r)->res, (o), (d), (c)) : \
	BHND_BUS_READ_MULTI_2( \
	    device_get_parent(rman_get_device((r)->res)),	\
	    rman_get_device((r)->res), (r), (o), (d), (c))
#define bhnd_bus_write_2(r, o, v) \
    ((r)->direct) ? \
	bus_write_2((r)->res, (o), (v)) : \
	BHND_BUS_WRITE_2( \
	    device_get_parent(rman_get_device((r)->res)),	\
	    rman_get_device((r)->res), (r), (o), (v))
#define bhnd_bus_write_multi_2(r, o, d, c) \
    ((r)->direct) ? \
	bus_write_multi_2((r)->res, (o), (d), (c)) : \
	BHND_BUS_WRITE_MULTI_2( \
	    device_get_parent(rman_get_device((r)->res)),	\
	    rman_get_device((r)->res), (r), (o), (d), (c))
#define bhnd_bus_read_stream_2(r, o) \
    ((r)->direct) ? \
	bus_read_stream_2((r)->res, (o)) : \
	BHND_BUS_READ_STREAM_2( \
	    device_get_parent(rman_get_device((r)->res)),	\
	    rman_get_device((r)->res), (r), (o))
#define bhnd_bus_read_multi_stream_2(r, o, d, c) \
    ((r)->direct) ? \
	bus_read_multi_stream_2((r)->res, (o), (d), (c)) : \
	BHND_BUS_READ_MULTI_STREAM_2( \
	    device_get_parent(rman_get_device((r)->res)),	\
	    rman_get_device((r)->res), (r), (o), (d), (c))
#define bhnd_bus_write_stream_2(r, o, v) \
    ((r)->direct) ? \
	bus_write_stream_2((r)->res, (o), (v)) : \
	BHND_BUS_WRITE_STREAM_2( \
	    device_get_parent(rman_get_device((r)->res)),	\
	    rman_get_device((r)->res), (r), (o), (v))
#define bhnd_bus_write_multi_stream_2(r, o, d, c) \
    ((r)->direct) ? \
	bus_write_multi_stream_2((r)->res, (o), (d), (c)) : \
	BHND_BUS_WRITE_MULTI_STREAM_2( \
	    device_get_parent(rman_get_device((r)->res)),	\
	    rman_get_device((r)->res), (r), (o), (d), (c))
#define bhnd_bus_read_4(r, o) \
    ((r)->direct) ? \
	bus_read_4((r)->res, (o)) : \
	BHND_BUS_READ_4( \
	    device_get_parent(rman_get_device((r)->res)),	\
	    rman_get_device((r)->res), (r), (o))
#define bhnd_bus_read_multi_4(r, o, d, c) \
    ((r)->direct) ? \
	bus_read_multi_4((r)->res, (o), (d), (c)) : \
	BHND_BUS_READ_MULTI_4( \
	    device_get_parent(rman_get_device((r)->res)),	\
	    rman_get_device((r)->res), (r), (o), (d), (c))
#define bhnd_bus_write_4(r, o, v) \
    ((r)->direct) ? \
	bus_write_4((r)->res, (o), (v)) : \
	BHND_BUS_WRITE_4( \
	    device_get_parent(rman_get_device((r)->res)),	\
	    rman_get_device((r)->res), (r), (o), (v))
#define bhnd_bus_write_multi_4(r, o, d, c) \
    ((r)->direct) ? \
	bus_write_multi_4((r)->res, (o), (d), (c)) : \
	BHND_BUS_WRITE_MULTI_4( \
	    device_get_parent(rman_get_device((r)->res)),	\
	    rman_get_device((r)->res), (r), (o), (d), (c))
#define bhnd_bus_read_stream_4(r, o) \
    ((r)->direct) ? \
	bus_read_stream_4((r)->res, (o)) : \
	BHND_BUS_READ_STREAM_4( \
	    device_get_parent(rman_get_device((r)->res)),	\
	    rman_get_device((r)->res), (r), (o))
#define bhnd_bus_read_multi_stream_4(r, o, d, c) \
    ((r)->direct) ? \
	bus_read_multi_stream_4((r)->res, (o), (d), (c)) : \
	BHND_BUS_READ_MULTI_STREAM_4( \
	    device_get_parent(rman_get_device((r)->res)),	\
	    rman_get_device((r)->res), (r), (o), (d), (c))
#define bhnd_bus_write_stream_4(r, o, v) \
    ((r)->direct) ? \
	bus_write_stream_4((r)->res, (o), (v)) : \
	BHND_BUS_WRITE_STREAM_4( \
	    device_get_parent(rman_get_device((r)->res)),	\
	    rman_get_device((r)->res), (r), (o), (v))
#define bhnd_bus_write_multi_stream_4(r, o, d, c) \
    ((r)->direct) ? \
	bus_write_multi_stream_4((r)->res, (o), (d), (c)) : \
	BHND_BUS_WRITE_MULTI_STREAM_4( \
	    device_get_parent(rman_get_device((r)->res)),	\
	    rman_get_device((r)->res), (r), (o), (d), (c))

#endif /* _BHND_BHND_H_ */<|MERGE_RESOLUTION|>--- conflicted
+++ resolved
@@ -391,7 +391,6 @@
 	uint32_t			 device_flags;		/**< required BHND_DF_* flags */
 };
 
-<<<<<<< HEAD
 #define	_BHND_DEVICE(_vendor, _device, _desc, _quirks, _chip_quirks,	\
      _flags, ...)							\
 	{ BHND_CORE_MATCH(BHND_MFGID_ ## _vendor,			\
@@ -405,20 +404,6 @@
 #define	BHND_ARM_DEVICE(_device, _desc, _quirks, _chip_quirks, ...)	\
 	_BHND_DEVICE(ARM, _device, _desc, _quirks, _chip_quirks,	\
 	    ## __VA_ARGS__, 0)
-=======
-#define	_BHND_DEVICE(_vendor, _device, _desc, _quirks, _flags, ...)	\
-	{ BHND_CORE_MATCH(BHND_MFGID_ ## _vendor, BHND_COREID_ ## _device, \
-	    BHND_HWREV_ANY), _desc, _quirks, _flags }
-
-#define	BHND_MIPS_DEVICE(_device, _desc, _quirks, ...)	\
-	_BHND_DEVICE(MIPS, _device, _desc, _quirks, ## __VA_ARGS__, 0)
-
-#define	BHND_ARM_DEVICE(_device, _desc, _quirks, ...)	\
-	_BHND_DEVICE(ARM, _device, _desc, _quirks, ## __VA_ARGS__, 0)
-
-#define	BHND_DEVICE(_device, _desc, _quirks, ...)	\
-	_BHND_DEVICE(BCM, _device, _desc, _quirks, ## __VA_ARGS__, 0)
->>>>>>> 4610bb56
 
 #define	BHND_DEVICE(_device, _desc, _quirks, _chip_quirks, ...)		\
 	_BHND_DEVICE(BCM, _device, _desc, _quirks, _chip_quirks,	\
