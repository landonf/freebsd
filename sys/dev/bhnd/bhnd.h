--- conflicted
+++ resolved
@@ -251,11 +251,7 @@
 
 /** Device probe table descriptor */
 struct bhnd_device {
-<<<<<<< HEAD
-	struct bhnd_core_match		 core;			/**< core match descriptor */ 
-=======
 	const struct bhnd_core_match	 core;			/**< core match descriptor */ 
->>>>>>> 40f79c42
 	const char			*desc;			/**< device description, or NULL. */
 	const struct bhnd_device_quirk	*quirks_table;		/**< quirks table for this device, or NULL */
 	uint32_t			 device_flags;		/**< required BHND_DF_* flags */
