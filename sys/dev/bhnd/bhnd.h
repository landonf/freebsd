--- conflicted
+++ resolved
@@ -421,78 +421,6 @@
 };
 
 /**
-<<<<<<< HEAD
- * Get a list of all cores discoverable on the bhnd bus.
- *
- * Enumerates all cores discoverable on @p dev, returning the list in
- * @p cores and the count in @p num_cores.
- * 
- * The memory allocated for the list should be freed using
- * `free(*cores, M_BHND)`. @p cores and @p num_cores are not changed
- * when an error is returned.
- * 
- * @param	dev		A bhnd bus child device.
- * @param[out]	cores		The table of core descriptors.
- * @param[out]	num_cores	The number of core descriptors in @p cores.
- * 
- * @retval 0		success
- * @retval non-zero	if an error occurs enumerating @p dev, a regular UNIX
- *			error code should be returned.
- */
-static inline int
-bhnd_get_core_table(device_t dev, struct bhnd_core_info **cores,
-    u_int *num_cores)
-{
-	return (BHND_BUS_GET_CORE_TABLE(device_get_parent(dev), dev, cores,
-	    num_cores));
-}
-
-/**
- * Get the address and size of @p region on @p port of @p core_idx on
- * the bhnd bus.
- *
- * @param	dev		A bhnd bus child device.
- * @param	core_idx	The core index to look up.
- * @param	port_type	The port type on @p core_idx.
- * @param	port		The port identifier.
- * @param	region		The identifier of the memory region on @p port.
- * @param[out]	region_addr	The region's base address.
- * @param[out]	region_size	The region's size.
- *
- * @retval 0		success
- * @retval ENOENT	No matching core, port, or region found.
- * @retval non-zero	if an error occurs enumerating @p dev, a regular UNIX
- *			error code should be returned.
- */
-static inline int
-bhnd_get_core_region(device_t dev, u_int core_idx, bhnd_port_type port_type,
-    u_int port, u_int region, bhnd_addr_t *region_addr,
-    bhnd_size_t *region_size)
-{
-	return (BHND_BUS_GET_CORE_REGION(device_get_parent(dev), dev, core_idx,
-	    port_type, port, region, region_addr, region_size));
-}
-
-/**
- * Return true if the hardware components required by @p core are known to be
- * unpopulated or otherwise unusable.
- *
- * In some cases, enumerated devices may have pins that are left floating, or
- * the hardware may otherwise be non-functional; this method allows a parent
- * device to explicitly specify if a successfully enumerated @p core should
- * be disabled.
- *
- * @param dev A bhnd bus child device.
- * @param core The core for which disabled state should be returned.
- */
-static inline bool
-bhnd_is_core_disabled(device_t dev, struct bhnd_core_info *core) {
-	return (BHND_BUS_IS_CORE_DISABLED(device_get_parent(dev), dev, core));
-}
-
-/**
-=======
->>>>>>> d6904445
  * If supported by the chipset, return the clock source for the given clock.
  *
  * This function is only supported on early PWRCTL-equipped chipsets
