--- conflicted
+++ resolved
@@ -126,7 +126,6 @@
 } bhnd_nvram_type;
 
 
-<<<<<<< HEAD
 bool			 bhnd_nvram_is_signed_type(bhnd_nvram_type type);
 bool			 bhnd_nvram_is_unsigned_type(bhnd_nvram_type type);
 bool			 bhnd_nvram_is_int_type(bhnd_nvram_type type);
@@ -199,19 +198,4 @@
 
 #endif /* _KERNEL */
 
-=======
-bool		 bhnd_nvram_is_signed_type(bhnd_nvram_type type);
-bool		 bhnd_nvram_is_unsigned_type(bhnd_nvram_type type);
-bool		 bhnd_nvram_is_int_type(bhnd_nvram_type type);
-bool		 bhnd_nvram_is_array_type(bhnd_nvram_type type);
-bhnd_nvram_type	 bhnd_nvram_base_type(bhnd_nvram_type type);
-bhnd_nvram_type	 bhnd_nvram_raw_type(bhnd_nvram_type type);
-const char	*bhnd_nvram_type_name(bhnd_nvram_type type);
-size_t		 bhnd_nvram_type_width(bhnd_nvram_type type);
-size_t		 bhnd_nvram_type_host_align(bhnd_nvram_type type);
-
-const char	*bhnd_nvram_string_array_next(const char *inp, size_t ilen,
-		     const char *prev, size_t *olen); 
->>>>>>> fa7aa12d
-
 #endif /* _BHND_NVRAM_BHND_NVRAM_H_ */