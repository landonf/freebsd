--- conflicted
+++ resolved
@@ -39,8 +39,6 @@
 #include <stdint.h>
 #endif /* _KERNEL */
 
-<<<<<<< HEAD
-=======
 /**
  * BHND NVRAM boolean type; guaranteed to be exactly 8-bits, representing
  * true as integer constant 1, and false as integer constant 0.
@@ -49,7 +47,6 @@
  */
 typedef uint8_t	bhnd_nvram_bool_t;
 
->>>>>>> 53008aed
 /**
  * NVRAM data sources supported by bhnd(4) devices.
  */
@@ -105,13 +102,10 @@
 	BHND_NVRAM_TYPE_CHAR		= 8,	/**< ASCII/UTF-8 character */
 	BHND_NVRAM_TYPE_STRING		= 9,	/**< ASCII/UTF-8 NUL-terminated
 						     string */
-<<<<<<< HEAD
-=======
 	BHND_NVRAM_TYPE_BOOL		= 10,	/**< uint8 boolean value. see
 						     bhnd_nvram_bool_t. */
 	BHND_NVRAM_TYPE_NULL		= 11,	/**< NULL (empty) value */
 	BHND_NVRAM_TYPE_DATA		= 12,	/**< opaque octet string */
->>>>>>> 53008aed
 
 	/* 10-15 reserved for primitive (non-array) types */
 
@@ -127,26 +121,16 @@
 						     characters */
 	BHND_NVRAM_TYPE_STRING_ARRAY	= 25,	/**< array of ASCII/UTF-8
 						     NUL-terminated strings */
-<<<<<<< HEAD
-} bhnd_nvram_type;
-
-const char	*bhnd_nvram_string_array_next(const char *inp, size_t ilen,
-		     const char *prev); 
-=======
 	BHND_NVRAM_TYPE_BOOL_ARRAY	= 26,	/**< array of uint8 boolean
 						     values */
 } bhnd_nvram_type;
 
->>>>>>> 53008aed
 
 bool		 bhnd_nvram_is_signed_type(bhnd_nvram_type type);
 bool		 bhnd_nvram_is_unsigned_type(bhnd_nvram_type type);
 bool		 bhnd_nvram_is_int_type(bhnd_nvram_type type);
 bool		 bhnd_nvram_is_array_type(bhnd_nvram_type type);
 bhnd_nvram_type	 bhnd_nvram_base_type(bhnd_nvram_type type);
-<<<<<<< HEAD
-const char	*bhnd_nvram_type_name(bhnd_nvram_type type);
-=======
 bhnd_nvram_type	 bhnd_nvram_raw_type(bhnd_nvram_type type);
 const char	*bhnd_nvram_type_name(bhnd_nvram_type type);
 size_t		 bhnd_nvram_type_width(bhnd_nvram_type type);
@@ -154,6 +138,5 @@
 
 const char	*bhnd_nvram_string_array_next(const char *inp, size_t ilen,
 		     const char *prev, size_t *olen); 
->>>>>>> 53008aed
 
 #endif /* _BHND_NVRAM_BHND_NVRAM_H_ */