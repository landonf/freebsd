--- conflicted
+++ resolved
@@ -1597,58 +1597,6 @@
 	#desc <variable description>
 	#help <variable help>
 }
-<<<<<<< HEAD
-
-#
-# Any variables defined within a `struct` block will be interpreted relative to
-# the provided array of SPROM base addresses; this is used to define
-# a common layout defined at the given base addresses.
-#
-# To produce SPROM variable names matching those used in the Broadcom HND
-# ASCII 'key=value\0' NVRAM, the index number of the variable's
-# struct instance will be appended (e.g., given a variable of noiselvl5ga, the
-# generated variable instances will be named noiselvl5ga0, noiselvl5ga1,
-# noiselvl5ga2, noiselvl5ga3 ...)
-#
-
-# PHY chain[0-4] parameters
-struct phy_chains[] {
-	srom 4-7	[0x080, 0x0AE, 0x0DC, 0x10A]
-	srom 8-10	[0x0C0, 0x0E0, 0x100, 0x120]
-	srom >= 11	[0x0D8, 0x100, 0x128]
-
-	# AC-PHY PA parameters
-	u8[4] maxp5ga {
-		srom 4-7	u8 0xB
-		srom 8-10	u8 0x9
-		srom >= 11	u8 0xD, u8 0xC, u8 0xF, u8 0xE
-	}
-	i16[3] pa2ga {
-		srom >= 11	0x2
-	}
-	u8 maxp2ga {
-		srom 4-7	0x1
-		srom 8-10	0x1
-		srom >= 11	0x1
-	}
-
-	i16[12] pa5ga {
-		srom >= 11	0x10
-	}	
-
-	# AC-PHY rxgains
-	u8 rxgains5ghtrelnabypa {
-		srom >= 11	0x8 (&0x80, >>7)
-	}
-	u8 rxgains5ghelnagaina {
-		srom >= 11	0x8 (&0x7)
-	}
-	u8 rxgains5gelnagaina {
-		srom >= 11	0xA (&0x7)
-	}
-	u8 rxgains5gmtrelnabypa {
-		srom >= 11	0x9 (&0x80, >>7)
-=======
 i8	rxpo2g {
 	fmt decimal
 	#desc <variable description>
@@ -1961,7 +1909,6 @@
 		0x054:	u8	et1macaddr[6] {
 			+0x1, +0x0, +0x3, +0x2, +0x5, +0x4
 		}
->>>>>>> 410b0083
 	}
 	srom 3 {
 		0x04A:	u8	macaddr[6] {
