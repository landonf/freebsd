/*-
 * Copyright (c) 2015-2016 Landon Fuller <landon@landonf.org>
 * All rights reserved.
 *
 * Redistribution and use in source and binary forms, with or without
 * modification, are permitted provided that the following conditions
 * are met:
 * 1. Redistributions of source code must retain the above copyright
 *    notice, this list of conditions and the following disclaimer,
 *    without modification.
 * 2. Redistributions in binary form must reproduce at minimum a disclaimer
 *    similar to the "NO WARRANTY" disclaimer below ("Disclaimer") and any
 *    redistribution must be conditioned upon including a substantially
 *    similar Disclaimer requirement for further binary redistribution.
 *
 * NO WARRANTY
 * THIS SOFTWARE IS PROVIDED BY THE COPYRIGHT HOLDERS AND CONTRIBUTORS
 * ``AS IS'' AND ANY EXPRESS OR IMPLIED WARRANTIES, INCLUDING, BUT NOT
 * LIMITED TO, THE IMPLIED WARRANTIES OF NONINFRINGEMENT, MERCHANTIBILITY
 * AND FITNESS FOR A PARTICULAR PURPOSE ARE DISCLAIMED. IN NO EVENT SHALL
 * THE COPYRIGHT HOLDERS OR CONTRIBUTORS BE LIABLE FOR SPECIAL, EXEMPLARY,
 * OR CONSEQUENTIAL DAMAGES (INCLUDING, BUT NOT LIMITED TO, PROCUREMENT OF
 * SUBSTITUTE GOODS OR SERVICES; LOSS OF USE, DATA, OR PROFITS; OR BUSINESS
 * INTERRUPTION) HOWEVER CAUSED AND ON ANY THEORY OF LIABILITY, WHETHER
 * IN CONTRACT, STRICT LIABILITY, OR TORT (INCLUDING NEGLIGENCE OR OTHERWISE)
 * ARISING IN ANY WAY OUT OF THE USE OF THIS SOFTWARE, EVEN IF ADVISED OF
 * THE POSSIBILITY OF SUCH DAMAGES.
 */

#include <sys/cdefs.h>
__FBSDID("$FreeBSD$");

/*
 * BHND SPROM driver.
 * 
 * Abstract driver for memory-mapped SPROM devices.
 */

#include <sys/param.h>
#include <sys/kernel.h>
#include <sys/bus.h>
#include <sys/limits.h>
#include <sys/malloc.h>
#include <sys/module.h>
#include <sys/systm.h>

#include <machine/bus.h>
#include <sys/rman.h>
#include <machine/resource.h>

#include <dev/bhnd/bhnd.h>

#include "bhnd_nvram_if.h"

#include "bhnd_nvram_io.h"

#include "bhnd_spromvar.h"

/**
 * Default bhnd sprom driver implementation of DEVICE_PROBE().
 */
int
bhnd_sprom_probe(device_t dev)
{
	device_set_desc(dev, "SPROM/OTP");

	/* Refuse wildcard attachments */
	return (BUS_PROBE_NOWILDCARD);
}

/* Default DEVICE_ATTACH() implementation; assumes a zero offset to the
 * SPROM data */
static int
bhnd_sprom_attach_meth(device_t dev)
{
	return (bhnd_sprom_attach(dev, 0));
}

/**
 * BHND SPROM device attach.
 * 
 * This should be called from DEVICE_ATTACH() with the @p offset to the
 * SPROM data.
 * 
 * Assumes SPROM is mapped via SYS_RES_MEMORY resource with RID 0.
 * 
 * @param dev BHND SPROM device.
 * @param offset Offset to the SPROM data.
 */
int
bhnd_sprom_attach(device_t dev, bus_size_t offset)
{
	struct bhnd_sprom_softc	*sc;
	struct bhnd_nvram_io	*io;
	struct bhnd_resource	*r;
	bus_size_t		 r_size, sprom_size;
	int			 rid;
	int			 error;

	sc = device_get_softc(dev);
	sc->dev = dev;

	io = NULL;

	/* Allocate SPROM resource */
	rid = 0;
	r = bhnd_alloc_resource_any(dev, SYS_RES_MEMORY, &rid, RF_ACTIVE);
	if (r == NULL) {
		device_printf(dev, "failed to allocate resources\n");
		return (ENXIO);
	}

	/* Determine SPROM size */
	r_size = rman_get_size(r->res);
	if (r_size <= offset || (r_size - offset) > BUS_SPACE_MAXSIZE) {
		device_printf(dev, "invalid sprom offset\n");
		error = ENXIO;
		goto failed;
	}

	sprom_size = r_size - offset;

<<<<<<< HEAD
	/* Allocate an I/O context for the SPROM parser. All SPROM reads
	 * must be 16-bit aligned */
	io = bhnd_nvram_iores_new(r, offset, sprom_size, sizeof(uint16_t));
=======
	/* Allocate an I/O context for the SPROM parser. SPROM reads do not
	 * appear to require any specific alignment. */
	io = bhnd_nvram_iores_new(r, offset, sprom_size, 1);
>>>>>>> 53008aed
	if (io == NULL) {
		error = ENXIO;
		goto failed;
	}

	/* Initialize NVRAM data store */
	error = bhnd_nvram_store_parse_new(&sc->store, io,
	    &bhnd_nvram_sprom_class);
	if (error)
		goto failed;

	/* Clean up our temporary I/O context and its backing resource */
	bhnd_nvram_io_free(io);
	bhnd_release_resource(dev, SYS_RES_MEMORY, rid, r);

	return (0);

failed:
	/* Clean up I/O context before releasing its backing resource */
	if (io != NULL)
		bhnd_nvram_io_free(io);

	bhnd_release_resource(dev, SYS_RES_MEMORY, rid, r);

	return (error);
}

/**
 * Default bhnd_sprom implementation of DEVICE_RESUME().
 */
int
bhnd_sprom_resume(device_t dev)
{
	return (0);
}

/**
 * Default bhnd sprom driver implementation of DEVICE_SUSPEND().
 */
int
bhnd_sprom_suspend(device_t dev)
{
	return (0);
}

/**
 * Default bhnd sprom driver implementation of DEVICE_DETACH().
 */
int
bhnd_sprom_detach(device_t dev)
{
	struct bhnd_sprom_softc	*sc;
	
	sc = device_get_softc(dev);

	bhnd_nvram_store_free(sc->store);

	return (0);
}

/**
 * Default bhnd sprom driver implementation of BHND_NVRAM_GETVAR().
 */
static int
bhnd_sprom_getvar_method(device_t dev, const char *name, void *buf, size_t *len,
    bhnd_nvram_type type)
{
	struct bhnd_sprom_softc	*sc = device_get_softc(dev);

	return (bhnd_nvram_store_getvar(sc->store, name, buf, len, type));
}

/**
 * Default bhnd sprom driver implementation of BHND_NVRAM_SETVAR().
 */
static int
bhnd_sprom_setvar_method(device_t dev, const char *name, const void *buf,
    size_t len, bhnd_nvram_type type)
{
	struct bhnd_sprom_softc	*sc = device_get_softc(dev);

	return (bhnd_nvram_store_setvar(sc->store, name, buf, len, type));
}

static device_method_t bhnd_sprom_methods[] = {
	/* Device interface */
	DEVMETHOD(device_probe,			bhnd_sprom_probe),
	DEVMETHOD(device_attach,		bhnd_sprom_attach_meth),
	DEVMETHOD(device_resume,		bhnd_sprom_resume),
	DEVMETHOD(device_suspend,		bhnd_sprom_suspend),
	DEVMETHOD(device_detach,		bhnd_sprom_detach),

	/* NVRAM interface */
	DEVMETHOD(bhnd_nvram_getvar,		bhnd_sprom_getvar_method),
	DEVMETHOD(bhnd_nvram_setvar,		bhnd_sprom_setvar_method),

	DEVMETHOD_END
};

DEFINE_CLASS_0(bhnd_nvram_store, bhnd_sprom_driver, bhnd_sprom_methods, sizeof(struct bhnd_sprom_softc));
MODULE_VERSION(bhnd_sprom, 1);<|MERGE_RESOLUTION|>--- conflicted
+++ resolved
@@ -120,15 +120,9 @@
 
 	sprom_size = r_size - offset;
 
-<<<<<<< HEAD
-	/* Allocate an I/O context for the SPROM parser. All SPROM reads
-	 * must be 16-bit aligned */
-	io = bhnd_nvram_iores_new(r, offset, sprom_size, sizeof(uint16_t));
-=======
 	/* Allocate an I/O context for the SPROM parser. SPROM reads do not
 	 * appear to require any specific alignment. */
 	io = bhnd_nvram_iores_new(r, offset, sprom_size, 1);
->>>>>>> 53008aed
 	if (io == NULL) {
 		error = ENXIO;
 		goto failed;
