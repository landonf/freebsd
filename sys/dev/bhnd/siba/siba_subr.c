/*-
 * Copyright (c) 2015 Landon Fuller <landon@landonf.org>
 * All rights reserved.
 *
 * Redistribution and use in source and binary forms, with or without
 * modification, are permitted provided that the following conditions
 * are met:
 * 1. Redistributions of source code must retain the above copyright
 *    notice, this list of conditions and the following disclaimer,
 *    without modification.
 * 2. Redistributions in binary form must reproduce at minimum a disclaimer
 *    similar to the "NO WARRANTY" disclaimer below ("Disclaimer") and any
 *    redistribution must be conditioned upon including a substantially
 *    similar Disclaimer requirement for further binary redistribution.
 *
 * NO WARRANTY
 * THIS SOFTWARE IS PROVIDED BY THE COPYRIGHT HOLDERS AND CONTRIBUTORS
 * ``AS IS'' AND ANY EXPRESS OR IMPLIED WARRANTIES, INCLUDING, BUT NOT
 * LIMITED TO, THE IMPLIED WARRANTIES OF NONINFRINGEMENT, MERCHANTIBILITY
 * AND FITNESS FOR A PARTICULAR PURPOSE ARE DISCLAIMED. IN NO EVENT SHALL
 * THE COPYRIGHT HOLDERS OR CONTRIBUTORS BE LIABLE FOR SPECIAL, EXEMPLARY,
 * OR CONSEQUENTIAL DAMAGES (INCLUDING, BUT NOT LIMITED TO, PROCUREMENT OF
 * SUBSTITUTE GOODS OR SERVICES; LOSS OF USE, DATA, OR PROFITS; OR BUSINESS
 * INTERRUPTION) HOWEVER CAUSED AND ON ANY THEORY OF LIABILITY, WHETHER
 * IN CONTRACT, STRICT LIABILITY, OR TORT (INCLUDING NEGLIGENCE OR OTHERWISE)
 * ARISING IN ANY WAY OUT OF THE USE OF THIS SOFTWARE, EVEN IF ADVISED OF
 * THE POSSIBILITY OF SUCH DAMAGES.
 */

#include <sys/cdefs.h>
__FBSDID("$FreeBSD$");

#include <sys/param.h>
#include <sys/bus.h>
#include <sys/kernel.h>
#include <sys/limits.h>
#include <sys/systm.h>

#include <machine/bus.h>
#include <machine/resource.h>

#include <dev/bhnd/bhndvar.h>

#include "sibareg.h"
#include "sibavar.h"

/**
 * Map a siba(4) OCP vendor code to its corresponding JEDEC JEP-106 vendor
 * code.
 * 
 * @param ocp_vendor An OCP vendor code.
 * @return The BHND_MFGID constant corresponding to @p ocp_vendor, or
 * BHND_MFGID_INVALID if the OCP vendor is unknown.
 */
uint16_t
siba_get_bhnd_mfgid(uint16_t ocp_vendor)
{
	switch (ocp_vendor) {
	case OCP_VENDOR_BCM:
		return (BHND_MFGID_BCM);
	default:
		return (BHND_MFGID_INVALID);
	}
}

/**
 * Parse the SIBA_IDH_* fields from the per-core identification
 * registers, returning a siba_core_id representation.
 * 
 * @param idhigh The SIBA_R0_IDHIGH register.
 * @param idlow The SIBA_R0_IDLOW register. 
 * @param core_id The core id (index) to include in the result.
 * @param unit The unit number to include in the result.
 */
struct siba_core_id	 
siba_parse_core_id(uint32_t idhigh, uint32_t idlow, u_int core_idx, int unit)
{

	uint16_t	ocp_vendor;
	uint8_t		sonics_rev;
	uint8_t		num_addrspace;
	uint8_t		num_cfg;

	ocp_vendor = SIBA_REG_GET(idhigh, IDH_VENDOR);
	sonics_rev = SIBA_REG_GET(idlow, IDL_SBREV);
	num_addrspace = SIBA_REG_GET(idlow, IDL_NRADDR) + 1 /* + enum block */;

	/* Determine the number of sonics config register blocks */
	num_cfg = SIBA_CFG_NUM_2_2;
	if (sonics_rev >= SIBA_IDL_SBREV_2_3)
		num_cfg = SIBA_CFG_NUM_2_3;

	return (struct siba_core_id) {
		.core_info	= {
			.vendor	= siba_get_bhnd_mfgid(ocp_vendor),
			.device	= SIBA_REG_GET(idhigh, IDH_DEVICE),
			.hwrev	= SIBA_IDH_CORE_REV(idhigh),
			.core_idx = core_idx,
			.unit	= unit
		},
		.sonics_vendor	= ocp_vendor,
		.sonics_rev	= sonics_rev,
		.num_addrspace	= num_addrspace,
		.num_cfg_blocks	= num_cfg
	};	
}

/**
<<<<<<< HEAD
 * Initialize new port descriptor.
 * 
 * @param port_num Port number.
 * @param port_type Port type.
 */
static void
siba_init_port(struct siba_port *port, bhnd_port_type port_type, u_int port_num)
{	
	port->sp_num = port_num;
	port->sp_type = port_type;
	port->sp_num_addrs = 0;
	STAILQ_INIT(&port->sp_addrs);
}

/**
 * Deallocate all resources associated with the given port descriptor.
 * 
 * @param port Port descriptor to be deallocated.
 */
static void
siba_release_port(struct siba_port *port) {
	struct siba_addrspace *as, *as_next;

	STAILQ_FOREACH_SAFE(as, &port->sp_addrs, sa_link, as_next) {
		free(as, M_BHND);
	}
}

/**
 * Allocate and return a new empty device info structure.
=======
 * Allocate and initialize new device info structure, copying the
 * provided core id.
>>>>>>> 049c16e3
 * 
 * @param bus The requesting bus device.
 * 
 * @retval NULL if allocation failed.
 */
struct siba_devinfo *
siba_alloc_dinfo(device_t bus)
{
	struct siba_devinfo *dinfo;
	
	dinfo = malloc(sizeof(struct siba_devinfo), M_BHND, M_NOWAIT|M_ZERO);
	if (dinfo == NULL)
		return NULL;

	for (u_int i = 0; i < nitems(dinfo->cfg); i++) {
		dinfo->cfg[i] = NULL;
		dinfo->cfg_rid[i] = -1;
	}

	resource_list_init(&dinfo->resources);

	return dinfo;
}

/**
<<<<<<< HEAD
 * Initialize a device info structure previously allocated via
 * siba_alloc_dinfo, copying the provided core id.
 * 
 * @param dev The requesting bus device.
 * @param dinfo The device info instance.
 * @param core Device core info.
 * 
 * @retval 0 success
 * @retval non-zero initialization failed.
 */
int
siba_init_dinfo(device_t dev, struct siba_devinfo *dinfo,
    const struct siba_core_id *core_id)
{
	dinfo->core_id = *core_id;
	return (0);
}

/**
 * Return the @p dinfo port instance for @p type, or NULL.
=======
 * Map an addrspace index to its corresponding bhnd(4) port number.
>>>>>>> 049c16e3
 * 
 * @param addrspace Address space index.
 */
u_int
siba_addrspace_port(u_int addrspace)
{
	/* The first addrspace is always mapped to device0; the remainder
	 * are mapped to device1 */
	if (addrspace == 0)
		return (0);
	else
		return (1);
}

/**
 * Map an addrspace index to its corresponding bhnd(4) region number.
 * 
 * @param addrspace Address space index.
 */
u_int
siba_addrspace_region(u_int addrspace)
{
	/* The first addrspace is always mapped to device0.0; the remainder
	 * are mapped to device1.0 + (n - 1) */
	if (addrspace == 0)
		return (0);
	else
		return (addrspace - 1);
}

/**
 * Return the number of bhnd(4) ports to advertise for the given
 * @p dinfo.
 * 
 * @param dinfo The device info to query.
 */
u_int
siba_addrspace_port_count(struct siba_devinfo *dinfo)
{
	/* 0, 1, or 2 ports */
	return min(dinfo->core_id.num_addrspace, 2);
}

/**
 * Return the number of bhnd(4) regions to advertise on @p port
 * given the provided @p num_addrspace address space count.
 * 
 * @param num_addrspace The number of core-mapped siba(4) Sonics/OCP address
 * spaces.
 */
u_int
siba_addrspace_region_count(struct siba_devinfo *dinfo, u_int port) 
{
	u_int num_addrspace = dinfo->core_id.num_addrspace;

	/* The first address space, if any, is mapped to device0.0 */
	if (port == 0)
		return (min(num_addrspace, 1));

	/* All remaining address spaces are mapped to device0.(n - 1) */
	if (port == 1 && num_addrspace >= 2)
		return (num_addrspace - 1);

	/* No region mapping */
	return (0);
}

/**
 * Return true if @p port is defined on @p dinfo, false otherwise.
 *
 * Refer to the siba_find_addrspace() function for information on siba's
 * mapping of bhnd(4) port and region identifiers.
 * 
 * @param dinfo The device info to verify the port against.
 * @param type The bhnd(4) port type.
 * @param port The bhnd(4) port number.
 */
bool
siba_is_port_valid(struct siba_devinfo *dinfo, bhnd_port_type type, u_int port)
{
	/* Only device ports are supported */
	if (type != BHND_PORT_DEVICE)
		return (false);

	/* Verify the index against the port count */
	if (siba_addrspace_port_count(dinfo) <= port)
		return (false);

	return (true);
}

/**
 * Map an bhnd(4) type/port/region triplet to its associated address space
 * entry, if any.
 * 
 * For compatibility with bcma(4), we map address spaces to port/region
 * identifiers as follows:
 * 
 * 	[port]		[addrspace]
 * 	device0.0	0
 * 	device1.0	1
 * 	device1.1	2
 * 	device1.2	3
 * 
 * The only supported port type is BHND_PORT_DEVICE.
 * 
 * @param dinfo The device info to search for a matching address space.
 * @param type The bhnd(4) port type.
 * @param port The bhnd(4) port number.
 * @param region The bhnd(4) port region.
 */
struct siba_addrspace *
siba_find_addrspace(struct siba_devinfo *dinfo, bhnd_port_type type, u_int port,
    u_int region)
{
	u_int			 addridx;

	if (!siba_is_port_valid(dinfo, type, port))
		return (NULL);

	if (port == 0)
		addridx = region;
	else if (port == 1)
		addridx = region + 1;
	else
		return (NULL);

	/* Out of range? */
	if (addridx >= dinfo->core_id.num_addrspace)
		return (NULL);

	/* Found */
	return (&dinfo->addrspace[addridx]);
}

/**
 * Append an address space entry to @p dinfo.
 * 
 * @param dinfo The device info entry to update.
 * @param addridx The address space index.
 * @param base The mapping's base address.
 * @param size The mapping size.
 * @param bus_reserved Number of bytes to reserve in @p size for bus use
 * when registering the resource list entry. This is used to reserve bus
 * access to the core's SIBA_CFG* register blocks.
 * 
 * @retval 0 success
 * @retval non-zero An error occurred appending the entry.
 */
int
siba_append_dinfo_region(struct siba_devinfo *dinfo, uint8_t addridx,
    uint32_t base, uint32_t size, uint32_t bus_reserved)
{
	struct siba_addrspace	*sa;
	rman_res_t		 r_size;

	/* Verify that base + size will not overflow */
	if (size > 0 && UINT32_MAX - (size - 1) < base)
		return (ERANGE);

	/* Verify that size - bus_reserved will not underflow */
	if (size < bus_reserved)
		return (ERANGE);

	/* Must not be 0-length */
	if (size == 0)
		return (EINVAL);

	/* Must not exceed addrspace array size */
	if (addridx >= nitems(dinfo->addrspace))
		return (EINVAL);

	/* Initialize new addrspace entry */
	sa = &dinfo->addrspace[addridx];
	sa->sa_base = base;
	sa->sa_size = size;
	sa->sa_bus_reserved = bus_reserved;

	/* Populate the resource list */
	r_size = size - bus_reserved;
	sa->sa_rid = resource_list_add_next(&dinfo->resources, SYS_RES_MEMORY,
	    base, base + (r_size - 1), r_size);

	return (0);
}

/**
 * Deallocate the given device info structure and any associated resources.
 * 
 * @param dev The requesting bus device.
 * @param dinfo Device info to be deallocated.
 */
void
siba_free_dinfo(device_t dev, struct siba_devinfo *dinfo)
{
	resource_list_free(&dinfo->resources);

	/* Free all mapped configuration blocks */
	for (u_int i = 0; i < nitems(dinfo->cfg); i++) {
		if (dinfo->cfg[i] == NULL)
			continue;

		bhnd_release_resource(dev, SYS_RES_MEMORY, dinfo->cfg_rid[i],
		    dinfo->cfg[i]);

		dinfo->cfg[i] = NULL;
		dinfo->cfg_rid[i] = -1;
	}

	free(dinfo, M_BHND);
}

/**
 * Return the core-enumeration-relative offset for the @p addrspace
 * SIBA_R0_ADMATCH* register.
 * 
 * @param addrspace The address space index.
 * 
 * @retval non-zero success
 * @retval 0 the given @p addrspace index is not supported.
 */
u_int
siba_admatch_offset(uint8_t addrspace)
{
	switch (addrspace) {
	case 0:
		return SB0_REG_ABS(SIBA_CFG0_ADMATCH0);
	case 1:
		return SB0_REG_ABS(SIBA_CFG0_ADMATCH1);
	case 2:
		return SB0_REG_ABS(SIBA_CFG0_ADMATCH2);
	case 3:
		return SB0_REG_ABS(SIBA_CFG0_ADMATCH3);
	default:
		return (0);
	}
}

/**
 * Parse a SIBA_R0_ADMATCH* register.
 * 
 * @param addrspace The address space index.
 * @param am The address match register value to be parsed.
 * @param[out] addr The parsed address.
 * @param[out] size The parsed size.
 * 
 * @retval 0 success
 * @retval non-zero a parse error occurred.
 */
int
siba_parse_admatch(uint32_t am, uint32_t *addr, uint32_t *size)
{
	u_int		am_type;
	
	/* Negative encoding is not supported. This is not used on any
	 * currently known devices*/
	if (am & SIBA_AM_ADNEG)
		return (EINVAL);
	
	/* Extract the base address and size */
	am_type = SIBA_REG_GET(am, AM_TYPE);
	switch (am_type) {
	case 0:
		*addr = am & SIBA_AM_BASE0_MASK;
		*size = 1 << (SIBA_REG_GET(am, AM_ADINT0) + 1);
		break;
	case 1:
		*addr = am & SIBA_AM_BASE1_MASK;
		*size = 1 << (SIBA_REG_GET(am, AM_ADINT1) + 1);
		break;
	case 2:
		*addr = am & SIBA_AM_BASE2_MASK;
		*size = 1 << (SIBA_REG_GET(am, AM_ADINT2) + 1);
		break;
	default:
		return (EINVAL);
	}

	return (0);
}<|MERGE_RESOLUTION|>--- conflicted
+++ resolved
@@ -106,41 +106,8 @@
 }
 
 /**
-<<<<<<< HEAD
- * Initialize new port descriptor.
- * 
- * @param port_num Port number.
- * @param port_type Port type.
- */
-static void
-siba_init_port(struct siba_port *port, bhnd_port_type port_type, u_int port_num)
-{	
-	port->sp_num = port_num;
-	port->sp_type = port_type;
-	port->sp_num_addrs = 0;
-	STAILQ_INIT(&port->sp_addrs);
-}
-
-/**
- * Deallocate all resources associated with the given port descriptor.
- * 
- * @param port Port descriptor to be deallocated.
- */
-static void
-siba_release_port(struct siba_port *port) {
-	struct siba_addrspace *as, *as_next;
-
-	STAILQ_FOREACH_SAFE(as, &port->sp_addrs, sa_link, as_next) {
-		free(as, M_BHND);
-	}
-}
-
-/**
- * Allocate and return a new empty device info structure.
-=======
  * Allocate and initialize new device info structure, copying the
  * provided core id.
->>>>>>> 049c16e3
  * 
  * @param bus The requesting bus device.
  * 
@@ -166,30 +133,8 @@
 }
 
 /**
-<<<<<<< HEAD
- * Initialize a device info structure previously allocated via
- * siba_alloc_dinfo, copying the provided core id.
- * 
- * @param dev The requesting bus device.
- * @param dinfo The device info instance.
- * @param core Device core info.
- * 
- * @retval 0 success
- * @retval non-zero initialization failed.
- */
-int
-siba_init_dinfo(device_t dev, struct siba_devinfo *dinfo,
-    const struct siba_core_id *core_id)
-{
-	dinfo->core_id = *core_id;
-	return (0);
-}
-
-/**
  * Return the @p dinfo port instance for @p type, or NULL.
-=======
  * Map an addrspace index to its corresponding bhnd(4) port number.
->>>>>>> 049c16e3
  * 
  * @param addrspace Address space index.
  */
