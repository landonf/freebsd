--- conflicted
+++ resolved
@@ -206,20 +206,6 @@
 	}
 }
 
-<<<<<<< HEAD
-static void
-siba_child_deleted(device_t dev, device_t child)
-{
-	struct siba_devinfo *dinfo = device_get_ivars(child);
-	if (dinfo != NULL)
-		siba_free_dinfo(dev, dinfo);
-
-	/* Call superclass implementation */
-	bhnd_generic_child_deleted(dev, child);
-}
-
-=======
->>>>>>> e6b22eb4
 static struct resource_list *
 siba_get_resource_list(device_t dev, device_t child)
 {
