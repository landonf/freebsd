--- conflicted
+++ resolved
@@ -683,18 +683,13 @@
 
 		/* Release our resource covering the register blocks
 		 * we're about to map */
-<<<<<<< HEAD
-		bus_release_resource(dev, SYS_RES_MEMORY, rid, r);
-=======
 		bhnd_release_resource(dev, SYS_RES_MEMORY, rid, r);
->>>>>>> b9047c62
 		r = NULL;
 
 		/* Map the core's config blocks */
 		if ((error = siba_map_cfg_resources(dev, dinfo)))
 			goto cleanup;
 
-<<<<<<< HEAD
 		/* Assign interrupts */
 		nintr = bhnd_get_intr_count(child);
 		for (int rid = 0; rid < nintr; rid++) {
@@ -705,8 +700,6 @@
 			}
 		}
 
-=======
->>>>>>> b9047c62
 		/* If pins are floating or the hardware is otherwise
 		 * unpopulated, the device shouldn't be used. */
 		if (BHND_BUS_IS_CORE_DISABLED(dev, dev, &cores[i]))
