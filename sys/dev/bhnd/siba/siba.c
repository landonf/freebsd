/*-
 * Copyright (c) 2015 Landon Fuller <landon@landonf.org>
 * All rights reserved.
 *
 * Redistribution and use in source and binary forms, with or without
 * modification, are permitted provided that the following conditions
 * are met:
 * 1. Redistributions of source code must retain the above copyright
 *    notice, this list of conditions and the following disclaimer,
 *    without modification.
 * 2. Redistributions in binary form must reproduce at minimum a disclaimer
 *    similar to the "NO WARRANTY" disclaimer below ("Disclaimer") and any
 *    redistribution must be conditioned upon including a substantially
 *    similar Disclaimer requirement for further binary redistribution.
 *
 * NO WARRANTY
 * THIS SOFTWARE IS PROVIDED BY THE COPYRIGHT HOLDERS AND CONTRIBUTORS
 * ``AS IS'' AND ANY EXPRESS OR IMPLIED WARRANTIES, INCLUDING, BUT NOT
 * LIMITED TO, THE IMPLIED WARRANTIES OF NONINFRINGEMENT, MERCHANTIBILITY
 * AND FITNESS FOR A PARTICULAR PURPOSE ARE DISCLAIMED. IN NO EVENT SHALL
 * THE COPYRIGHT HOLDERS OR CONTRIBUTORS BE LIABLE FOR SPECIAL, EXEMPLARY,
 * OR CONSEQUENTIAL DAMAGES (INCLUDING, BUT NOT LIMITED TO, PROCUREMENT OF
 * SUBSTITUTE GOODS OR SERVICES; LOSS OF USE, DATA, OR PROFITS; OR BUSINESS
 * INTERRUPTION) HOWEVER CAUSED AND ON ANY THEORY OF LIABILITY, WHETHER
 * IN CONTRACT, STRICT LIABILITY, OR TORT (INCLUDING NEGLIGENCE OR OTHERWISE)
 * ARISING IN ANY WAY OUT OF THE USE OF THIS SOFTWARE, EVEN IF ADVISED OF
 * THE POSSIBILITY OF SUCH DAMAGES.
 */

#include <sys/cdefs.h>
__FBSDID("$FreeBSD$");

#include <sys/param.h>
#include <sys/bus.h>
#include <sys/kernel.h>
#include <sys/malloc.h>
#include <sys/module.h>
#include <sys/systm.h>

#include <machine/bus.h>

#include <dev/bhnd/cores/chipc/chipcreg.h>

#include "sibareg.h"
#include "sibavar.h"

int
siba_probe(device_t dev)
{
	device_set_desc(dev, "SIBA BHND bus");
	return (BUS_PROBE_DEFAULT);
}

int
siba_attach(device_t dev)
{
	struct siba_devinfo	*dinfo;
	struct siba_softc	*sc;
	device_t		*devs;
	int			 ndevs;
	int			 error;
	
	sc = device_get_softc(dev);
	sc->dev = dev;

	/* Fetch references to the siba SIBA_CFG* blocks for all
	 * registered devices */
	if ((error = device_get_children(dev, &devs, &ndevs)))
		return (error);

	for (int i = 0; i < ndevs; i++) {
		struct siba_addrspace	*addrspace;

		dinfo = device_get_ivars(devs[i]);

		KASSERT(!device_is_suspended(devs[i]),
		    ("siba(4) stateful suspend handling requires that devices "
		        "not be suspended before siba_attach()"));

		/* Fetch the core register address space */
		addrspace = siba_find_addrspace(dinfo, BHND_PORT_DEVICE, 0, 0);
		if (addrspace == NULL) {
			device_printf(dev,
			    "missing device registers for core %d\n", i);
			error = ENXIO;
			goto cleanup;
		}

		/*
		 * Map the per-core configuration blocks
		 */
		KASSERT(dinfo->core_id.num_cfg_blocks <= SIBA_MAX_CFG,
		    ("config block count %u out of range", 
		        dinfo->core_id.num_cfg_blocks));

		for (u_int cfgidx = 0; cfgidx < dinfo->core_id.num_cfg_blocks;
		    cfgidx++)
		{
			rman_res_t	r_start, r_count, r_end;

			/* Determine the config block's address range; configuration
			 * blocks are allocated starting at SIBA_CFG0_OFFSET,
			 * growing downwards. */
			r_start = addrspace->sa_base + SIBA_CFG0_OFFSET;
			r_start -= cfgidx * SIBA_CFG_SIZE;

			r_count = SIBA_CFG_SIZE;
			r_end = r_start + r_count - 1;

			/* Allocate the config resource */
			dinfo->cfg_rid[cfgidx] = 0;
			dinfo->cfg[cfgidx] = BHND_BUS_ALLOC_RESOURCE(dev, dev,
			    SYS_RES_MEMORY, &dinfo->cfg_rid[cfgidx], r_start,
			    r_end, r_count, RF_ACTIVE);
	
			if (dinfo->cfg[cfgidx] == NULL) {
			     device_printf(dev, "failed allocating CFG_%u for "
			     "core %d\n", cfgidx, i);
			     error = ENXIO;
			     goto cleanup;
			}
		}
	}

cleanup:
	free(devs, M_BHND);
	if (error)
		return (error);

	/* Delegate remainder to standard bhnd method implementation */
	return (bhnd_generic_attach(dev));
}

int
siba_detach(device_t dev)
{
	return (bhnd_generic_detach(dev));
}

int
siba_resume(device_t dev)
{
	return (bhnd_generic_resume(dev));
}

int
siba_suspend(device_t dev)
{
	return (bhnd_generic_suspend(dev));
}

static int
siba_read_ivar(device_t dev, device_t child, int index, uintptr_t *result)
{
	const struct siba_devinfo *dinfo;
	const struct bhnd_core_info *cfg;
	
	dinfo = device_get_ivars(child);
	cfg = &dinfo->core_id.core_info;
	
	switch (index) {
	case BHND_IVAR_VENDOR:
		*result = cfg->vendor;
		return (0);
	case BHND_IVAR_DEVICE:
		*result = cfg->device;
		return (0);
	case BHND_IVAR_HWREV:
		*result = cfg->hwrev;
		return (0);
	case BHND_IVAR_DEVICE_CLASS:
		*result = bhnd_core_class(cfg);
		return (0);
	case BHND_IVAR_VENDOR_NAME:
		*result = (uintptr_t) bhnd_vendor_name(cfg->vendor);
		return (0);
	case BHND_IVAR_DEVICE_NAME:
		*result = (uintptr_t) bhnd_core_name(cfg);
		return (0);
	case BHND_IVAR_CORE_INDEX:
		*result = cfg->core_idx;
		return (0);
	case BHND_IVAR_CORE_UNIT:
		*result = cfg->unit;
		return (0);
	default:
		return (ENOENT);
	}
}

static int
siba_write_ivar(device_t dev, device_t child, int index, uintptr_t value)
{
	switch (index) {
	case BHND_IVAR_VENDOR:
	case BHND_IVAR_DEVICE:
	case BHND_IVAR_HWREV:
	case BHND_IVAR_DEVICE_CLASS:
	case BHND_IVAR_VENDOR_NAME:
	case BHND_IVAR_DEVICE_NAME:
	case BHND_IVAR_CORE_INDEX:
	case BHND_IVAR_CORE_UNIT:
		return (EINVAL);
	default:
		return (ENOENT);
	}
}

static struct resource_list *
siba_get_resource_list(device_t dev, device_t child)
{
	struct siba_devinfo *dinfo = device_get_ivars(child);
	return (&dinfo->resources);
}

static device_t
siba_find_hostb_device(device_t dev)
{
	struct siba_softc *sc = device_get_softc(dev);

	/* This is set (or not) by the concrete siba driver subclass. */
	return (sc->hostb_dev);
}

static int
siba_reset_core(device_t dev, device_t child, uint16_t flags)
{
	struct siba_devinfo *dinfo;

	if (device_get_parent(child) != dev)
		BHND_BUS_RESET_CORE(device_get_parent(dev), child, flags);

	dinfo = device_get_ivars(child);

	/* Can't reset the core without access to the CFG0 registers */
	if (dinfo->cfg[0] == NULL)
		return (ENODEV);

	// TODO - perform reset

	return (ENXIO);
}

static int
siba_suspend_core(device_t dev, device_t child)
{
	struct siba_devinfo *dinfo;

	if (device_get_parent(child) != dev)
		BHND_BUS_SUSPEND_CORE(device_get_parent(dev), child);

	dinfo = device_get_ivars(child);

	/* Can't suspend the core without access to the CFG0 registers */
	if (dinfo->cfg[0] == NULL)
		return (ENODEV);

	// TODO - perform suspend

	return (ENXIO);
}

static uint32_t
siba_read_config(device_t dev, device_t child, bus_size_t offset, u_int width)
{
	struct siba_devinfo	*dinfo;
	rman_res_t		 r_size;

	/* Must be directly attached */
	if (device_get_parent(child) != dev)
		return (UINT32_MAX);

	/* CFG0 registers must be available */
	dinfo = device_get_ivars(child);
	if (dinfo->cfg[0] == NULL)
		return (UINT32_MAX);

	/* Offset must fall within CFG0 */
	r_size = rman_get_size(dinfo->cfg[0]->res);
	if (r_size < offset || r_size - offset < width)
		return (UINT32_MAX);

	switch (width) {
	case 1:
		return (bhnd_bus_read_1(dinfo->cfg[0], offset));
	case 2:
		return (bhnd_bus_read_2(dinfo->cfg[0], offset));
	case 4:
		return (bhnd_bus_read_4(dinfo->cfg[0], offset));
	}
	
	/* Unsuported */
	return (UINT32_MAX);
}

static void
siba_write_config(device_t dev, device_t child, bus_size_t offset, uint32_t val,
    u_int width)
{
	struct siba_devinfo	*dinfo;
	rman_res_t		 r_size;

	/* Must be directly attached */
	if (device_get_parent(child) != dev)
		return;

	/* CFG0 registers must be available */
	dinfo = device_get_ivars(child);
	if (dinfo->cfg[0] == NULL)
		return;

	/* Offset must fall within CFG0 */
	r_size = rman_get_size(dinfo->cfg[0]->res);
	if (r_size < offset || r_size - offset < width)
		return;

	switch (width) {
	case 1:
		bhnd_bus_write_1(dinfo->cfg[0], offset, val);
	case 2:
		bhnd_bus_write_2(dinfo->cfg[0], offset, val);
	case 4:
		bhnd_bus_write_4(dinfo->cfg[0], offset, val);
	}
}

static u_int
siba_get_port_count(device_t dev, device_t child, bhnd_port_type type)
{
	struct siba_devinfo *dinfo;

	/* delegate non-bus-attached devices to our parent */
	if (device_get_parent(child) != dev)
		return (BHND_BUS_GET_PORT_COUNT(device_get_parent(dev), child,
		    type));

	dinfo = device_get_ivars(child);
	return (siba_addrspace_port_count(dinfo));
}

static u_int
siba_get_region_count(device_t dev, device_t child, bhnd_port_type type,
    u_int port)
{
	struct siba_devinfo	*dinfo;

	/* delegate non-bus-attached devices to our parent */
	if (device_get_parent(child) != dev)
		return (BHND_BUS_GET_REGION_COUNT(device_get_parent(dev), child,
		    type, port));

	dinfo = device_get_ivars(child);
	if (!siba_is_port_valid(dinfo, type, port))
		return (0);

	return (siba_addrspace_region_count(dinfo, port));
}

static int
siba_get_port_rid(device_t dev, device_t child, bhnd_port_type port_type,
    u_int port_num, u_int region_num)
{
	struct siba_devinfo	*dinfo;
	struct siba_addrspace	*addrspace;

	/* delegate non-bus-attached devices to our parent */
	if (device_get_parent(child) != dev)
		return (BHND_BUS_GET_PORT_RID(device_get_parent(dev), child,
		    port_type, port_num, region_num));

	dinfo = device_get_ivars(child);
	addrspace = siba_find_addrspace(dinfo, port_type, port_num, region_num);
	if (addrspace == NULL)
		return (-1);

	return (addrspace->sa_rid);
}

static int
siba_decode_port_rid(device_t dev, device_t child, int type, int rid,
    bhnd_port_type *port_type, u_int *port_num, u_int *region_num)
{
	struct siba_devinfo	*dinfo;

	/* delegate non-bus-attached devices to our parent */
	if (device_get_parent(child) != dev)
		return (BHND_BUS_DECODE_PORT_RID(device_get_parent(dev), child,
		    type, rid, port_type, port_num, region_num));

	dinfo = device_get_ivars(child);

	/* Ports are always memory mapped */
	if (type != SYS_RES_MEMORY)
		return (EINVAL);

	for (int i = 0; i < dinfo->core_id.num_addrspace; i++) {
		if (dinfo->addrspace[i].sa_rid != rid)
			continue;

		*port_type = BHND_PORT_DEVICE;
		*port_num = siba_addrspace_port(i);
		*region_num = siba_addrspace_region(i);
		return (0);
	}

	/* Not found */
	return (ENOENT);
}

static int
siba_get_region_addr(device_t dev, device_t child, bhnd_port_type port_type,
    u_int port_num, u_int region_num, bhnd_addr_t *addr, bhnd_size_t *size)
{
	struct siba_devinfo	*dinfo;
	struct siba_addrspace	*addrspace;

	/* delegate non-bus-attached devices to our parent */
	if (device_get_parent(child) != dev) {
		return (BHND_BUS_GET_REGION_ADDR(device_get_parent(dev), child,
		    port_type, port_num, region_num, addr, size));
	}

	dinfo = device_get_ivars(child);
	addrspace = siba_find_addrspace(dinfo, port_type, port_num, region_num);
	if (addrspace == NULL)
		return (ENOENT);

	*addr = addrspace->sa_base;
	*size = addrspace->sa_size - addrspace->sa_bus_reserved;
	return (0);
}


/**
 * Register all address space mappings for @p di.
 *
 * @param dev The siba bus device.
 * @param di The device info instance on which to register all address
 * space entries.
 * @param r A resource mapping the enumeration table block for @p di.
 */
static int
siba_register_addrspaces(device_t dev, struct siba_devinfo *di,
    struct resource *r)
{
	struct siba_core_id	*cid;
	uint32_t		 addr;
	uint32_t		 size;
	int			 error;

	cid = &di->core_id;


	/* Register the device address space entries */
	for (uint8_t i = 0; i < di->core_id.num_addrspace; i++) {
		uint32_t	adm;
		u_int		adm_offset;
		uint32_t	bus_reserved;

		/* Determine the register offset */
		adm_offset = siba_admatch_offset(i);
		if (adm_offset == 0) {
		    device_printf(dev, "addrspace %hhu is unsupported", i);
		    return (ENODEV);
		}

		/* Fetch the address match register value */
		adm = bus_read_4(r, adm_offset);

		/* Parse the value */
		if ((error = siba_parse_admatch(adm, &addr, &size))) {
			device_printf(dev, "failed to decode address "
			    " match register value 0x%x\n", adm);
			return (error);
		}

		/* If this is the device's core/enumeration addrespace,
		 * reserve the Sonics configuration register blocks for the
		 * use of our bus. */
		bus_reserved = 0;
		if (i == SIBA_CORE_ADDRSPACE)
			bus_reserved = cid->num_cfg_blocks * SIBA_CFG_SIZE;

		/* Append the region info */
		error = siba_append_dinfo_region(di, i, addr, size,
		    bus_reserved);
		if (error)
			return (error);
	}

	return (0);
}

static struct bhnd_devinfo *
siba_alloc_bhnd_dinfo(device_t dev)
{
	struct siba_devinfo *dinfo = siba_alloc_dinfo(dev);
	return ((struct bhnd_devinfo *)dinfo);
}

static void
siba_free_bhnd_dinfo(device_t dev, struct bhnd_devinfo *dinfo)
{
	siba_free_dinfo(dev, (struct siba_devinfo *)dinfo);
}


static int
siba_get_core_table(device_t dev, device_t child, struct bhnd_core_info **cores,
    u_int *num_cores)
{
	const struct bhnd_chipid	*chipid;
	struct bhnd_core_info		*table;
	struct bhnd_resource		*r;
	int				 error;
	int				 rid;

<<<<<<< HEAD
	/* Map the EROM table. */
	chipid = BHND_BUS_GET_CHIPID(dev, dev);

	/* Allocate our core table and enumerate all cores */
=======
	/* Fetch the core count from our chip identification */
	chipid = BHND_BUS_GET_CHIPID(dev, dev);

	/* Allocate our local core table */
>>>>>>> 1592bb3c
	table = malloc(sizeof(*table) * chipid->ncores, M_BHND, M_NOWAIT);
	if (table == NULL)
		return (ENOMEM);

<<<<<<< HEAD
	/* Add all cores. */
=======
	/* Enumerate all cores. */
>>>>>>> 1592bb3c
	for (u_int i = 0; i < chipid->ncores; i++) {
		struct siba_core_id	 cid;
		uint32_t		 idhigh, idlow;

		/* Map the core's register block */
		rid = 0;
		r = bhnd_alloc_resource(dev, SYS_RES_MEMORY, &rid,
		    SIBA_CORE_ADDR(i), SIBA_CORE_ADDR(i) + SIBA_CORE_SIZE - 1,
		    SIBA_CORE_SIZE, RF_ACTIVE);
		if (r == NULL) {
			error = ENXIO;
			goto failed;
		}

		/* Read the core info */
		idhigh = bhnd_bus_read_4(r, SB0_REG_ABS(SIBA_CFG0_IDHIGH));
		idlow = bhnd_bus_read_4(r, SB0_REG_ABS(SIBA_CFG0_IDLOW));

		cid = siba_parse_core_id(idhigh, idlow, i, 0);
		table[i] = cid.core_info;

		/* Determine unit number */
		for (u_int j = 0; j < i; j++) {
			if (table[j].vendor == table[i].vendor &&
			    table[j].device == table[i].device)
				table[i].unit++;
		}
				
		/* Release our resource */
		bhnd_release_resource(dev, SYS_RES_MEMORY, rid, r);
		r = NULL;
	}

<<<<<<< HEAD
=======
	/* Provide the result values (performed last to avoid modifying
	 * cores/num_cores if enumeration failed). */
>>>>>>> 1592bb3c
	*cores = table;
	*num_cores = chipid->ncores;

	return (0);

failed:
	if (table != NULL)
		free(table, M_BHND);

	if (r != NULL)
		bhnd_release_resource(dev, SYS_RES_MEMORY, rid, r);

	return (error);
}

/**
 * Scan the core table and add all valid discovered cores to
 * the bus.
 * 
 * @param dev The siba bus device.
 * @param chipid The chip identifier, if the device does not provide a
 * ChipCommon core. Should o NULL otherwise.
 */
int
siba_add_children(device_t dev, const struct bhnd_chipid *chipid)
{
	struct bhnd_chipid	 ccid;
	struct bhnd_core_info	*cores;
	struct siba_devinfo	*dinfo;
	struct resource		*r;
	int			 rid;
	int			 error;

	dinfo = NULL;
	cores = NULL;
	r = NULL;
	
	/*
	 * Try to determine the number of device cores via the ChipCommon
	 * identification registers.
	 * 
	 * A small number of very early devices do not include a ChipCommon
	 * core, in which case our caller must supply the chip identification
	 * information via a non-NULL chipid parameter.
	 */
	if (chipid == NULL) {
		uint32_t	idhigh, ccreg;
		uint16_t	vendor, device;
		uint8_t		ccrev;

		/* Map the first core's register block. If the ChipCommon core
		 * exists, it will always be the first core. */
		rid = 0;
		r = bus_alloc_resource(dev, SYS_RES_MEMORY, &rid,
		    SIBA_CORE_ADDR(0), SIBA_CORE_SIZE, 
		    SIBA_CORE_ADDR(0) + SIBA_CORE_SIZE - 1,
		    RF_ACTIVE);

		/* Identify the core */
		idhigh = bus_read_4(r, SB0_REG_ABS(SIBA_CFG0_IDHIGH));
		vendor = SIBA_REG_GET(idhigh, IDH_VENDOR);
		device = SIBA_REG_GET(idhigh, IDH_DEVICE);
		ccrev = SIBA_IDH_CORE_REV(idhigh);

		if (vendor != OCP_VENDOR_BCM || device != BHND_COREID_CC) {
			device_printf(dev,
			    "cannot identify device: no chipcommon core "
			    "found\n");
			error = ENXIO;
			goto cleanup;
		}

		/* Identify the chipset */
		ccreg = bus_read_4(r, CHIPC_ID);
		ccid = bhnd_parse_chipid(ccreg, SIBA_ENUM_ADDR);

		/* Fix up the core count */
		error = bhnd_chipid_fixed_ncores(&ccid, ccrev, &ccid.ncores);
		if (error) {
			device_printf(dev, "unable to determine core count for "
			    "chipset 0x%hx\n", ccid.chip_id);
			goto cleanup;
		}

		chipid = &ccid;
		bus_release_resource(dev, SYS_RES_MEMORY, rid, r);
	}

	/* Allocate our temporary core table and enumerate all cores */
	cores = malloc(sizeof(*cores) * chipid->ncores, M_BHND, M_NOWAIT);
	if (cores == NULL)
		return (ENOMEM);

	/* Add all cores. */
	for (u_int i = 0; i < chipid->ncores; i++) {
		struct siba_core_id	 cid;
		device_t		 child;
		uint32_t		 idhigh, idlow;
		rman_res_t		 r_count, r_end, r_start;

		/* Map the core's register block */
		rid = 0;
		r_start = SIBA_CORE_ADDR(i);
		r_count = SIBA_CORE_SIZE;
		r_end = r_start + SIBA_CORE_SIZE - 1;
		r = bus_alloc_resource(dev, SYS_RES_MEMORY, &rid, r_start,
		    r_end, r_count, RF_ACTIVE);
		if (r == NULL) {
			error = ENXIO;
			goto cleanup;
		}

		/* Add the child device */
		child = BUS_ADD_CHILD(dev, 0, NULL, -1);
		if (child == NULL) {
			error = ENXIO;
			goto cleanup;
		}
		
		/* Read the core info */
		idhigh = bus_read_4(r, SB0_REG_ABS(SIBA_CFG0_IDHIGH));
		idlow = bus_read_4(r, SB0_REG_ABS(SIBA_CFG0_IDLOW));

		cid = siba_parse_core_id(idhigh, idlow, i, 0);
		cores[i] = cid.core_info;

		/* Determine unit number */
		for (u_int j = 0; j < i; j++) {
			if (cores[j].vendor == cores[i].vendor &&
			    cores[j].device == cores[i].device)
				cores[i].unit++;
		}

		/* Initialize per-device bus info */
		if ((dinfo = device_get_ivars(child)) == NULL) {
			error = ENXIO;
			goto cleanup;
		}

		if ((error = siba_init_dinfo(dev, dinfo, &cid)))
			goto cleanup;

		/* Register the core's address space(s). */
		if ((error = siba_register_addrspaces(dev, dinfo, r)))
			goto cleanup;

		/* If pins are floating or the hardware is otherwise
		 * unpopulated, the device shouldn't be used. */
		if (bhnd_is_hw_disabled(child))
			device_disable(child);
				
		/* Release our resource */
		bus_release_resource(dev, SYS_RES_MEMORY, rid, r);
		r = NULL;

		/* Issue bus callback for fully initialized child. */
		BHND_BUS_CHILD_ADDED(dev, child);
	}
	
cleanup:
	if (cores != NULL)
		free(cores, M_BHND);

	if (r != NULL)
		bus_release_resource(dev, SYS_RES_MEMORY, rid, r);

	return (error);
}

static device_method_t siba_methods[] = {
	/* Device interface */
	DEVMETHOD(device_probe,			siba_probe),
	DEVMETHOD(device_attach,		siba_attach),
	DEVMETHOD(device_detach,		siba_detach),
	DEVMETHOD(device_resume,		siba_resume),
	DEVMETHOD(device_suspend,		siba_suspend),
	
	/* Bus interface */
	DEVMETHOD(bus_read_ivar,		siba_read_ivar),
	DEVMETHOD(bus_write_ivar,		siba_write_ivar),
	DEVMETHOD(bus_get_resource_list,	siba_get_resource_list),

	/* BHND interface */
	DEVMETHOD(bhnd_bus_find_hostb_device,	siba_find_hostb_device),
	DEVMETHOD(bhnd_bus_get_core_table,	siba_get_core_table),
	DEVMETHOD(bhnd_bus_alloc_devinfo,	siba_alloc_bhnd_dinfo),
	DEVMETHOD(bhnd_bus_free_devinfo,	siba_free_bhnd_dinfo),
	DEVMETHOD(bhnd_bus_reset_core,		siba_reset_core),
	DEVMETHOD(bhnd_bus_suspend_core,	siba_suspend_core),
	DEVMETHOD(bhnd_bus_read_config,		siba_read_config),
	DEVMETHOD(bhnd_bus_write_config,	siba_write_config),
	DEVMETHOD(bhnd_bus_get_port_count,	siba_get_port_count),
	DEVMETHOD(bhnd_bus_get_region_count,	siba_get_region_count),
	DEVMETHOD(bhnd_bus_get_port_rid,	siba_get_port_rid),
	DEVMETHOD(bhnd_bus_decode_port_rid,	siba_decode_port_rid),
	DEVMETHOD(bhnd_bus_get_region_addr,	siba_get_region_addr),

	DEVMETHOD_END
};

DEFINE_CLASS_1(bhnd, siba_driver, siba_methods, sizeof(struct siba_softc), bhnd_driver);

MODULE_VERSION(siba, 1);
MODULE_DEPEND(siba, bhnd, 1, 1, 1);<|MERGE_RESOLUTION|>--- conflicted
+++ resolved
@@ -515,26 +515,15 @@
 	int				 error;
 	int				 rid;
 
-<<<<<<< HEAD
-	/* Map the EROM table. */
-	chipid = BHND_BUS_GET_CHIPID(dev, dev);
-
-	/* Allocate our core table and enumerate all cores */
-=======
 	/* Fetch the core count from our chip identification */
 	chipid = BHND_BUS_GET_CHIPID(dev, dev);
 
 	/* Allocate our local core table */
->>>>>>> 1592bb3c
 	table = malloc(sizeof(*table) * chipid->ncores, M_BHND, M_NOWAIT);
 	if (table == NULL)
 		return (ENOMEM);
 
-<<<<<<< HEAD
-	/* Add all cores. */
-=======
 	/* Enumerate all cores. */
->>>>>>> 1592bb3c
 	for (u_int i = 0; i < chipid->ncores; i++) {
 		struct siba_core_id	 cid;
 		uint32_t		 idhigh, idlow;
@@ -568,11 +557,8 @@
 		r = NULL;
 	}
 
-<<<<<<< HEAD
-=======
 	/* Provide the result values (performed last to avoid modifying
 	 * cores/num_cores if enumeration failed). */
->>>>>>> 1592bb3c
 	*cores = table;
 	*num_cores = chipid->ncores;
 
