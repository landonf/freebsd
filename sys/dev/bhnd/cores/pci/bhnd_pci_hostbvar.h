/*-
 * Copyright (c) 2015-2016 Landon Fuller <landon@landonf.org>
 * All rights reserved.
 *
 * Redistribution and use in source and binary forms, with or without
 * modification, are permitted provided that the following conditions
 * are met:
 * 1. Redistributions of source code must retain the above copyright
 *    notice, this list of conditions and the following disclaimer,
 *    without modification.
 * 2. Redistributions in binary form must reproduce at minimum a disclaimer
 *    similar to the "NO WARRANTY" disclaimer below ("Disclaimer") and any
 *    redistribution must be conditioned upon including a substantially
 *    similar Disclaimer requirement for further binary redistribution.
 *
 * NO WARRANTY
 * THIS SOFTWARE IS PROVIDED BY THE COPYRIGHT HOLDERS AND CONTRIBUTORS
 * ``AS IS'' AND ANY EXPRESS OR IMPLIED WARRANTIES, INCLUDING, BUT NOT
 * LIMITED TO, THE IMPLIED WARRANTIES OF NONINFRINGEMENT, MERCHANTIBILITY
 * AND FITNESS FOR A PARTICULAR PURPOSE ARE DISCLAIMED. IN NO EVENT SHALL
 * THE COPYRIGHT HOLDERS OR CONTRIBUTORS BE LIABLE FOR SPECIAL, EXEMPLARY,
 * OR CONSEQUENTIAL DAMAGES (INCLUDING, BUT NOT LIMITED TO, PROCUREMENT OF
 * SUBSTITUTE GOODS OR SERVICES; LOSS OF USE, DATA, OR PROFITS; OR BUSINESS
 * INTERRUPTION) HOWEVER CAUSED AND ON ANY THEORY OF LIABILITY, WHETHER
 * IN CONTRACT, STRICT LIABILITY, OR TORT (INCLUDING NEGLIGENCE OR OTHERWISE)
 * ARISING IN ANY WAY OUT OF THE USE OF THIS SOFTWARE, EVEN IF ADVISED OF
 * THE POSSIBILITY OF SUCH DAMAGES.
 * 
 * $FreeBSD$
 */

#ifndef _BHND_CORES_PCI_BHND_PCI_HOSTBVAR_H_
#define _BHND_CORES_PCI_BHND_PCI_HOSTBVAR_H_

/*
 * PCI/PCIe-Gen1 Host Bridge definitions.
 */

#include <sys/param.h>
#include <sys/bus.h>

#include "bhnd_pcivar.h"

DECLARE_CLASS(bhnd_pci_hostb_driver);

/**
 * PCI/PCIe-Gen1 endpoint-mode device quirks
 */
enum {
	/** No quirks */
	BHND_PCI_QUIRK_NONE			= 0,
	
	/**
	 * SBTOPCI_PREF and SBTOPCI_BURST must be set on the
	 * SSB_PCICORE_SBTOPCI2 register.
	 */
	BHND_PCI_QUIRK_SBTOPCI2_PREF_BURST	= (1<<1),

	/**
	 * SBTOPCI_RC_READMULTI must be set on the SSB_PCICORE_SBTOPCI2
	 * register.
	 */
	BHND_PCI_QUIRK_SBTOPCI2_READMULTI	= (1<<2),

	/**
	 * PCI CLKRUN# should be disabled on attach (via CLKRUN_DSBL).
	 * 
	 * The purpose of this work-around is unclear; there is some
	 * documentation regarding earlier Broadcom drivers supporting
	 * a "force CLKRUN#" *enable* registry key for use on mobile
	 * hardware.
	 */
	BHND_PCI_QUIRK_CLKRUN_DSBL		= (1<<3),

	/**
	 * On PCI-attached BCM4321CB* boards, the PCI latency timer must be set
	 * to 960ns on initial attach.
	 */
	BHND_PCI_QUIRK_960NS_LATTIM_OVR		= (1<<4),

	/**
	 * TLP workaround for unmatched address handling is required.
	 * 
	 * This TLP workaround will enable setting of the PCIe UR status bit
	 * on memory access to an unmatched address.
	 */
	BHND_PCIE_QUIRK_UR_STATUS_FIX		= (1<<5),

	/**
	 * PCI-PM power management must be explicitly enabled via
	 * the data link control register.
	 */
	BHND_PCIE_QUIRK_PCIPM_REQEN		= (1<<6),

	/**
	 * Fix L0s to L0 exit transition on SerDes <= rev9 devices.
	 * 
	 * On these devices, PCIe/SerDes symbol lock can be lost if the
	 * reference clock has not fully stabilized during the L0s to L0
	 * exit transition, triggering an internal reset of the chip.
	 * 
	 * The SerDes RX CDR phase lock timers and proportional/integral
	 * filters must be tweaked to ensure the CDR has fully stabilized
	 * before asserting receive sequencer completion.
	 */
	BHND_PCIE_QUIRK_SDR9_L0s_HANG		= (1<<7),

	/**
	 * The idle time for entering L1 low-power state must be
	 * explicitly set (to 114ns) to fix slow L1->L0 transition issues.
	 */
	BHND_PCIE_QUIRK_L1_IDLE_THRESH		= (1<<8),
	
	/**
	 * The ASPM L1 entry timer should be extended for better performance,
	 * and restored for better power savings.
	 */
	BHND_PCIE_QUIRK_L1_TIMER_PERF		= (1<<9),

	/**
	 * ASPM and ECPM settings must be overridden manually.
	 * Applies to 4311B0/4321B1 chipset revisions.
	 * 
	 * The override behavior is controlled by the BHND_BFL2_PCIEWAR_OVR
	 * flag; if set, ASPM and CLKREQ should be explicitly disabled. If not
	 * set, they should be explicitly enabled.
	 * 
	 * Attach/Resume:
	 *   - Update SRSH_ASPM_ENB flag in the SPROM ASPM register.
	 *   - Update SRSH_CLKREQ_ENB flag in the SPROM CLKREQ_REV5
	 *     register.
	 *   - Update ASPM L0S/L1 flags in PCIER_LINK_CTL register.
	 *   - Clear CLKREQ (ECPM) flag in PCIER_LINK_CTL register.
	 * 
	 * Suspend:
	 *   - Clear ASPM L1 flag in the PCIER_LINK_CTL register.
	 *   - Set CLKREQ (ECPM) flag in the PCIER_LINK_CTL register.
	 * 
	 * Detach:
	 *   - Set CLKREQ (ECPM) flag in the PCIER_LINK_CTL register.
	 */
<<<<<<< HEAD
	BHND_PCIE_QUIRK_ASPM_OVR		= (1<<10),
=======
	BHND_PCIE_QUIRK_ASPM_OVR		= (1<<9),
>>>>>>> 393a88e3

	/**
	 * A subset of Apple devices did not set the BHND_BFL2_PCIEWAR_OVR
	 * flag in SPROM; on these devices, the BHND_BFL2_PCIEWAR_OVR flag
	 * should always be treated as if set.
	 */
<<<<<<< HEAD
	BHND_PCIE_QUIRK_BFL2_PCIEWAR_EN		= (1<<11),
=======
	BHND_PCIE_QUIRK_BFL2_PCIEWAR_EN		= (1<<10),
>>>>>>> 393a88e3

	/**
	 * Fix SerDes polarity on SerDes <= rev9 devices.
	 *
	 * The SerDes polarity must be saved at device attachment, and
	 * restored on suspend/resume.
	 */
<<<<<<< HEAD
	BHND_PCIE_QUIRK_SDR9_POLARITY		= (1<<12),
=======
	BHND_PCIE_QUIRK_SDR9_POLARITY		= (1<<11),
>>>>>>> 393a88e3

	/**
	 * SerDes PLL down flag must be manually disabled (by ChipCommon) on
	 * resume.
	 */
<<<<<<< HEAD
	BHND_PCIE_QUIRK_SERDES_NOPLLDOWN	= (1<<13),
=======
	BHND_PCIE_QUIRK_SERDES_NOPLLDOWN	= (1<<12),
>>>>>>> 393a88e3

        /**
	 * On attach and resume, consult the SPROM to determine whether
	 * the L2/L3-Ready w/o PCI RESET work-around must be applied.
	 *
	 * If L23READY_EXIT_NOPRST is not already set in the SPROM, set it
	 */
<<<<<<< HEAD
	BHND_PCIE_QUIRK_SPROM_L23_PCI_RESET	= (1<<14),
=======
	BHND_PCIE_QUIRK_SPROM_L23_PCI_RESET	= (1<<13),
>>>>>>> 393a88e3
	
	/**
	 * The PCIe SerDes PLL must be configured to not retry the startup
	 * sequence upon frequency detection failure on SerDes <= rev9 devices
	 * 
	 * The issue this workaround resolves is unknown.
	 */
<<<<<<< HEAD
	BHND_PCIE_QUIRK_SDR9_NO_FREQRETRY	= (1<<15),

=======
	BHND_PCIE_QUIRK_SD_C22_EXTADDR		= (1<<14),
	
>>>>>>> 393a88e3
	/**
	 * Common flag for quirks that require PCIe SerDes TX
	 * drive strength adjustment.
	 * 
	 * Only applies to PCIe >= rev10 devices.
	 */
<<<<<<< HEAD
	BHND_PCIE_QUIRK_SERDES_TXDRV_ADJUST	= (1<<16),

	/**
	 * On Apple BCM94322X9 devices, the PCIe SerDes TX drive strength
	 * should be set to 700mV.
	 *
	 * The exact issue is unknown, but presumably this workaround
	 * resolves signal integrity issues with these devices.
	 * 
	 * Only applies to PCIe >= rev10 devices.
	 */
	BHND_PCIE_QUIRK_SERDES_TXDRV_700MV	= (1<<17) |
	    BHND_PCIE_QUIRK_SERDES_TXDRV_ADJUST,

	/**
	 * On some Apple BCM4331-based devices, the PCIe SerDes TX drive
	 * strength should be set to its maximum.
	 *
	 * The exact issue is unknown, but presumably this workaround
	 * resolves signal integrity issues with these devices.
	 */
	BHND_PCIE_QUIRK_SERDES_TXDRV_MAX	= (1<<18) |
	    BHND_PCIE_QUIRK_SERDES_TXDRV_ADJUST,

	/**
	 * PCIe cores prior to rev18 do not support an MRRS larger than
	 * 128 bytes.
	 */
	BHND_PCIE_QUIRK_MAX_MRRS_128		= (1<<19),

	/**
	 * The PCIe core should be configured with an MRRS of 512 bytes.
	 */
	BHND_PCIE_QUIRK_DEFAULT_MRRS_512	= (1<<20),
=======
	BHND_PCIE_QUIRK_SDR9_NO_FREQRETRY	= (1<<15),
>>>>>>> 393a88e3
};

/**
 * bhnd_pci_hostb driver instance state.
 */
struct bhnd_pcihb_softc {
	struct bhnd_pci_softc	common;		/**< common bhnd_pci state */
	device_t		dev;
	device_t		pci_dev;	/**< host PCI device */
	uint32_t		quirks;		/**< hostb device quirks */

	/** BHND_PCIE_QUIRK_ASPM_OVR state. */
	struct {
		/**
		 * ASPM/CLKREQ override setting.
		 * 
		 * If true, ASPM/CLKREQ should be overridden as enabled.
		 * If false, ASPM/CLKREQ should be overridden as disabled.
		 */
		bool aspm_en;
	} aspm_quirk_override;

	/** BHND_PCIE_QUIRK_SDR9_POLARITY state. */
	struct {
		/** 
		 * PCIe SerDes RX polarity.
		 *
		 * Initialized to the PCIe link's RX polarity
		 * at attach time. This is used to restore the
		 * correct polarity on resume */
		bool	inv;
	} sdr9_quirk_polarity;
};


#endif /* _BHND_CORES_PCI_BHND_PCI_HOSTBVAR_H_ */<|MERGE_RESOLUTION|>--- conflicted
+++ resolved
@@ -139,22 +139,14 @@
 	 * Detach:
 	 *   - Set CLKREQ (ECPM) flag in the PCIER_LINK_CTL register.
 	 */
-<<<<<<< HEAD
 	BHND_PCIE_QUIRK_ASPM_OVR		= (1<<10),
-=======
-	BHND_PCIE_QUIRK_ASPM_OVR		= (1<<9),
->>>>>>> 393a88e3
 
 	/**
 	 * A subset of Apple devices did not set the BHND_BFL2_PCIEWAR_OVR
 	 * flag in SPROM; on these devices, the BHND_BFL2_PCIEWAR_OVR flag
 	 * should always be treated as if set.
 	 */
-<<<<<<< HEAD
 	BHND_PCIE_QUIRK_BFL2_PCIEWAR_EN		= (1<<11),
-=======
-	BHND_PCIE_QUIRK_BFL2_PCIEWAR_EN		= (1<<10),
->>>>>>> 393a88e3
 
 	/**
 	 * Fix SerDes polarity on SerDes <= rev9 devices.
@@ -162,21 +154,13 @@
 	 * The SerDes polarity must be saved at device attachment, and
 	 * restored on suspend/resume.
 	 */
-<<<<<<< HEAD
 	BHND_PCIE_QUIRK_SDR9_POLARITY		= (1<<12),
-=======
-	BHND_PCIE_QUIRK_SDR9_POLARITY		= (1<<11),
->>>>>>> 393a88e3
 
 	/**
 	 * SerDes PLL down flag must be manually disabled (by ChipCommon) on
 	 * resume.
 	 */
-<<<<<<< HEAD
 	BHND_PCIE_QUIRK_SERDES_NOPLLDOWN	= (1<<13),
-=======
-	BHND_PCIE_QUIRK_SERDES_NOPLLDOWN	= (1<<12),
->>>>>>> 393a88e3
 
         /**
 	 * On attach and resume, consult the SPROM to determine whether
@@ -184,11 +168,7 @@
 	 *
 	 * If L23READY_EXIT_NOPRST is not already set in the SPROM, set it
 	 */
-<<<<<<< HEAD
 	BHND_PCIE_QUIRK_SPROM_L23_PCI_RESET	= (1<<14),
-=======
-	BHND_PCIE_QUIRK_SPROM_L23_PCI_RESET	= (1<<13),
->>>>>>> 393a88e3
 	
 	/**
 	 * The PCIe SerDes PLL must be configured to not retry the startup
@@ -196,20 +176,14 @@
 	 * 
 	 * The issue this workaround resolves is unknown.
 	 */
-<<<<<<< HEAD
 	BHND_PCIE_QUIRK_SDR9_NO_FREQRETRY	= (1<<15),
 
-=======
-	BHND_PCIE_QUIRK_SD_C22_EXTADDR		= (1<<14),
-	
->>>>>>> 393a88e3
 	/**
 	 * Common flag for quirks that require PCIe SerDes TX
 	 * drive strength adjustment.
 	 * 
 	 * Only applies to PCIe >= rev10 devices.
 	 */
-<<<<<<< HEAD
 	BHND_PCIE_QUIRK_SERDES_TXDRV_ADJUST	= (1<<16),
 
 	/**
@@ -244,9 +218,6 @@
 	 * The PCIe core should be configured with an MRRS of 512 bytes.
 	 */
 	BHND_PCIE_QUIRK_DEFAULT_MRRS_512	= (1<<20),
-=======
-	BHND_PCIE_QUIRK_SDR9_NO_FREQRETRY	= (1<<15),
->>>>>>> 393a88e3
 };
 
 /**
