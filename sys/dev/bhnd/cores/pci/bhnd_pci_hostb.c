--- conflicted
+++ resolved
@@ -185,13 +185,7 @@
 		return (error);
 	}
 
-<<<<<<< HEAD
-
 	return (0);
-=======
-	bhnd_set_default_core_desc(dev);
-	return (BUS_PROBE_DEFAULT);
->>>>>>> 87a51f6a
 }
 
 static int
