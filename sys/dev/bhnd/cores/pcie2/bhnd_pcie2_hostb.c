--- conflicted
+++ resolved
@@ -91,14 +91,6 @@
 };
 
 static const struct bhnd_device_quirk bhnd_pcie2_quirks[] = {
-<<<<<<< HEAD
-	BHND_DEVICE_QUIRK_END
-};
-
-#ifdef TODO
-static const struct bhnd_chip_quirk bhnd_pcie2_chip_quirks[] = {
-=======
->>>>>>> 5bed51a1
 	/* Apple BCM4360 boards that require adjusting TX amplitude and
 	 * differential output de-emphasis of the PCIe SerDes */
 	{{ BHND_MATCH_BOARD(PCI_VENDOR_APPLE, BCM94360X51P2), },
@@ -108,7 +100,6 @@
 
 	BHND_DEVICE_QUIRK_END
 };
-#endif
 
 static int
 bhnd_pcie2_hostb_attach(device_t dev)
