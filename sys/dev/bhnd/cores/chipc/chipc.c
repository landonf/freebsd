/*-
 * Copyright (c) 2015-2016 Landon Fuller <landon@landonf.org>
 * Copyright (c) 2016 Michael Zhilin <mizhka@gmail.com>
 * All rights reserved.
 *
 * Redistribution and use in source and binary forms, with or without
 * modification, are permitted provided that the following conditions
 * are met:
 * 1. Redistributions of source code must retain the above copyright
 *    notice, this list of conditions and the following disclaimer,
 *    without modification.
 * 2. Redistributions in binary form must reproduce at minimum a disclaimer
 *    similar to the "NO WARRANTY" disclaimer below ("Disclaimer") and any
 *    redistribution must be conditioned upon including a substantially
 *    similar Disclaimer requirement for further binary redistribution.
 *
 * NO WARRANTY
 * THIS SOFTWARE IS PROVIDED BY THE COPYRIGHT HOLDERS AND CONTRIBUTORS
 * ``AS IS'' AND ANY EXPRESS OR IMPLIED WARRANTIES, INCLUDING, BUT NOT
 * LIMITED TO, THE IMPLIED WARRANTIES OF NONINFRINGEMENT, MERCHANTIBILITY
 * AND FITNESS FOR A PARTICULAR PURPOSE ARE DISCLAIMED. IN NO EVENT SHALL
 * THE COPYRIGHT HOLDERS OR CONTRIBUTORS BE LIABLE FOR SPECIAL, EXEMPLARY,
 * OR CONSEQUENTIAL DAMAGES (INCLUDING, BUT NOT LIMITED TO, PROCUREMENT OF
 * SUBSTITUTE GOODS OR SERVICES; LOSS OF USE, DATA, OR PROFITS; OR BUSINESS
 * INTERRUPTION) HOWEVER CAUSED AND ON ANY THEORY OF LIABILITY, WHETHER
 * IN CONTRACT, STRICT LIABILITY, OR TORT (INCLUDING NEGLIGENCE OR OTHERWISE)
 * ARISING IN ANY WAY OUT OF THE USE OF THIS SOFTWARE, EVEN IF ADVISED OF
 * THE POSSIBILITY OF SUCH DAMAGES.
 */

#include <sys/cdefs.h>
__FBSDID("$FreeBSD$");

/*
 * Broadcom ChipCommon driver.
 * 
 * With the exception of some very early chipsets, the ChipCommon core
 * has been included in all HND SoCs and chipsets based on the siba(4) 
 * and bcma(4) interconnects, providing a common interface to chipset 
 * identification, bus enumeration, UARTs, clocks, watchdog interrupts,
 * GPIO, flash, etc.
 */

#include <sys/param.h>
#include <sys/kernel.h>
#include <sys/lock.h>
#include <sys/bus.h>
#include <sys/rman.h>
#include <sys/malloc.h>
#include <sys/module.h>
#include <sys/mutex.h>
#include <sys/systm.h>

#include <machine/bus.h>
#include <machine/resource.h>

#include <dev/bhnd/bhnd.h>
#include <dev/bhnd/bhndvar.h>

#include "chipcreg.h"
#include "chipcvar.h"

#include "chipc_private.h"

devclass_t bhnd_chipc_devclass;	/**< bhnd(4) chipcommon device class */

static struct bhnd_device_quirk chipc_quirks[];

/* Supported device identifiers */
static const struct bhnd_device chipc_devices[] = {
	BHND_DEVICE(BCM, CC, NULL, chipc_quirks),
	BHND_DEVICE_END
};


/* Device quirks table */
static struct bhnd_device_quirk chipc_quirks[] = {
	/* HND OTP controller revisions */
	BHND_CORE_QUIRK	(HWREV_EQ (12),		CHIPC_QUIRK_OTP_HND), /* (?) */
	BHND_CORE_QUIRK	(HWREV_EQ (17),		CHIPC_QUIRK_OTP_HND), /* BCM4311 */
	BHND_CORE_QUIRK	(HWREV_EQ (22),		CHIPC_QUIRK_OTP_HND), /* BCM4312 */

	/* IPX OTP controller revisions */
	BHND_CORE_QUIRK	(HWREV_EQ (21),		CHIPC_QUIRK_OTP_IPX),
	BHND_CORE_QUIRK	(HWREV_GTE(23),		CHIPC_QUIRK_OTP_IPX),
	
	BHND_CORE_QUIRK	(HWREV_GTE(32),		CHIPC_QUIRK_SUPPORTS_SPROM),
	BHND_CORE_QUIRK	(HWREV_GTE(35),		CHIPC_QUIRK_SUPPORTS_CAP_EXT),
	BHND_CORE_QUIRK	(HWREV_GTE(49),		CHIPC_QUIRK_IPX_OTPL_SIZE),

	/* 4706 variant quirks */
	BHND_CORE_QUIRK	(HWREV_EQ (38),		CHIPC_QUIRK_4706_NFLASH), /* BCM5357? */
	BHND_CHIP_QUIRK	(4706,	HWREV_ANY,	CHIPC_QUIRK_4706_NFLASH),

	/* 4331 quirks*/
	BHND_CHIP_QUIRK	(4331,	HWREV_ANY,	CHIPC_QUIRK_4331_EXTPA_MUX_SPROM),
	BHND_PKG_QUIRK	(4331,	TN,		CHIPC_QUIRK_4331_GPIO2_5_MUX_SPROM),
	BHND_PKG_QUIRK	(4331,	TNA0,		CHIPC_QUIRK_4331_GPIO2_5_MUX_SPROM),
	BHND_PKG_QUIRK	(4331,	TT,		CHIPC_QUIRK_4331_EXTPA2_MUX_SPROM),

	/* 4360 quirks */
	BHND_CHIP_QUIRK	(4352,	HWREV_LTE(2),	CHIPC_QUIRK_4360_FEM_MUX_SPROM),
	BHND_CHIP_QUIRK	(43460,	HWREV_LTE(2),	CHIPC_QUIRK_4360_FEM_MUX_SPROM),
	BHND_CHIP_QUIRK	(43462,	HWREV_LTE(2),	CHIPC_QUIRK_4360_FEM_MUX_SPROM),
	BHND_CHIP_QUIRK	(43602,	HWREV_LTE(2),	CHIPC_QUIRK_4360_FEM_MUX_SPROM),

	BHND_DEVICE_QUIRK_END
};

// FIXME: IRQ shouldn't be hard-coded
#define	CHIPC_MIPS_IRQ	2

<<<<<<< HEAD
/*
 * Here is resource configuration hints for child devices
 *
 * [Flash] There are 2 flash resources:
 *  - resource ID (rid) = 0: memory-mapped flash memory
 *  - resource ID (rid) = 1: memory-mapped flash registers (i.e for SPI)
 *
 * [UART] Uses IRQ and memory resources:
 *  - resource ID (rid) = 0: memory-mapped registers
 *  - IRQ resource ID (rid) = 0: shared IRQ line for Tx/Rx.
 */

static const struct chipc_hint {
	const char	*name;
	int		 unit;
	int		 type;
	int		 rid;
	rman_res_t	 base;		/* relative to parent resource */
	rman_res_t	 size;
	u_int		 port;		/* ignored if SYS_RES_IRQ */
	u_int		 region;
} chipc_hints[] = {
	// FIXME: cfg/spi port1.1 mapping on siba(4) SoCs
	// FIXME: IRQ shouldn't be hardcoded
	/* device	unit	type		rid	base			size			port,region */
	{ "bhnd_pmu",	0, SYS_RES_MEMORY,	0,	CHIPC_PMU_BASE,		CHIPC_PMU_SIZE,		0,0 },
	{ "bhnd_nvram",	0, SYS_RES_MEMORY,	0,	CHIPC_SPROM_OTP,	CHIPC_SPROM_OTP_SIZE,	0,0 },
	{ "uart",	0, SYS_RES_MEMORY,	0,	CHIPC_UART0_BASE,	CHIPC_UART_SIZE,	0,0 },
	{ "uart",	0, SYS_RES_IRQ,		0,	2,			1 },
	{ "uart",	1, SYS_RES_MEMORY,	0,	CHIPC_UART1_BASE,	CHIPC_UART_SIZE,	0,0 },
	{ "uart",	1, SYS_RES_IRQ,		0,	2,			1 },
	{ "spi",	0, SYS_RES_MEMORY,	0,	0,			RM_MAX_END,		1,1 },
	{ "spi",	0, SYS_RES_MEMORY,	1,	CHIPC_SFLASH_BASE,	CHIPC_SFLASH_SIZE,	0,0 },
	{ "cfi",	0, SYS_RES_MEMORY,	0,	0,			RM_MAX_END,		1,1},
	{ "cfi",	0, SYS_RES_MEMORY, 	1,	CHIPC_SFLASH_BASE,	CHIPC_SFLASH_SIZE,	0,0 },
	{ NULL }
};


static int			 chipc_try_activate_resource(
				    struct chipc_softc *sc, device_t child,
				    int type, int rid, struct resource *r,
				    bool req_direct);
=======
static int			 chipc_add_children(struct chipc_softc *sc);
>>>>>>> 173d399f

static bhnd_nvram_src		 chipc_find_nvram_src(struct chipc_softc *sc,
				     struct chipc_caps *caps);
static int			 chipc_read_caps(struct chipc_softc *sc,
				     struct chipc_caps *caps);

static bool			 chipc_should_enable_sprom(
				     struct chipc_softc *sc);

static int			 chipc_try_activate_resource(
				    struct chipc_softc *sc, device_t child,
				    int type, int rid, struct resource *r,
				    bool req_direct);

static int			 chipc_init_rman(struct chipc_softc *sc);
static void			 chipc_free_rman(struct chipc_softc *sc);
static struct rman		*chipc_get_rman(struct chipc_softc *sc,
				     int type);

/* quirk and capability flag convenience macros */
#define	CHIPC_QUIRK(_sc, _name)	\
    ((_sc)->quirks & CHIPC_QUIRK_ ## _name)
    
#define CHIPC_CAP(_sc, _name)	\
    ((_sc)->caps._name)

#define	CHIPC_ASSERT_QUIRK(_sc, name)	\
    KASSERT(CHIPC_QUIRK((_sc), name), ("quirk " __STRING(_name) " not set"))

#define	CHIPC_ASSERT_CAP(_sc, name)	\
    KASSERT(CHIPC_CAP((_sc), name), ("capability " __STRING(_name) " not set"))

static int
chipc_probe(device_t dev)
{
	const struct bhnd_device *id;

	id = bhnd_device_lookup(dev, chipc_devices, sizeof(chipc_devices[0]));
	if (id == NULL)
		return (ENXIO);

	bhnd_set_default_core_desc(dev);
	return (BUS_PROBE_DEFAULT);
}

static int
chipc_attach(device_t dev)
{
	struct chipc_softc		*sc;
	int				 error;

	sc = device_get_softc(dev);
	sc->dev = dev;
	sc->quirks = bhnd_device_quirks(dev, chipc_devices,
	    sizeof(chipc_devices[0]));
	sc->sprom_refcnt = 0;

	CHIPC_LOCK_INIT(sc);
	STAILQ_INIT(&sc->mem_regions);

	/* Set up resource management */
	if ((error = chipc_init_rman(sc))) {
		device_printf(sc->dev,
		    "failed to initialize chipc resource state: %d\n", error);
		goto failed;
	}

	/* Allocate the region containing the chipc register block */
	if ((sc->core_region = chipc_find_region_by_rid(sc, 0)) == NULL) {
		error = ENXIO;
		goto failed;
	}

	error = chipc_retain_region(sc, sc->core_region,
	    RF_ALLOCATED|RF_ACTIVE);
	if (error) {
		sc->core_region = NULL;
		goto failed;
	}

	/* Save a direct reference to our chipc registers */
	sc->core = sc->core_region->cr_res;

	/* Fetch and parse capability register(s) */
	if ((error = chipc_read_caps(sc, &sc->caps)))
		goto failed;

	if (bootverbose)
		chipc_print_caps(sc->dev, &sc->caps);

	/* Attach all supported child devices */
	if ((error = chipc_add_children(sc)))
		goto failed;

	if ((error = bus_generic_attach(dev)))
		goto failed;

	return (0);
	
failed:
	device_delete_children(sc->dev);

	if (sc->core_region != NULL) {
		chipc_release_region(sc, sc->core_region,
		    RF_ALLOCATED|RF_ACTIVE);
	}

	chipc_free_rman(sc);
	CHIPC_LOCK_DESTROY(sc);
	return (error);
}

static int
chipc_detach(device_t dev)
{
	struct chipc_softc	*sc;
	int			 error;

	sc = device_get_softc(dev);

	if ((error = bus_generic_detach(dev)))
		return (error);

	chipc_release_region(sc, sc->core_region, RF_ALLOCATED|RF_ACTIVE);
	chipc_free_rman(sc);

	CHIPC_LOCK_DESTROY(sc);

	return (0);
}

static int
chipc_add_children(struct chipc_softc *sc)
{
	device_t	 child;
	const char	*flash_bus;
	int		 error;

	/* SPROM/OTP */
	if (sc->caps.nvram_src == BHND_NVRAM_SRC_SPROM ||
	    sc->caps.nvram_src == BHND_NVRAM_SRC_OTP)
	{
		child = BUS_ADD_CHILD(sc->dev, 0, "bhnd_nvram", -1);
		if (child == NULL) {
			device_printf(sc->dev, "failed to add nvram device\n");
			return (ENXIO);
		}

		/* Both OTP and external SPROM are mapped at CHIPC_SPROM_OTP */
		error = chipc_set_resource(sc, child, SYS_RES_MEMORY, 0,
		    CHIPC_SPROM_OTP, CHIPC_SPROM_OTP_SIZE, 0, 0);
		if (error)
			return (error);
	}

#ifdef notyet
	/*
	 * PMU/SLOWCLK/INSTACLK
	 * 
	 * On AOB ("Always on Bus") devices, a PMU core (if it exists) is
	 * enumerated directly by the bhnd(4) bus -- not chipc.
	 * 
	 * Otherwise, we always add a PMU child device, and let the
	 * chipc bhnd_pmu drivers probe for it. If the core supports an
	 * earlier non-PMU clock/power register interface, one of the instaclk,
	 * powerctl, or null bhnd_pmu drivers will claim the device.
	 */
	if (!sc->caps.aob || (sc->caps.aob && !sc->caps.pmu)) {
		child = BUS_ADD_CHILD(sc->dev, 0, "bhnd_pmu", -1);
		if (child == NULL) {
			device_printf(sc->dev, "failed to add pmu\n");
			return (ENXIO);
		}

		/* Associate the applicable register block */
		error = 0;
		if (sc->caps.pmu) {
			error = chipc_set_resource(sc, child, SYS_RES_MEMORY, 0,
			    CHIPC_PMU, CHIPC_PMU_SIZE, 0, 0);
		} else if (sc->caps.power_control) {
			error = chipc_set_resource(sc, child, SYS_RES_MEMORY, 0,
			    CHIPC_PWRCTL, CHIPC_PWRCTL_SIZE, 0, 0);
		}

		if (error)
			return (error);
		
	}
#endif /* notyet */

	/* All remaining devices are SoC-only */
	if (bhnd_get_attach_type(sc->dev) != BHND_ATTACH_NATIVE)
		return (0);

	/* UARTs */
	for (u_int i = 0; i < min(sc->caps.num_uarts, CHIPC_UART_MAX); i++) {
		child = BUS_ADD_CHILD(sc->dev, 0, "uart", -1);
		if (child == NULL) {
			device_printf(sc->dev, "failed to add uart%u\n", i);
			return (ENXIO);
		}

		/* Shared IRQ */
		error = bus_set_resource(child, SYS_RES_IRQ, 0, CHIPC_MIPS_IRQ,
		    1);
		if (error) {
			device_printf(sc->dev, "failed to set uart%u irq %u\n",
			    i, CHIPC_MIPS_IRQ);
			return (error);
		}

		/* UART registers are mapped sequentially */
		error = chipc_set_resource(sc, child, SYS_RES_MEMORY, 0,
		    CHIPC_UART(i), CHIPC_UART_SIZE, 0, 0);
		if (error)
			return (error);
	}

	/* Flash */
	flash_bus = chipc_flash_bus_name(sc->caps.flash_type);
	if (flash_bus != NULL) {
		child = BUS_ADD_CHILD(sc->dev, 0, flash_bus, -1);
		if (child == NULL) {
			device_printf(sc->dev, "failed to add %s device\n",
			    flash_bus);
			return (ENXIO);
		}

		/* flash memory mapping */
		error = chipc_set_resource(sc, child, SYS_RES_MEMORY, 0,
		    0, RM_MAX_END, 1, 1);
		if (error)
			return (error);

		/* flashctrl registers */
		error = chipc_set_resource(sc, child, SYS_RES_MEMORY, 1,
		    CHIPC_SFLASH_BASE, CHIPC_SFLASH_SIZE, 0, 0);
		if (error)
			return (error);
	}

	return (0);
}

/**
 * Determine the NVRAM data source for this device.
 * 
 * The SPROM, OTP, and flash capability flags must be fully populated in
 * @p caps.
 *
 * @param sc chipc driver state.
 * @param caps capability flags to be used to derive NVRAM configuration.
 */
static bhnd_nvram_src
chipc_find_nvram_src(struct chipc_softc *sc, struct chipc_caps *caps)
{
	uint32_t		 otp_st, srom_ctrl;

	/* Very early devices vend SPROM/OTP/CIS (if at all) via the
	 * host bridge interface instead of ChipCommon. */
	if (!CHIPC_QUIRK(sc, SUPPORTS_SPROM))
		return (BHND_NVRAM_SRC_UNKNOWN);

	/*
	 * Later chipset revisions standardized the SPROM capability flags and
	 * register interfaces.
	 * 
	 * We check for hardware presence in order of precedence. For example,
	 * SPROM is is always used in preference to internal OTP if found.
	 */
	if (caps->sprom) {
		srom_ctrl = bhnd_bus_read_4(sc->core, CHIPC_SPROM_CTRL);
		if (srom_ctrl & CHIPC_SRC_PRESENT)
			return (BHND_NVRAM_SRC_SPROM);
	}

	/* Check for programmed OTP H/W subregion (contains SROM data) */
	if (CHIPC_QUIRK(sc, SUPPORTS_OTP) && caps->otp_size > 0) {
		/* TODO: need access to HND-OTP device */
		if (!CHIPC_QUIRK(sc, OTP_HND)) {
			device_printf(sc->dev,
			    "NVRAM unavailable: unsupported OTP controller.\n");
			return (BHND_NVRAM_SRC_UNKNOWN);
		}

		otp_st = bhnd_bus_read_4(sc->core, CHIPC_OTPST);
		if (otp_st & CHIPC_OTPS_GUP_HW)
			return (BHND_NVRAM_SRC_OTP);
	}

	/* Check for flash */
	if (caps->flash_type != CHIPC_FLASH_NONE)
		return (BHND_NVRAM_SRC_FLASH);

	/* No NVRAM hardware capability declared */
	return (BHND_NVRAM_SRC_UNKNOWN);
}

/* Read and parse chipc capabilities */
static int
chipc_read_caps(struct chipc_softc *sc, struct chipc_caps *caps)
{
	uint32_t	cap_reg;
	uint32_t	cap_ext_reg;
	uint32_t	regval;

	/* Fetch cap registers */
	cap_reg = bhnd_bus_read_4(sc->core, CHIPC_CAPABILITIES);
	cap_ext_reg = 0;
	if (CHIPC_QUIRK(sc, SUPPORTS_CAP_EXT))
		cap_ext_reg = bhnd_bus_read_4(sc->core, CHIPC_CAPABILITIES_EXT);

	/* Extract values */
	caps->num_uarts		= CHIPC_GET_BITS(cap_reg, CHIPC_CAP_NUM_UART);
	caps->mipseb		= CHIPC_GET_FLAG(cap_reg, CHIPC_CAP_MIPSEB);
	caps->uart_gpio		= CHIPC_GET_FLAG(cap_reg, CHIPC_CAP_UARTGPIO);
	caps->uart_clock	= CHIPC_GET_BITS(cap_reg, CHIPC_CAP_UCLKSEL);

	caps->extbus_type	= CHIPC_GET_BITS(cap_reg, CHIPC_CAP_EXTBUS);
	caps->power_control	= CHIPC_GET_FLAG(cap_reg, CHIPC_CAP_PWR_CTL);
	caps->jtag_master	= CHIPC_GET_FLAG(cap_reg, CHIPC_CAP_JTAGP);

	caps->pll_type		= CHIPC_GET_BITS(cap_reg, CHIPC_CAP_PLL);
	caps->backplane_64	= CHIPC_GET_FLAG(cap_reg, CHIPC_CAP_BKPLN64);
	caps->boot_rom		= CHIPC_GET_FLAG(cap_reg, CHIPC_CAP_ROM);
	caps->pmu		= CHIPC_GET_FLAG(cap_reg, CHIPC_CAP_PMU);
	caps->eci		= CHIPC_GET_FLAG(cap_reg, CHIPC_CAP_ECI);
	caps->sprom		= CHIPC_GET_FLAG(cap_reg, CHIPC_CAP_SPROM);
	caps->otp_size		= CHIPC_GET_BITS(cap_reg, CHIPC_CAP_OTP_SIZE);

	caps->seci		= CHIPC_GET_FLAG(cap_ext_reg, CHIPC_CAP2_SECI);
	caps->gsio		= CHIPC_GET_FLAG(cap_ext_reg, CHIPC_CAP2_GSIO);
	caps->aob		= CHIPC_GET_FLAG(cap_ext_reg, CHIPC_CAP2_AOB);

	/* Fetch OTP size for later IPX controller revisions */
	if (CHIPC_QUIRK(sc, IPX_OTPL_SIZE)) {
		regval = bhnd_bus_read_4(sc->core, CHIPC_OTPLAYOUT);
		caps->otp_size = CHIPC_GET_BITS(regval, CHIPC_OTPL_SIZE);
	}

	/* Determine flash type and parameters */
	caps->cfi_width = 0;
	switch (CHIPC_GET_BITS(cap_reg, CHIPC_CAP_FLASH)) {
	case CHIPC_CAP_SFLASH_ST:
		caps->flash_type = CHIPC_SFLASH_ST;
		break;
	case CHIPC_CAP_SFLASH_AT:
		caps->flash_type = CHIPC_SFLASH_AT;
		break;
	case CHIPC_CAP_NFLASH:
		/* unimplemented */
		caps->flash_type = CHIPC_NFLASH;
		break;
	case CHIPC_CAP_PFLASH:
		caps->flash_type = CHIPC_PFLASH_CFI;

		/* determine cfi width */
		regval = bhnd_bus_read_4(sc->core, CHIPC_FLASH_CFG);
		if (CHIPC_GET_FLAG(regval, CHIPC_FLASH_CFG_DS))
			caps->cfi_width = 2;
		else
			caps->cfi_width = 1;

		break;
	case CHIPC_CAP_FLASH_NONE:
		caps->flash_type = CHIPC_FLASH_NONE;
		break;
			
	}

	/* Handle 4706_NFLASH fallback */
	if (CHIPC_QUIRK(sc, 4706_NFLASH) &&
	    CHIPC_GET_FLAG(cap_reg, CHIPC_CAP_4706_NFLASH))
	{
		caps->flash_type = CHIPC_NFLASH_4706;
	}


	/* Determine NVRAM source. Must occur after the SPROM/OTP/flash
	 * capability flags have been populated. */
	caps->nvram_src = chipc_find_nvram_src(sc, caps);

	/* Determine the SPROM offset within OTP (if any). SPROM-formatted
	 * data is placed within the OTP general use region. */
	caps->sprom_offset = 0;
	if (caps->nvram_src == BHND_NVRAM_SRC_OTP) {
		CHIPC_ASSERT_QUIRK(sc, OTP_IPX);

		/* Bit offset to GUP HW subregion containing SPROM data */
		regval = bhnd_bus_read_4(sc->core, CHIPC_OTPLAYOUT);
		caps->sprom_offset = CHIPC_GET_BITS(regval, CHIPC_OTPL_GUP);

		/* Convert to bytes */
		caps->sprom_offset /= 8;
	}

	return (0);
}

static int
chipc_suspend(device_t dev)
{
	return (bus_generic_suspend(dev));
}

static int
chipc_resume(device_t dev)
{
	return (bus_generic_resume(dev));
}

static void
chipc_probe_nomatch(device_t dev, device_t child)
{
	struct resource_list	*rl;
	const char		*name;

	name = device_get_name(child);
	if (name == NULL)
		name = "unknown device";

	device_printf(dev, "<%s> at", name);

	rl = BUS_GET_RESOURCE_LIST(dev, child);
	if (rl != NULL) {
		resource_list_print_type(rl, "mem", SYS_RES_MEMORY, "%#jx");
		resource_list_print_type(rl, "irq", SYS_RES_IRQ, "%jd");
	}

	printf(" (no driver attached)\n");
}

static int
chipc_print_child(device_t dev, device_t child)
{
	struct resource_list	*rl;
	int			 retval = 0;

	retval += bus_print_child_header(dev, child);

	rl = BUS_GET_RESOURCE_LIST(dev, child);
	if (rl != NULL) {
		retval += resource_list_print_type(rl, "mem", SYS_RES_MEMORY,
		    "%#jx");
		retval += resource_list_print_type(rl, "irq", SYS_RES_IRQ,
		    "%jd");
	}

	retval += bus_print_child_domain(dev, child);
	retval += bus_print_child_footer(dev, child);

	return (retval);
}

static int
chipc_child_pnpinfo_str(device_t dev, device_t child, char *buf,
    size_t buflen)
{
	if (buflen == 0)
		return (EOVERFLOW);

	*buf = '\0';
	return (0);
}

static int
chipc_child_location_str(device_t dev, device_t child, char *buf,
    size_t buflen)
{
	if (buflen == 0)
		return (EOVERFLOW);

	*buf = '\0';
	return (ENXIO);
}

static device_t
chipc_add_child(device_t dev, u_int order, const char *name, int unit)
{
	struct chipc_softc	*sc;
	struct chipc_devinfo	*dinfo;
	device_t		 child;

	sc = device_get_softc(dev);

	sc = device_get_softc(dev);

	child = device_add_child_ordered(dev, order, name, unit);
	if (child == NULL)
		return (NULL);

	dinfo = malloc(sizeof(struct chipc_devinfo), M_BHND, M_NOWAIT);
	if (dinfo == NULL) {
		device_delete_child(dev, child);
		return (NULL);
	}

	resource_list_init(&dinfo->resources);
	device_set_ivars(child, dinfo);

<<<<<<< HEAD
	/* Hint matching requires a device name */
	if (name == NULL)
		return (child);

	/* Use hint table to set child resources */
	for (hint = chipc_hints; hint->name != NULL; hint++) {
		/* Check device name */
		if (strcmp(hint->name, name) != 0)
			continue;

		/* Check device unit */
		if (hint->unit >= 0 && unit != hint->unit)
			continue;

		/* Define resource */
		error = chipc_set_resource(sc, child, hint->type, hint->rid,
		    hint->base, hint->size, hint->port, hint->region);
		if (error) {
			device_printf(dev,
			    "chipc_set_resource() failed for %s: %d\n",
			    device_get_nameunit(child), error);
			goto failed;
		}
	}

=======
>>>>>>> 173d399f
	return (child);
}

static void
chipc_child_deleted(device_t dev, device_t child)
{
	struct chipc_devinfo *dinfo = device_get_ivars(child);

	if (dinfo != NULL) {
		resource_list_free(&dinfo->resources);
		free(dinfo, M_BHND);
	}

	device_set_ivars(child, NULL);
}

static struct resource_list *
chipc_get_resource_list(device_t dev, device_t child)
{
	struct chipc_devinfo *dinfo = device_get_ivars(child);
	return (&dinfo->resources);
}


/* Allocate region records for the given port, and add the port's memory
 * range to the mem_rman */
static int
chipc_rman_init_regions (struct chipc_softc *sc, bhnd_port_type type,
    u_int port)
{
	struct	chipc_region	*cr;
	rman_res_t		 start, end;
	u_int			 num_regions;
	int			 error;

	num_regions = bhnd_get_region_count(sc->dev, type, port);
	for (u_int region = 0; region < num_regions; region++) {
		/* Allocate new region record */
		cr = chipc_alloc_region(sc, type, port, region);
		if (cr == NULL)
			return (ENODEV);

		/* Can't manage regions that cannot be allocated */
		if (cr->cr_rid < 0) {
			BHND_DEBUG_DEV(sc->dev, "no rid for chipc region "
			    "%s%u.%u", bhnd_port_type_name(type), port, region);
			chipc_free_region(sc, cr);
			continue;
		}

		/* Add to rman's managed range */
		start = cr->cr_addr;
		end = cr->cr_end;
		if ((error = rman_manage_region(&sc->mem_rman, start, end))) {
			chipc_free_region(sc, cr);
			return (error);
		}

		/* Add to region list */
		STAILQ_INSERT_TAIL(&sc->mem_regions, cr, cr_link);
	}

	return (0);
}

/* Initialize memory state for all chipc port regions */
static int
chipc_init_rman(struct chipc_softc *sc)
{
	u_int	num_ports;
	int	error;

	/* Port types for which we'll register chipc_region mappings */
	bhnd_port_type types[] = {
	    BHND_PORT_DEVICE
	};

	/* Initialize resource manager */
	sc->mem_rman.rm_start = 0;
	sc->mem_rman.rm_end = BUS_SPACE_MAXADDR;
	sc->mem_rman.rm_type = RMAN_ARRAY;
	sc->mem_rman.rm_descr = "ChipCommon Device Memory";
	if ((error = rman_init(&sc->mem_rman))) {
		device_printf(sc->dev, "could not initialize mem_rman: %d\n",
		    error);
		return (error);
	}

	/* Populate per-port-region state */
	for (u_int i = 0; i < nitems(types); i++) {
		num_ports = bhnd_get_port_count(sc->dev, types[i]);
		for (u_int port = 0; port < num_ports; port++) {
			error = chipc_rman_init_regions(sc, types[i], port);
			if (error) {
				device_printf(sc->dev,
				    "region init failed for %s%u: %d\n",
				     bhnd_port_type_name(types[i]), port,
				     error);

				goto failed;
			}
		}
	}

	return (0);

failed:
	chipc_free_rman(sc);
	return (error);
}

/* Free memory management state */
static void
chipc_free_rman(struct chipc_softc *sc)
{
	struct chipc_region *cr, *cr_next;

	STAILQ_FOREACH_SAFE(cr, &sc->mem_regions, cr_link, cr_next)
		chipc_free_region(sc, cr);

	rman_fini(&sc->mem_rman);
}

/**
 * Return the rman instance for a given resource @p type, if any.
 * 
 * @param sc The chipc device state.
 * @param type The resource type (e.g. SYS_RES_MEMORY, SYS_RES_IRQ, ...)
 */
static struct rman *
chipc_get_rman(struct chipc_softc *sc, int type)
{	
	switch (type) {
	case SYS_RES_MEMORY:
		return (&sc->mem_rman);

	case SYS_RES_IRQ:
		/* IRQs can be used with RF_SHAREABLE, so we don't perform
		 * any local proxying of resource requests. */
		return (NULL);

	default:
		return (NULL);
	};
}

static struct resource *
chipc_alloc_resource(device_t dev, device_t child, int type,
    int *rid, rman_res_t start, rman_res_t end, rman_res_t count, u_int flags)
{
	struct chipc_softc		*sc;
	struct chipc_region		*cr;
	struct resource_list_entry	*rle;
	struct resource			*rv;
	struct rman			*rm;
	int				 error;
	bool				 passthrough, isdefault;

	sc = device_get_softc(dev);
	passthrough = (device_get_parent(child) != dev);
	isdefault = RMAN_IS_DEFAULT_RANGE(start, end);
	rle = NULL;

	/* Fetch the resource manager, delegate request if necessary */
	rm = chipc_get_rman(sc, type);
	if (rm == NULL) {
		/* Requested resource type is delegated to our parent */
		rv = bus_generic_rl_alloc_resource(dev, child, type, rid,
		    start, end, count, flags);
		return (rv);
	}

	/* Populate defaults */
	if (!passthrough && isdefault) {
		/* Fetch the resource list entry. */
		rle = resource_list_find(BUS_GET_RESOURCE_LIST(dev, child),
		    type, *rid);
		if (rle == NULL) {
			device_printf(dev,
			    "default resource %#x type %d for child %s "
			    "not found\n", *rid, type,
			    device_get_nameunit(child));			
			return (NULL);
		}
		
		if (rle->res != NULL) {
			device_printf(dev,
			    "resource entry %#x type %d for child %s is busy "
			    "[%d]\n",
			    *rid, type, device_get_nameunit(child),
			    rman_get_flags(rle->res));
			
			return (NULL);
		}

		start = rle->start;
		end = rle->end;
		count = ulmax(count, rle->count);
	}

	/* Locate a mapping region */
	if ((cr = chipc_find_region(sc, start, end)) == NULL) {
		/* Resource requests outside our shared port regions can be
		 * delegated to our parent. */
		rv = bus_generic_rl_alloc_resource(dev, child, type, rid,
		    start, end, count, flags);
		return (rv);
	}

	/* Try to retain a region reference */
	if ((error = chipc_retain_region(sc, cr, RF_ALLOCATED)))
		return (NULL);

	/* Make our rman reservation */
	rv = rman_reserve_resource(rm, start, end, count, flags & ~RF_ACTIVE,
	    child);
	if (rv == NULL) {
		chipc_release_region(sc, cr, RF_ALLOCATED);
		return (NULL);
	}

	rman_set_rid(rv, *rid);

	/* Activate */
	if (flags & RF_ACTIVE) {
		error = bus_activate_resource(child, type, *rid, rv);
		if (error) {
			device_printf(dev,
			    "failed to activate entry %#x type %d for "
				"child %s: %d\n",
			     *rid, type, device_get_nameunit(child), error);

			chipc_release_region(sc, cr, RF_ALLOCATED);
			rman_release_resource(rv);

			return (NULL);
		}
	}

	/* Update child's resource list entry */
	if (rle != NULL) {
		rle->res = rv;
		rle->start = rman_get_start(rv);
		rle->end = rman_get_end(rv);
		rle->count = rman_get_size(rv);
	}

	return (rv);
}

static int
chipc_release_resource(device_t dev, device_t child, int type, int rid,
    struct resource *r)
{
	struct chipc_softc		*sc;
	struct chipc_region		*cr;
	struct rman			*rm;
	struct resource_list_entry	*rle;
	int			 	 error;

	sc = device_get_softc(dev);

	/* Handled by parent bus? */
	rm = chipc_get_rman(sc, type);
	if (rm == NULL || !rman_is_region_manager(r, rm)) {
		return (bus_generic_rl_release_resource(dev, child, type, rid,
		    r));
	}

	/* Locate the mapping region */
	cr = chipc_find_region(sc, rman_get_start(r), rman_get_end(r));
	if (cr == NULL)
		return (EINVAL);

	/* Deactivate resources */
	if (rman_get_flags(r) & RF_ACTIVE) {
		error = BUS_DEACTIVATE_RESOURCE(dev, child, type, rid, r);
		if (error)
			return (error);
	}

	if ((error = rman_release_resource(r)))
		return (error);

	/* Drop allocation reference */
	chipc_release_region(sc, cr, RF_ALLOCATED);

	/* Clear reference from the resource list entry if exists */
	rle = resource_list_find(BUS_GET_RESOURCE_LIST(dev, child), type, rid);
	if (rle != NULL)
		rle->res = NULL;

	return (0);
}

static int
chipc_adjust_resource(device_t dev, device_t child, int type,
    struct resource *r, rman_res_t start, rman_res_t end)
{
	struct chipc_softc		*sc;
	struct chipc_region		*cr;
	struct rman			*rm;
	
	sc = device_get_softc(dev);

	/* Handled by parent bus? */
	rm = chipc_get_rman(sc, type);
	if (rm == NULL || !rman_is_region_manager(r, rm)) {
		return (bus_generic_adjust_resource(dev, child, type, r, start,
		    end));
	}

	/* The range is limited to the existing region mapping */
	cr = chipc_find_region(sc, rman_get_start(r), rman_get_end(r));
	if (cr == NULL)
		return (EINVAL);
	
	if (end <= start)
		return (EINVAL);

	if (start < cr->cr_addr || end > cr->cr_end)
		return (EINVAL);

	/* Range falls within the existing region */
	return (rman_adjust_resource(r, start, end));
}

/**
 * Retain an RF_ACTIVE reference to the region mapping @p r, and
 * configure @p r with its subregion values.
 *
 * @param sc Driver instance state.
 * @param child Requesting child device.
 * @param type resource type of @p r.
 * @param rid resource id of @p r
 * @param r resource to be activated.
 * @param req_direct If true, failure to allocate a direct bhnd resource
 * will be treated as an error. If false, the resource will not be marked
 * as RF_ACTIVE if bhnd direct resource allocation fails.
 */
static int
chipc_try_activate_resource(struct chipc_softc *sc, device_t child, int type,
    int rid, struct resource *r, bool req_direct)
{
	struct rman		*rm;
	struct chipc_region	*cr;
	bhnd_size_t		 cr_offset;
	rman_res_t		 r_start, r_end, r_size;
	int			 error;

	rm = chipc_get_rman(sc, type);
	if (rm == NULL || !rman_is_region_manager(r, rm))
		return (EINVAL);

	r_start = rman_get_start(r);
	r_end = rman_get_end(r);
	r_size = rman_get_size(r);

	/* Find the corresponding chipc region */
	cr = chipc_find_region(sc, r_start, r_end);
	if (cr == NULL)
		return (EINVAL);
	
	/* Calculate subregion offset within the chipc region */
	cr_offset = r_start - cr->cr_addr;

	/* Retain (and activate, if necessary) the chipc region */
	if ((error = chipc_retain_region(sc, cr, RF_ACTIVE)))
		return (error);

	/* Configure child resource with its subregion values. */
	if (cr->cr_res->direct) {
		error = chipc_init_child_resource(r, cr->cr_res->res,
		    cr_offset, r_size);
		if (error)
			goto cleanup;

		/* Mark active */
		if ((error = rman_activate_resource(r)))
			goto cleanup;
	} else if (req_direct) {
		error = ENOMEM;
		goto cleanup;
	}

	return (0);

cleanup:
	chipc_release_region(sc, cr, RF_ACTIVE);
	return (error);
}

static int
chipc_activate_bhnd_resource(device_t dev, device_t child, int type,
    int rid, struct bhnd_resource *r)
{
	struct chipc_softc	*sc;
	struct rman		*rm;
	int			 error;

	sc = device_get_softc(dev);
	
	/* Delegate non-locally managed resources to parent */
	rm = chipc_get_rman(sc, type);
	if (rm == NULL || !rman_is_region_manager(r->res, rm)) {
		return (bhnd_bus_generic_activate_resource(dev, child, type,
		    rid, r));
	}

	/* Try activating the chipc region resource */
	error = chipc_try_activate_resource(sc, child, type, rid, r->res,
	    false);
	if (error)
		return (error);

	/* Mark the child resource as direct according to the returned resource
	 * state */
	if (rman_get_flags(r->res) & RF_ACTIVE)
		r->direct = true;

	return (0);
}

static int
chipc_activate_resource(device_t dev, device_t child, int type, int rid,
    struct resource *r)
{
	struct chipc_softc	*sc;
	struct rman		*rm;

	sc = device_get_softc(dev);

	/* Delegate non-locally managed resources to parent */
	rm = chipc_get_rman(sc, type);
	if (rm == NULL || !rman_is_region_manager(r, rm)) {
		return (bus_generic_activate_resource(dev, child, type, rid,
		    r));
	}

	/* Try activating the chipc region-based resource */
	return (chipc_try_activate_resource(sc, child, type, rid, r, true));
}

/**
 * Default bhndb(4) implementation of BUS_DEACTIVATE_RESOURCE().
 */
static int
chipc_deactivate_resource(device_t dev, device_t child, int type,
    int rid, struct resource *r)
{
	struct chipc_softc	*sc;
	struct chipc_region	*cr;
	struct rman		*rm;
	int			 error;

	sc = device_get_softc(dev);

	/* Handled by parent bus? */
	rm = chipc_get_rman(sc, type);
	if (rm == NULL || !rman_is_region_manager(r, rm)) {
		return (bus_generic_deactivate_resource(dev, child, type, rid,
		    r));
	}

	/* Find the corresponding chipc region */
	cr = chipc_find_region(sc, rman_get_start(r), rman_get_end(r));
	if (cr == NULL)
		return (EINVAL);

	/* Mark inactive */
	if ((error = rman_deactivate_resource(r)))
		return (error);

	/* Drop associated RF_ACTIVE reference */
	chipc_release_region(sc, cr, RF_ACTIVE);

	return (0);
}

/**
 * Examine bus state and make a best effort determination of whether it's
 * likely safe to enable the muxed SPROM pins.
 * 
 * On devices that do not use SPROM pin muxing, always returns true.
 * 
 * @param sc chipc driver state.
 */
static bool
chipc_should_enable_sprom(struct chipc_softc *sc)
{
	device_t	*devs;
	device_t	 hostb;
	device_t	 parent;
	int		 devcount;
	int		 error;
	bool		 result;

	mtx_assert(&Giant, MA_OWNED);	/* for newbus */

	/* Nothing to do? */
	if (!CHIPC_QUIRK(sc, MUX_SPROM))
		return (true);

	parent = device_get_parent(sc->dev);
	hostb = bhnd_find_hostb_device(parent);

	if ((error = device_get_children(parent, &devs, &devcount)))
		return (false);

	/* Reject any active devices other than ChipCommon, or the
	 * host bridge (if any). */
	result = true;
	for (int i = 0; i < devcount; i++) {
		if (devs[i] == hostb || devs[i] == sc->dev)
			continue;

		if (!device_is_attached(devs[i]))
			continue;

		if (device_is_suspended(devs[i]))
			continue;

		/* Active device; assume SPROM is busy */
		result = false;
		break;
	}

	free(devs, M_TEMP);
	return (result);
}

/**
 * If required by this device, enable access to the SPROM.
 * 
 * @param sc chipc driver state.
 */
static int
chipc_enable_sprom_pins(device_t dev)
{
	struct chipc_softc	*sc;
	uint32_t		 cctrl;
	int			 error;

	sc = device_get_softc(dev);

	/* Nothing to do? */
	if (!CHIPC_QUIRK(sc, MUX_SPROM))
		return (0);

	/* Make sure we're holding Giant for newbus */
	mtx_lock(&Giant);
	CHIPC_LOCK(sc);

	/* Already enabled? */
	if (sc->sprom_refcnt >= 1) {
		error = 0;
		goto finished;
	}

	/* Check whether bus is busy */
	if (!chipc_should_enable_sprom(sc)) {
		error = EBUSY;
		goto finished;
	}

	cctrl = bhnd_bus_read_4(sc->core, CHIPC_CHIPCTRL);

	/* 4331 devices */
	if (CHIPC_QUIRK(sc, 4331_EXTPA_MUX_SPROM)) {
		cctrl &= ~CHIPC_CCTRL4331_EXTPA_EN;

		if (CHIPC_QUIRK(sc, 4331_GPIO2_5_MUX_SPROM))
			cctrl &= ~CHIPC_CCTRL4331_EXTPA_ON_GPIO2_5;

		if (CHIPC_QUIRK(sc, 4331_EXTPA2_MUX_SPROM))
			cctrl &= ~CHIPC_CCTRL4331_EXTPA_EN2;

		bhnd_bus_write_4(sc->core, CHIPC_CHIPCTRL, cctrl);
		error = 0;
		goto finished;
	}

	/* 4360 devices */
	if (CHIPC_QUIRK(sc, 4360_FEM_MUX_SPROM)) {
		/* Unimplemented */
	}

	/* Refuse to proceed on unsupported devices with muxed SPROM pins */
	device_printf(sc->dev, "muxed sprom lines on unrecognized device\n");
	error = ENXIO;

finished:
	/* Bump the reference count */
	if (error == 0)
		sc->sprom_refcnt++;

	CHIPC_UNLOCK(sc);
	mtx_unlock(&Giant);

	return (error);
}

/**
 * If required by this device, revert any GPIO/pin configuration applied
 * to allow SPROM access.
 * 
 * @param sc chipc driver state.
 */
static void
chipc_disable_sprom_pins(device_t dev)
{
	struct chipc_softc	*sc;
	uint32_t		 cctrl;

	sc = device_get_softc(dev);

	/* Nothing to do? */
	if (!CHIPC_QUIRK(sc, MUX_SPROM))
		return;

	CHIPC_LOCK(sc);

	/* Check reference count, skip disable if in-use. */
	KASSERT(sc->sprom_refcnt > 0, ("sprom refcnt overrelease"));
	sc->sprom_refcnt--;
	if (sc->sprom_refcnt > 0)
		goto finished;

	cctrl = bhnd_bus_read_4(sc->core, CHIPC_CHIPCTRL);

	/* 4331 devices */
	if (CHIPC_QUIRK(sc, 4331_EXTPA_MUX_SPROM)) {
		cctrl |= CHIPC_CCTRL4331_EXTPA_EN;

		if (CHIPC_QUIRK(sc, 4331_GPIO2_5_MUX_SPROM))
			cctrl |= CHIPC_CCTRL4331_EXTPA_ON_GPIO2_5;

		if (CHIPC_QUIRK(sc, 4331_EXTPA2_MUX_SPROM))
			cctrl |= CHIPC_CCTRL4331_EXTPA_EN2;

		bhnd_bus_write_4(sc->core, CHIPC_CHIPCTRL, cctrl);
		goto finished;
	}

	/* 4360 devices */
	if (CHIPC_QUIRK(sc, 4360_FEM_MUX_SPROM)) {
		/* Unimplemented */
	}

finished:
	CHIPC_UNLOCK(sc);
}

static void
chipc_write_chipctrl(device_t dev, uint32_t value, uint32_t mask)
{
	struct chipc_softc	*sc;
	uint32_t		 cctrl;

	sc = device_get_softc(dev);

	CHIPC_LOCK(sc);

	cctrl = bhnd_bus_read_4(sc->core, CHIPC_CHIPCTRL);
	cctrl = (cctrl & ~mask) | (value | mask);
	bhnd_bus_write_4(sc->core, CHIPC_CHIPCTRL, cctrl);

	CHIPC_UNLOCK(sc);
}

static struct chipc_caps *
chipc_get_caps(device_t dev)
{
	struct chipc_softc	*sc;

	sc = device_get_softc(dev);
	return (&sc->caps);
}

static device_method_t chipc_methods[] = {
	/* Device interface */
	DEVMETHOD(device_probe,			chipc_probe),
	DEVMETHOD(device_attach,		chipc_attach),
	DEVMETHOD(device_detach,		chipc_detach),
	DEVMETHOD(device_suspend,		chipc_suspend),
	DEVMETHOD(device_resume,		chipc_resume),

	/* Bus interface */
	DEVMETHOD(bus_probe_nomatch,		chipc_probe_nomatch),
	DEVMETHOD(bus_print_child,		chipc_print_child),
	DEVMETHOD(bus_child_pnpinfo_str,	chipc_child_pnpinfo_str),
	DEVMETHOD(bus_child_location_str,	chipc_child_location_str),

	DEVMETHOD(bus_add_child,		chipc_add_child),
	DEVMETHOD(bus_child_deleted,		chipc_child_deleted),

	DEVMETHOD(bus_set_resource,		bus_generic_rl_set_resource),
	DEVMETHOD(bus_get_resource,		bus_generic_rl_get_resource),
	DEVMETHOD(bus_delete_resource,		bus_generic_rl_delete_resource),
	DEVMETHOD(bus_alloc_resource,		chipc_alloc_resource),
	DEVMETHOD(bus_release_resource,		chipc_release_resource),
	DEVMETHOD(bus_adjust_resource,		chipc_adjust_resource),
	DEVMETHOD(bus_activate_resource,	chipc_activate_resource),
	DEVMETHOD(bus_deactivate_resource,	chipc_deactivate_resource),
	DEVMETHOD(bus_get_resource_list,	chipc_get_resource_list),

	DEVMETHOD(bus_setup_intr,		bus_generic_setup_intr),
	DEVMETHOD(bus_teardown_intr,		bus_generic_teardown_intr),
	DEVMETHOD(bus_config_intr,		bus_generic_config_intr),
	DEVMETHOD(bus_bind_intr,		bus_generic_bind_intr),
	DEVMETHOD(bus_describe_intr,		bus_generic_describe_intr),

	/* BHND bus inteface */
	DEVMETHOD(bhnd_bus_activate_resource,	chipc_activate_bhnd_resource),

	/* ChipCommon interface */
	DEVMETHOD(bhnd_chipc_write_chipctrl,	chipc_write_chipctrl),
	DEVMETHOD(bhnd_chipc_enable_sprom,	chipc_enable_sprom_pins),
	DEVMETHOD(bhnd_chipc_disable_sprom,	chipc_disable_sprom_pins),
	DEVMETHOD(bhnd_chipc_get_caps,		chipc_get_caps),

	DEVMETHOD_END
};

DEFINE_CLASS_0(bhnd_chipc, chipc_driver, chipc_methods, sizeof(struct chipc_softc));
EARLY_DRIVER_MODULE(bhnd_chipc, bhnd, chipc_driver, bhnd_chipc_devclass, 0, 0,
    BUS_PASS_BUS + BUS_PASS_ORDER_MIDDLE);
MODULE_DEPEND(bhnd_chipc, bhnd, 1, 1, 1);
MODULE_VERSION(bhnd_chipc, 1);<|MERGE_RESOLUTION|>--- conflicted
+++ resolved
@@ -110,53 +110,7 @@
 // FIXME: IRQ shouldn't be hard-coded
 #define	CHIPC_MIPS_IRQ	2
 
-<<<<<<< HEAD
-/*
- * Here is resource configuration hints for child devices
- *
- * [Flash] There are 2 flash resources:
- *  - resource ID (rid) = 0: memory-mapped flash memory
- *  - resource ID (rid) = 1: memory-mapped flash registers (i.e for SPI)
- *
- * [UART] Uses IRQ and memory resources:
- *  - resource ID (rid) = 0: memory-mapped registers
- *  - IRQ resource ID (rid) = 0: shared IRQ line for Tx/Rx.
- */
-
-static const struct chipc_hint {
-	const char	*name;
-	int		 unit;
-	int		 type;
-	int		 rid;
-	rman_res_t	 base;		/* relative to parent resource */
-	rman_res_t	 size;
-	u_int		 port;		/* ignored if SYS_RES_IRQ */
-	u_int		 region;
-} chipc_hints[] = {
-	// FIXME: cfg/spi port1.1 mapping on siba(4) SoCs
-	// FIXME: IRQ shouldn't be hardcoded
-	/* device	unit	type		rid	base			size			port,region */
-	{ "bhnd_pmu",	0, SYS_RES_MEMORY,	0,	CHIPC_PMU_BASE,		CHIPC_PMU_SIZE,		0,0 },
-	{ "bhnd_nvram",	0, SYS_RES_MEMORY,	0,	CHIPC_SPROM_OTP,	CHIPC_SPROM_OTP_SIZE,	0,0 },
-	{ "uart",	0, SYS_RES_MEMORY,	0,	CHIPC_UART0_BASE,	CHIPC_UART_SIZE,	0,0 },
-	{ "uart",	0, SYS_RES_IRQ,		0,	2,			1 },
-	{ "uart",	1, SYS_RES_MEMORY,	0,	CHIPC_UART1_BASE,	CHIPC_UART_SIZE,	0,0 },
-	{ "uart",	1, SYS_RES_IRQ,		0,	2,			1 },
-	{ "spi",	0, SYS_RES_MEMORY,	0,	0,			RM_MAX_END,		1,1 },
-	{ "spi",	0, SYS_RES_MEMORY,	1,	CHIPC_SFLASH_BASE,	CHIPC_SFLASH_SIZE,	0,0 },
-	{ "cfi",	0, SYS_RES_MEMORY,	0,	0,			RM_MAX_END,		1,1},
-	{ "cfi",	0, SYS_RES_MEMORY, 	1,	CHIPC_SFLASH_BASE,	CHIPC_SFLASH_SIZE,	0,0 },
-	{ NULL }
-};
-
-
-static int			 chipc_try_activate_resource(
-				    struct chipc_softc *sc, device_t child,
-				    int type, int rid, struct resource *r,
-				    bool req_direct);
-=======
 static int			 chipc_add_children(struct chipc_softc *sc);
->>>>>>> 173d399f
 
 static bhnd_nvram_src		 chipc_find_nvram_src(struct chipc_softc *sc,
 				     struct chipc_caps *caps);
@@ -657,34 +611,6 @@
 	resource_list_init(&dinfo->resources);
 	device_set_ivars(child, dinfo);
 
-<<<<<<< HEAD
-	/* Hint matching requires a device name */
-	if (name == NULL)
-		return (child);
-
-	/* Use hint table to set child resources */
-	for (hint = chipc_hints; hint->name != NULL; hint++) {
-		/* Check device name */
-		if (strcmp(hint->name, name) != 0)
-			continue;
-
-		/* Check device unit */
-		if (hint->unit >= 0 && unit != hint->unit)
-			continue;
-
-		/* Define resource */
-		error = chipc_set_resource(sc, child, hint->type, hint->rid,
-		    hint->base, hint->size, hint->port, hint->region);
-		if (error) {
-			device_printf(dev,
-			    "chipc_set_resource() failed for %s: %d\n",
-			    device_get_nameunit(child), error);
-			goto failed;
-		}
-	}
-
-=======
->>>>>>> 173d399f
 	return (child);
 }
 
