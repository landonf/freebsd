/*-
 * Copyright (c) 2015 Landon Fuller <landon@landonf.org>
 * All rights reserved.
 *
 * Redistribution and use in source and binary forms, with or without
 * modification, are permitted provided that the following conditions
 * are met:
 * 1. Redistributions of source code must retain the above copyright
 *    notice, this list of conditions and the following disclaimer,
 *    without modification.
 * 2. Redistributions in binary form must reproduce at minimum a disclaimer
 *    similar to the "NO WARRANTY" disclaimer below ("Disclaimer") and any
 *    redistribution must be conditioned upon including a substantially
 *    similar Disclaimer requirement for further binary redistribution.
 *
 * NO WARRANTY
 * THIS SOFTWARE IS PROVIDED BY THE COPYRIGHT HOLDERS AND CONTRIBUTORS
 * ``AS IS'' AND ANY EXPRESS OR IMPLIED WARRANTIES, INCLUDING, BUT NOT
 * LIMITED TO, THE IMPLIED WARRANTIES OF NONINFRINGEMENT, MERCHANTIBILITY
 * AND FITNESS FOR A PARTICULAR PURPOSE ARE DISCLAIMED. IN NO EVENT SHALL
 * THE COPYRIGHT HOLDERS OR CONTRIBUTORS BE LIABLE FOR SPECIAL, EXEMPLARY,
 * OR CONSEQUENTIAL DAMAGES (INCLUDING, BUT NOT LIMITED TO, PROCUREMENT OF
 * SUBSTITUTE GOODS OR SERVICES; LOSS OF USE, DATA, OR PROFITS; OR BUSINESS
 * INTERRUPTION) HOWEVER CAUSED AND ON ANY THEORY OF LIABILITY, WHETHER
 * IN CONTRACT, STRICT LIABILITY, OR TORT (INCLUDING NEGLIGENCE OR OTHERWISE)
 * ARISING IN ANY WAY OUT OF THE USE OF THIS SOFTWARE, EVEN IF ADVISED OF
 * THE POSSIBILITY OF SUCH DAMAGES.
 */

#include <sys/cdefs.h>
__FBSDID("$FreeBSD$");

/*
 * Broadcom ChipCommon driver.
 * 
 * With the exception of some very early chipsets, the ChipCommon core
 * has been included in all HND SoCs and chipsets based on the siba(4) 
 * and bcma(4) interconnects, providing a common interface to chipset 
 * identification, bus enumeration, UARTs, clocks, watchdog interrupts, GPIO, 
 * flash, etc.
 */

#include <sys/param.h>
#include <sys/kernel.h>
#include <sys/bus.h>
#include <sys/module.h>
#include <sys/systm.h>

#include <machine/bus.h>
#include <sys/rman.h>
#include <machine/resource.h>

#include <dev/bhnd/bhnd.h>

#include "bhnd_nvram_if.h"

#include "chipcreg.h"
#include "chipcvar.h"

devclass_t bhnd_chipc_devclass;	/**< bhnd(4) chipcommon device class */

static const struct resource_spec chipc_rspec[CHIPC_MAX_RSPEC] = {
	{ SYS_RES_MEMORY,	0,	RF_ACTIVE },
	{ -1, -1, 0 }
};

static struct bhnd_device_quirk chipc_quirks[];

/* Supported device identifiers */
static const struct bhnd_device chipc_devices[] = {
	BHND_DEVICE(CC, "CC", chipc_quirks),
	BHND_DEVICE_END
};


/* Device quirks table */
static struct bhnd_device_quirk chipc_quirks[] = {
	{ BHND_HWREV_GTE	(32),	CHIPC_QUIRK_SUPPORTS_SPROM },
	{ BHND_HWREV_GTE	(35),	CHIPC_QUIRK_SUPPORTS_NFLASH },
	BHND_DEVICE_QUIRK_END
};

/* Chip-specific quirks table */
static struct bhnd_chip_quirk chipc_chip_quirks[] = {
	/* 4331 12x9 packages */
	{{ BHND_CHIP_IP(4331, 4331TN) },
		CHIPC_QUIRK_4331_GPIO2_5_MUX_SPROM
	},
	{{ BHND_CHIP_IP(4331, 4331TNA0) },
		CHIPC_QUIRK_4331_GPIO2_5_MUX_SPROM
	},

	/* 4331 12x12 packages */
	{{ BHND_CHIP_IPR(4331, 4331TT, HWREV_GTE(1)) },
		CHIPC_QUIRK_4331_EXTPA2_MUX_SPROM
	},

	/* 4331 (all packages/revisions) */
	{{ BHND_CHIP_ID(4331) },
		CHIPC_QUIRK_4331_EXTPA_MUX_SPROM
	},

	/* 4360 family (all revs <= 2) */
	{{ BHND_CHIP_IR(4352, HWREV_LTE(2)) },
		CHIPC_QUIRK_4360_FEM_MUX_SPROM },
	{{ BHND_CHIP_IR(43460, HWREV_LTE(2)) },
		CHIPC_QUIRK_4360_FEM_MUX_SPROM },
	{{ BHND_CHIP_IR(43462, HWREV_LTE(2)) },
		CHIPC_QUIRK_4360_FEM_MUX_SPROM },
	{{ BHND_CHIP_IR(43602, HWREV_LTE(2)) },
		CHIPC_QUIRK_4360_FEM_MUX_SPROM },

	BHND_CHIP_QUIRK_END
};

/* quirk and capability flag convenience macros */
#define	CHIPC_QUIRK(_sc, _name)	\
    ((_sc)->quirks & CHIPC_QUIRK_ ## _name)
    
#define CHIPC_CAP(_sc, _name)	\
    ((_sc)->caps & CHIPC_ ## _name)

#define	CHIPC_ASSERT_QUIRK(_sc, name)	\
    KASSERT(CHIPC_QUIRK((_sc), name), ("quirk " __STRING(_name) " not set"))

#define	CHIPC_ASSERT_CAP(_sc, name)	\
    KASSERT(CHIPC_CAP((_sc), name), ("capability " __STRING(_name) " not set"))

<<<<<<< HEAD
static int	chipc_sprom_init(struct chipc_softc *);
static int	chipc_enable_sprom_pins(struct chipc_softc *);
static int	chipc_disable_sprom_pins(struct chipc_softc *);
=======
static bhnd_nvram_src_t	chipc_nvram_identify(struct chipc_softc *sc);
static int		chipc_sprom_init(struct chipc_softc *);
static int		chipc_enable_sprom_pins(struct chipc_softc *);
static int		chipc_disable_sprom_pins(struct chipc_softc *);
>>>>>>> 52e4181a


static int
chipc_probe(device_t dev)
{
	const struct bhnd_device *id;

	id = bhnd_device_lookup(dev, chipc_devices, sizeof(chipc_devices[0]));
	if (id == NULL)
		return (ENXIO);

	bhnd_set_default_core_desc(dev);
	return (BUS_PROBE_DEFAULT);
}

static int
chipc_attach(device_t dev)
{
	struct chipc_softc		*sc;
	bhnd_addr_t			 enum_addr;
	uint32_t			 ccid_reg;
	uint8_t				 chip_type;
	int				 error;

	sc = device_get_softc(dev);
	sc->dev = dev;
	sc->quirks = bhnd_device_quirks(dev, chipc_devices,
	    sizeof(chipc_devices[0]));
	sc->quirks |= bhnd_chip_quirks(dev, chipc_chip_quirks);
	
	CHIPC_LOCK_INIT(sc);

	/* Allocate bus resources */
	memcpy(sc->rspec, chipc_rspec, sizeof(sc->rspec));
	if ((error = bhnd_alloc_resources(dev, sc->rspec, sc->res)))
		return (error);

	sc->core = sc->res[0];
	
	/* Fetch our chipset identification data */
	ccid_reg = bhnd_bus_read_4(sc->core, CHIPC_ID);
	chip_type = CHIPC_GET_ATTR(ccid_reg, ID_BUS);

	switch (chip_type) {
	case BHND_CHIPTYPE_SIBA:
		/* enumeration space starts at the ChipCommon register base. */
		enum_addr = rman_get_start(sc->core->res);
		break;
	case BHND_CHIPTYPE_BCMA:
	case BHND_CHIPTYPE_BCMA_ALT:
		enum_addr = bhnd_bus_read_4(sc->core, CHIPC_EROMPTR);
		break;
	default:
		device_printf(dev, "unsupported chip type %hhu\n", chip_type);
		error = ENODEV;
		goto cleanup;
	}

	sc->ccid = bhnd_parse_chipid(ccid_reg, enum_addr);

	/* Fetch capability and status register values */
	sc->caps = bhnd_bus_read_4(sc->core, CHIPC_CAPABILITIES);
	sc->cst = bhnd_bus_read_4(sc->core, CHIPC_CHIPST);

<<<<<<< HEAD
	/* Read SPROM data */
	if ((error = chipc_sprom_init(sc)))
		goto cleanup;
=======
	/* Identify NVRAM source */
	sc->nvram_src = chipc_nvram_identify(sc);

	/* Read NVRAM data */
	switch (sc->nvram_src) {
	case BHND_NVRAM_SRC_OTP:
		// TODO (requires access to OTP hardware)
		device_printf(sc->dev, "NVRAM-OTP unsupported\n");
		break;

	case BHND_NVRAM_SRC_NFLASH:
		// TODO (requires access to NFLASH hardware)
		device_printf(sc->dev, "NVRAM-NFLASH unsupported\n");
		break;

	case BHND_NVRAM_SRC_SPROM:
		if ((error = chipc_sprom_init(sc)))
			goto cleanup;
		break;

	case BHND_NVRAM_SRC_UNKNOWN:
		/* Handled externally */
		break;
	}
>>>>>>> 52e4181a

	return (0);
	
cleanup:
	bhnd_release_resources(dev, sc->rspec, sc->res);
	CHIPC_LOCK_DESTROY(sc);
	return (error);
}

static int
chipc_detach(device_t dev)
{
	struct chipc_softc	*sc;

	sc = device_get_softc(dev);
	bhnd_release_resources(dev, sc->rspec, sc->res);
	bhnd_sprom_fini(&sc->sprom);

	CHIPC_LOCK_DESTROY(sc);

	return (0);
}

static int
chipc_suspend(device_t dev)
{
	return (0);
}

static int
chipc_resume(device_t dev)
{
	return (0);
}

/**
 * Initialize local SPROM shadow, if required.
 * 
 * @param sc chipc driver state.
 */
static int
chipc_sprom_init(struct chipc_softc *sc)
{
	int	error;
<<<<<<< HEAD

	/* Verify NVRAM source is supported. */
	switch (bhnd_chipc_nvram_src(sc->dev)) {
	case BHND_NVRAM_SRC_UNKNOWN:
		/* SPROM is handled externally */
		return (0);

	case BHND_NVRAM_SRC_NFLASH:
		/* Implementation requires access to this hardware */
		device_printf(sc->dev, "Flash NVRAM unsupported\n");
		return (ENXIO);
		
	case BHND_NVRAM_SRC_OTP:
		/* Implementation requires access to this hardware */
		device_printf(sc->dev, "OTP NVRAM unsupported\n");
		return (ENXIO);

	case BHND_NVRAM_SRC_SPROM:
		break;
	}

	/* Enable access to the SPROM */
	CHIPC_LOCK(sc);
	if ((error = chipc_enable_sprom_pins(sc)))
		goto failed;

	/* Initialize SPROM parser */
	error = bhnd_sprom_init(&sc->sprom, sc->core, CHIPC_SPROM_OTP);
	if (error) {
		device_printf(sc->dev, "SPROM identification failed: %d\n",
			error);

		chipc_disable_sprom_pins(sc);
		goto failed;
	}

=======

	KASSERT(sc->nvram_src == BHND_NVRAM_SRC_SPROM,
	    ("non-SPROM source (%u)\n", sc->nvram_src));

	/* Enable access to the SPROM */
	CHIPC_LOCK(sc);
	if ((error = chipc_enable_sprom_pins(sc)))
		goto failed;

	/* Initialize SPROM parser */
	error = bhnd_sprom_init(&sc->sprom, sc->core, CHIPC_SPROM_OTP);
	if (error) {
		device_printf(sc->dev, "SPROM identification failed: %d\n",
			error);

		chipc_disable_sprom_pins(sc);
		goto failed;
	}

>>>>>>> 52e4181a
	/* Drop access to the SPROM lines */
	if ((error = chipc_disable_sprom_pins(sc))) {
		bhnd_sprom_fini(&sc->sprom);
		goto failed;
<<<<<<< HEAD
	}
	CHIPC_UNLOCK(sc);

	return (0);

failed:
	CHIPC_UNLOCK(sc);
	return (error);
}

/**
 * If required by this device, enable access to the SPROM.
 * 
 * @param sc chipc driver state.
 */
static int
chipc_enable_sprom_pins(struct chipc_softc *sc)
{
	uint32_t cctrl;
	
	CHIPC_LOCK_ASSERT(sc, MA_OWNED);

	/* Nothing to do? */
	if (!CHIPC_QUIRK(sc, MUX_SPROM))
		return (0);

	cctrl = bhnd_bus_read_4(sc->core, CHIPC_CHIPCTRL);

	/* 4331 devices */
	if (CHIPC_QUIRK(sc, 4331_EXTPA_MUX_SPROM)) {
		cctrl &= ~CHIPC_CCTRL4331_EXTPA_EN;

		if (CHIPC_QUIRK(sc, 4331_GPIO2_5_MUX_SPROM))
			cctrl &= ~CHIPC_CCTRL4331_EXTPA_ON_GPIO2_5;

		if (CHIPC_QUIRK(sc, 4331_EXTPA2_MUX_SPROM))
			cctrl &= ~CHIPC_CCTRL4331_EXTPA_EN2;

		bhnd_bus_write_4(sc->core, CHIPC_CHIPCTRL, cctrl);
		return (0);
	}

	/* 4360 devices */
	if (CHIPC_QUIRK(sc, 4360_FEM_MUX_SPROM)) {
		/* Unimplemented */
	}

	/* Refuse to proceed on unsupported devices with muxed SPROM pins */
	device_printf(sc->dev, "muxed sprom lines on unrecognized device\n");
	return (ENXIO);
}

/**
 * If required by this device, revert any GPIO/pin configuration applied
 * to allow SPROM access.
 * 
 * @param sc chipc driver state.
 */
static int
chipc_disable_sprom_pins(struct chipc_softc *sc)
{
	uint32_t cctrl;

	CHIPC_LOCK_ASSERT(sc, MA_OWNED);

	/* Nothing to do? */
	if (!CHIPC_QUIRK(sc, MUX_SPROM))
		return (0);

	cctrl = bhnd_bus_read_4(sc->core, CHIPC_CHIPCTRL);

	/* 4331 devices */
	if (CHIPC_QUIRK(sc, 4331_EXTPA_MUX_SPROM)) {
		cctrl |= CHIPC_CCTRL4331_EXTPA_EN;

		if (CHIPC_QUIRK(sc, 4331_GPIO2_5_MUX_SPROM))
			cctrl |= CHIPC_CCTRL4331_EXTPA_ON_GPIO2_5;

		if (CHIPC_QUIRK(sc, 4331_EXTPA2_MUX_SPROM))
			cctrl |= CHIPC_CCTRL4331_EXTPA_EN2;

		bhnd_bus_write_4(sc->core, CHIPC_CHIPCTRL, cctrl);
		return (0);
	}

	/* 4360 devices */
	if (CHIPC_QUIRK(sc, 4360_FEM_MUX_SPROM)) {
		/* Unimplemented */
	}
	
	/* Refuse to proceed on unsupported devices with muxed SPROM pins */
	device_printf(sc->dev, "muxed sprom lines on unrecognized device\n");
	return (ENXIO);
=======
	}
	CHIPC_UNLOCK(sc);

	return (0);

failed:
	CHIPC_UNLOCK(sc);
	return (error);
>>>>>>> 52e4181a
}

/**
 * Determine the NVRAM data source for this device.
 *
 * @param sc chipc driver state.
 */
static bhnd_nvram_src_t
chipc_nvram_identify(struct chipc_softc *sc)
{
	uint32_t		 srom_ctrl;

<<<<<<< HEAD
	sc = device_get_softc(dev);

=======
>>>>>>> 52e4181a
	/* Very early devices vend SPROM/OTP/CIS (if at all) via the
	 * host bridge interface instead of ChipCommon. */
	if (!CHIPC_QUIRK(sc, SUPPORTS_SPROM))
		return (BHND_NVRAM_SRC_UNKNOWN);

	/*
	 * Later chipset revisions standardized the SPROM capability flags and
	 * register interfaces.
	 * 
	 * We check for hardware presence in order of precedence. For example,
	 * SPROM is is always used in preference to internal OTP if found.
	 */
	if (CHIPC_CAP(sc, CAP_SPROM)) {
		srom_ctrl = bhnd_bus_read_4(sc->core, CHIPC_SPROM_CTRL);
		if (srom_ctrl & CHIPC_SRC_PRESENT)
			return (BHND_NVRAM_SRC_SPROM);
	}

	/* Check for OTP */
	if (CHIPC_CAP(sc, CAP_OTP_SIZE))
		return (BHND_NVRAM_SRC_OTP);

	/*
	 * Finally, Northstar chipsets (and possibly other chipsets?) support
	 * external NAND flash. 
	 */
	if (CHIPC_QUIRK(sc, SUPPORTS_NFLASH) && CHIPC_CAP(sc, CAP_NFLASH))
		return (BHND_NVRAM_SRC_NFLASH);

	/* No NVRAM hardware capability declared */
	return (BHND_NVRAM_SRC_UNKNOWN);
}

<<<<<<< HEAD
=======

/**
 * If required by this device, enable access to the SPROM.
 * 
 * @param sc chipc driver state.
 */
static int
chipc_enable_sprom_pins(struct chipc_softc *sc)
{
	uint32_t cctrl;
	
	CHIPC_LOCK_ASSERT(sc, MA_OWNED);

	/* Nothing to do? */
	if (!CHIPC_QUIRK(sc, MUX_SPROM))
		return (0);

	cctrl = bhnd_bus_read_4(sc->core, CHIPC_CHIPCTRL);

	/* 4331 devices */
	if (CHIPC_QUIRK(sc, 4331_EXTPA_MUX_SPROM)) {
		cctrl &= ~CHIPC_CCTRL4331_EXTPA_EN;

		if (CHIPC_QUIRK(sc, 4331_GPIO2_5_MUX_SPROM))
			cctrl &= ~CHIPC_CCTRL4331_EXTPA_ON_GPIO2_5;

		if (CHIPC_QUIRK(sc, 4331_EXTPA2_MUX_SPROM))
			cctrl &= ~CHIPC_CCTRL4331_EXTPA_EN2;

		bhnd_bus_write_4(sc->core, CHIPC_CHIPCTRL, cctrl);
		return (0);
	}

	/* 4360 devices */
	if (CHIPC_QUIRK(sc, 4360_FEM_MUX_SPROM)) {
		/* Unimplemented */
	}

	/* Refuse to proceed on unsupported devices with muxed SPROM pins */
	device_printf(sc->dev, "muxed sprom lines on unrecognized device\n");
	return (ENXIO);
}

/**
 * If required by this device, revert any GPIO/pin configuration applied
 * to allow SPROM access.
 * 
 * @param sc chipc driver state.
 */
static int
chipc_disable_sprom_pins(struct chipc_softc *sc)
{
	uint32_t cctrl;

	CHIPC_LOCK_ASSERT(sc, MA_OWNED);

	/* Nothing to do? */
	if (!CHIPC_QUIRK(sc, MUX_SPROM))
		return (0);

	cctrl = bhnd_bus_read_4(sc->core, CHIPC_CHIPCTRL);

	/* 4331 devices */
	if (CHIPC_QUIRK(sc, 4331_EXTPA_MUX_SPROM)) {
		cctrl |= CHIPC_CCTRL4331_EXTPA_EN;

		if (CHIPC_QUIRK(sc, 4331_GPIO2_5_MUX_SPROM))
			cctrl |= CHIPC_CCTRL4331_EXTPA_ON_GPIO2_5;

		if (CHIPC_QUIRK(sc, 4331_EXTPA2_MUX_SPROM))
			cctrl |= CHIPC_CCTRL4331_EXTPA_EN2;

		bhnd_bus_write_4(sc->core, CHIPC_CHIPCTRL, cctrl);
		return (0);
	}

	/* 4360 devices */
	if (CHIPC_QUIRK(sc, 4360_FEM_MUX_SPROM)) {
		/* Unimplemented */
	}
	
	/* Refuse to proceed on unsupported devices with muxed SPROM pins */
	device_printf(sc->dev, "muxed sprom lines on unrecognized device\n");
	return (ENXIO);
}

static bhnd_nvram_src_t
chipc_nvram_src(device_t dev)
{
	struct chipc_softc *sc = device_get_softc(dev);
	return (sc->nvram_src);
}

>>>>>>> 52e4181a
static int
chipc_nvram_getvar(device_t dev, const char *name, void *buf, size_t *len)
{
	struct chipc_softc	*sc;
	int			 error;

	sc = device_get_softc(dev);

<<<<<<< HEAD
	switch (chipc_nvram_src(dev)) {
=======
	switch (sc->nvram_src) {
>>>>>>> 52e4181a
	case BHND_NVRAM_SRC_SPROM:
		CHIPC_LOCK(sc);
		error = bhnd_sprom_getvar(&sc->sprom, name, buf, len);
		CHIPC_UNLOCK(sc);
		return (error);

	case BHND_NVRAM_SRC_OTP:
	case BHND_NVRAM_SRC_NFLASH:
		/* Currently unsupported */
		return (ENXIO);

	case BHND_NVRAM_SRC_UNKNOWN:
		return (ENODEV);
	}
<<<<<<< HEAD
=======

	/* Unknown NVRAM source */
	return (ENODEV);
>>>>>>> 52e4181a
}

static int
chipc_nvram_setvar(device_t dev, const char *name, const void *buf,
    size_t len)
{
	struct chipc_softc	*sc;
	int			 error;

	sc = device_get_softc(dev);

<<<<<<< HEAD
	switch (chipc_nvram_src(dev)) {
=======
	switch (sc->nvram_src) {
>>>>>>> 52e4181a
	case BHND_NVRAM_SRC_SPROM:
		CHIPC_LOCK(sc);
		error = bhnd_sprom_setvar(&sc->sprom, name, buf, len);
		CHIPC_UNLOCK(sc);
		return (error);

	case BHND_NVRAM_SRC_OTP:
	case BHND_NVRAM_SRC_NFLASH:
		/* Currently unsupported */
		return (ENXIO);

	case BHND_NVRAM_SRC_UNKNOWN:
<<<<<<< HEAD
		return (ENODEV);
	}
=======
	default:
		return (ENODEV);
	}

	/* Unknown NVRAM source */
	return (ENODEV);
>>>>>>> 52e4181a
}

static device_method_t chipc_methods[] = {
	/* Device interface */
	DEVMETHOD(device_probe,		chipc_probe),
	DEVMETHOD(device_attach,	chipc_attach),
	DEVMETHOD(device_detach,	chipc_detach),
	DEVMETHOD(device_suspend,	chipc_suspend),
	DEVMETHOD(device_resume,	chipc_resume),
	
	/* ChipCommon interface */
	DEVMETHOD(bhnd_chipc_nvram_src,	chipc_nvram_src),

	/* NVRAM interface */
	DEVMETHOD(bhnd_nvram_getvar,	chipc_nvram_getvar),
	DEVMETHOD(bhnd_nvram_setvar,	chipc_nvram_setvar),

	DEVMETHOD_END
};

DEFINE_CLASS_0(bhnd_chipc, chipc_driver, chipc_methods, sizeof(struct chipc_softc));
DRIVER_MODULE(bhnd_chipc, bhnd, chipc_driver, bhnd_chipc_devclass, 0, 0);
MODULE_DEPEND(bhnd_chipc, bhnd, 1, 1, 1);
MODULE_VERSION(bhnd_chipc, 1);<|MERGE_RESOLUTION|>--- conflicted
+++ resolved
@@ -126,16 +126,10 @@
 #define	CHIPC_ASSERT_CAP(_sc, name)	\
     KASSERT(CHIPC_CAP((_sc), name), ("capability " __STRING(_name) " not set"))
 
-<<<<<<< HEAD
-static int	chipc_sprom_init(struct chipc_softc *);
-static int	chipc_enable_sprom_pins(struct chipc_softc *);
-static int	chipc_disable_sprom_pins(struct chipc_softc *);
-=======
 static bhnd_nvram_src_t	chipc_nvram_identify(struct chipc_softc *sc);
 static int		chipc_sprom_init(struct chipc_softc *);
 static int		chipc_enable_sprom_pins(struct chipc_softc *);
 static int		chipc_disable_sprom_pins(struct chipc_softc *);
->>>>>>> 52e4181a
 
 
 static int
@@ -200,11 +194,6 @@
 	sc->caps = bhnd_bus_read_4(sc->core, CHIPC_CAPABILITIES);
 	sc->cst = bhnd_bus_read_4(sc->core, CHIPC_CHIPST);
 
-<<<<<<< HEAD
-	/* Read SPROM data */
-	if ((error = chipc_sprom_init(sc)))
-		goto cleanup;
-=======
 	/* Identify NVRAM source */
 	sc->nvram_src = chipc_nvram_identify(sc);
 
@@ -229,7 +218,6 @@
 		/* Handled externally */
 		break;
 	}
->>>>>>> 52e4181a
 
 	return (0);
 	
@@ -274,27 +262,9 @@
 chipc_sprom_init(struct chipc_softc *sc)
 {
 	int	error;
-<<<<<<< HEAD
-
-	/* Verify NVRAM source is supported. */
-	switch (bhnd_chipc_nvram_src(sc->dev)) {
-	case BHND_NVRAM_SRC_UNKNOWN:
-		/* SPROM is handled externally */
-		return (0);
-
-	case BHND_NVRAM_SRC_NFLASH:
-		/* Implementation requires access to this hardware */
-		device_printf(sc->dev, "Flash NVRAM unsupported\n");
-		return (ENXIO);
-		
-	case BHND_NVRAM_SRC_OTP:
-		/* Implementation requires access to this hardware */
-		device_printf(sc->dev, "OTP NVRAM unsupported\n");
-		return (ENXIO);
-
-	case BHND_NVRAM_SRC_SPROM:
-		break;
-	}
+
+	KASSERT(sc->nvram_src == BHND_NVRAM_SRC_SPROM,
+	    ("non-SPROM source (%u)\n", sc->nvram_src));
 
 	/* Enable access to the SPROM */
 	CHIPC_LOCK(sc);
@@ -311,32 +281,10 @@
 		goto failed;
 	}
 
-=======
-
-	KASSERT(sc->nvram_src == BHND_NVRAM_SRC_SPROM,
-	    ("non-SPROM source (%u)\n", sc->nvram_src));
-
-	/* Enable access to the SPROM */
-	CHIPC_LOCK(sc);
-	if ((error = chipc_enable_sprom_pins(sc)))
-		goto failed;
-
-	/* Initialize SPROM parser */
-	error = bhnd_sprom_init(&sc->sprom, sc->core, CHIPC_SPROM_OTP);
-	if (error) {
-		device_printf(sc->dev, "SPROM identification failed: %d\n",
-			error);
-
-		chipc_disable_sprom_pins(sc);
-		goto failed;
-	}
-
->>>>>>> 52e4181a
 	/* Drop access to the SPROM lines */
 	if ((error = chipc_disable_sprom_pins(sc))) {
 		bhnd_sprom_fini(&sc->sprom);
 		goto failed;
-<<<<<<< HEAD
 	}
 	CHIPC_UNLOCK(sc);
 
@@ -345,101 +293,6 @@
 failed:
 	CHIPC_UNLOCK(sc);
 	return (error);
-}
-
-/**
- * If required by this device, enable access to the SPROM.
- * 
- * @param sc chipc driver state.
- */
-static int
-chipc_enable_sprom_pins(struct chipc_softc *sc)
-{
-	uint32_t cctrl;
-	
-	CHIPC_LOCK_ASSERT(sc, MA_OWNED);
-
-	/* Nothing to do? */
-	if (!CHIPC_QUIRK(sc, MUX_SPROM))
-		return (0);
-
-	cctrl = bhnd_bus_read_4(sc->core, CHIPC_CHIPCTRL);
-
-	/* 4331 devices */
-	if (CHIPC_QUIRK(sc, 4331_EXTPA_MUX_SPROM)) {
-		cctrl &= ~CHIPC_CCTRL4331_EXTPA_EN;
-
-		if (CHIPC_QUIRK(sc, 4331_GPIO2_5_MUX_SPROM))
-			cctrl &= ~CHIPC_CCTRL4331_EXTPA_ON_GPIO2_5;
-
-		if (CHIPC_QUIRK(sc, 4331_EXTPA2_MUX_SPROM))
-			cctrl &= ~CHIPC_CCTRL4331_EXTPA_EN2;
-
-		bhnd_bus_write_4(sc->core, CHIPC_CHIPCTRL, cctrl);
-		return (0);
-	}
-
-	/* 4360 devices */
-	if (CHIPC_QUIRK(sc, 4360_FEM_MUX_SPROM)) {
-		/* Unimplemented */
-	}
-
-	/* Refuse to proceed on unsupported devices with muxed SPROM pins */
-	device_printf(sc->dev, "muxed sprom lines on unrecognized device\n");
-	return (ENXIO);
-}
-
-/**
- * If required by this device, revert any GPIO/pin configuration applied
- * to allow SPROM access.
- * 
- * @param sc chipc driver state.
- */
-static int
-chipc_disable_sprom_pins(struct chipc_softc *sc)
-{
-	uint32_t cctrl;
-
-	CHIPC_LOCK_ASSERT(sc, MA_OWNED);
-
-	/* Nothing to do? */
-	if (!CHIPC_QUIRK(sc, MUX_SPROM))
-		return (0);
-
-	cctrl = bhnd_bus_read_4(sc->core, CHIPC_CHIPCTRL);
-
-	/* 4331 devices */
-	if (CHIPC_QUIRK(sc, 4331_EXTPA_MUX_SPROM)) {
-		cctrl |= CHIPC_CCTRL4331_EXTPA_EN;
-
-		if (CHIPC_QUIRK(sc, 4331_GPIO2_5_MUX_SPROM))
-			cctrl |= CHIPC_CCTRL4331_EXTPA_ON_GPIO2_5;
-
-		if (CHIPC_QUIRK(sc, 4331_EXTPA2_MUX_SPROM))
-			cctrl |= CHIPC_CCTRL4331_EXTPA_EN2;
-
-		bhnd_bus_write_4(sc->core, CHIPC_CHIPCTRL, cctrl);
-		return (0);
-	}
-
-	/* 4360 devices */
-	if (CHIPC_QUIRK(sc, 4360_FEM_MUX_SPROM)) {
-		/* Unimplemented */
-	}
-	
-	/* Refuse to proceed on unsupported devices with muxed SPROM pins */
-	device_printf(sc->dev, "muxed sprom lines on unrecognized device\n");
-	return (ENXIO);
-=======
-	}
-	CHIPC_UNLOCK(sc);
-
-	return (0);
-
-failed:
-	CHIPC_UNLOCK(sc);
-	return (error);
->>>>>>> 52e4181a
 }
 
 /**
@@ -452,11 +305,6 @@
 {
 	uint32_t		 srom_ctrl;
 
-<<<<<<< HEAD
-	sc = device_get_softc(dev);
-
-=======
->>>>>>> 52e4181a
 	/* Very early devices vend SPROM/OTP/CIS (if at all) via the
 	 * host bridge interface instead of ChipCommon. */
 	if (!CHIPC_QUIRK(sc, SUPPORTS_SPROM))
@@ -490,8 +338,6 @@
 	return (BHND_NVRAM_SRC_UNKNOWN);
 }
 
-<<<<<<< HEAD
-=======
 
 /**
  * If required by this device, enable access to the SPROM.
@@ -585,7 +431,6 @@
 	return (sc->nvram_src);
 }
 
->>>>>>> 52e4181a
 static int
 chipc_nvram_getvar(device_t dev, const char *name, void *buf, size_t *len)
 {
@@ -594,11 +439,7 @@
 
 	sc = device_get_softc(dev);
 
-<<<<<<< HEAD
-	switch (chipc_nvram_src(dev)) {
-=======
 	switch (sc->nvram_src) {
->>>>>>> 52e4181a
 	case BHND_NVRAM_SRC_SPROM:
 		CHIPC_LOCK(sc);
 		error = bhnd_sprom_getvar(&sc->sprom, name, buf, len);
@@ -613,12 +454,9 @@
 	case BHND_NVRAM_SRC_UNKNOWN:
 		return (ENODEV);
 	}
-<<<<<<< HEAD
-=======
 
 	/* Unknown NVRAM source */
 	return (ENODEV);
->>>>>>> 52e4181a
 }
 
 static int
@@ -630,11 +468,7 @@
 
 	sc = device_get_softc(dev);
 
-<<<<<<< HEAD
-	switch (chipc_nvram_src(dev)) {
-=======
 	switch (sc->nvram_src) {
->>>>>>> 52e4181a
 	case BHND_NVRAM_SRC_SPROM:
 		CHIPC_LOCK(sc);
 		error = bhnd_sprom_setvar(&sc->sprom, name, buf, len);
@@ -647,17 +481,12 @@
 		return (ENXIO);
 
 	case BHND_NVRAM_SRC_UNKNOWN:
-<<<<<<< HEAD
-		return (ENODEV);
-	}
-=======
 	default:
 		return (ENODEV);
 	}
 
 	/* Unknown NVRAM source */
 	return (ENODEV);
->>>>>>> 52e4181a
 }
 
 static device_method_t chipc_methods[] = {
