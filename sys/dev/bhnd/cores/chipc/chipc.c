/*-
 * Copyright (c) 2015-2016 Landon Fuller <landon@landonf.org>
 * Copyright (c) 2016 Michael Zhilin <mizhka@gmail.com>
 * All rights reserved.
 *
 * Redistribution and use in source and binary forms, with or without
 * modification, are permitted provided that the following conditions
 * are met:
 * 1. Redistributions of source code must retain the above copyright
 *    notice, this list of conditions and the following disclaimer,
 *    without modification.
 * 2. Redistributions in binary form must reproduce at minimum a disclaimer
 *    similar to the "NO WARRANTY" disclaimer below ("Disclaimer") and any
 *    redistribution must be conditioned upon including a substantially
 *    similar Disclaimer requirement for further binary redistribution.
 *
 * NO WARRANTY
 * THIS SOFTWARE IS PROVIDED BY THE COPYRIGHT HOLDERS AND CONTRIBUTORS
 * ``AS IS'' AND ANY EXPRESS OR IMPLIED WARRANTIES, INCLUDING, BUT NOT
 * LIMITED TO, THE IMPLIED WARRANTIES OF NONINFRINGEMENT, MERCHANTIBILITY
 * AND FITNESS FOR A PARTICULAR PURPOSE ARE DISCLAIMED. IN NO EVENT SHALL
 * THE COPYRIGHT HOLDERS OR CONTRIBUTORS BE LIABLE FOR SPECIAL, EXEMPLARY,
 * OR CONSEQUENTIAL DAMAGES (INCLUDING, BUT NOT LIMITED TO, PROCUREMENT OF
 * SUBSTITUTE GOODS OR SERVICES; LOSS OF USE, DATA, OR PROFITS; OR BUSINESS
 * INTERRUPTION) HOWEVER CAUSED AND ON ANY THEORY OF LIABILITY, WHETHER
 * IN CONTRACT, STRICT LIABILITY, OR TORT (INCLUDING NEGLIGENCE OR OTHERWISE)
 * ARISING IN ANY WAY OUT OF THE USE OF THIS SOFTWARE, EVEN IF ADVISED OF
 * THE POSSIBILITY OF SUCH DAMAGES.
 */

#include <sys/cdefs.h>
__FBSDID("$FreeBSD$");

/*
 * Broadcom ChipCommon driver.
 * 
 * With the exception of some very early chipsets, the ChipCommon core
 * has been included in all HND SoCs and chipsets based on the siba(4) 
 * and bcma(4) interconnects, providing a common interface to chipset 
 * identification, bus enumeration, UARTs, clocks, watchdog interrupts,
 * GPIO, flash, etc.
 */

#include <sys/param.h>
#include <sys/kernel.h>
#include <sys/lock.h>
#include <sys/bus.h>
#include <sys/rman.h>
#include <sys/malloc.h>
#include <sys/module.h>
#include <sys/mutex.h>
#include <sys/systm.h>

#include <machine/bus.h>
#include <machine/resource.h>

#include <dev/bhnd/bhnd.h>
#include <dev/bhnd/bhndvar.h>

#include "chipcreg.h"
#include "chipcvar.h"

#include "chipc_private.h"

devclass_t bhnd_chipc_devclass;	/**< bhnd(4) chipcommon device class */

static struct bhnd_device_quirk chipc_quirks[];

/* Supported device identifiers */
static const struct bhnd_device chipc_devices[] = {
	BHND_DEVICE(BCM, CC, NULL, chipc_quirks),
	BHND_DEVICE_END
};


/* Device quirks table */
static struct bhnd_device_quirk chipc_quirks[] = {
	/* HND OTP controller revisions */
	BHND_CORE_QUIRK	(HWREV_EQ (12),		CHIPC_QUIRK_OTP_HND), /* (?) */
	BHND_CORE_QUIRK	(HWREV_EQ (17),		CHIPC_QUIRK_OTP_HND), /* BCM4311 */
	BHND_CORE_QUIRK	(HWREV_EQ (22),		CHIPC_QUIRK_OTP_HND), /* BCM4312 */

	/* IPX OTP controller revisions */
	BHND_CORE_QUIRK	(HWREV_EQ (21),		CHIPC_QUIRK_OTP_IPX),
	BHND_CORE_QUIRK	(HWREV_GTE(23),		CHIPC_QUIRK_OTP_IPX),
	
	BHND_CORE_QUIRK	(HWREV_GTE(32),		CHIPC_QUIRK_SUPPORTS_SPROM),
	BHND_CORE_QUIRK	(HWREV_GTE(35),		CHIPC_QUIRK_SUPPORTS_CAP_EXT),
	BHND_CORE_QUIRK	(HWREV_GTE(49),		CHIPC_QUIRK_IPX_OTPL_SIZE),

	/* 4706 variant quirks */
	BHND_CORE_QUIRK	(HWREV_EQ (38),		CHIPC_QUIRK_4706_NFLASH), /* BCM5357? */
	BHND_CHIP_QUIRK	(4706,	HWREV_ANY,	CHIPC_QUIRK_4706_NFLASH),

	/* 4331 quirks*/
	BHND_CHIP_QUIRK	(4331,	HWREV_ANY,	CHIPC_QUIRK_4331_EXTPA_MUX_SPROM),
	BHND_PKG_QUIRK	(4331,	TN,		CHIPC_QUIRK_4331_GPIO2_5_MUX_SPROM),
	BHND_PKG_QUIRK	(4331,	TNA0,		CHIPC_QUIRK_4331_GPIO2_5_MUX_SPROM),
	BHND_PKG_QUIRK	(4331,	TT,		CHIPC_QUIRK_4331_EXTPA2_MUX_SPROM),

	/* 4360 quirks */
	BHND_CHIP_QUIRK	(4352,	HWREV_LTE(2),	CHIPC_QUIRK_4360_FEM_MUX_SPROM),
	BHND_CHIP_QUIRK	(43460,	HWREV_LTE(2),	CHIPC_QUIRK_4360_FEM_MUX_SPROM),
	BHND_CHIP_QUIRK	(43462,	HWREV_LTE(2),	CHIPC_QUIRK_4360_FEM_MUX_SPROM),
	BHND_CHIP_QUIRK	(43602,	HWREV_LTE(2),	CHIPC_QUIRK_4360_FEM_MUX_SPROM),

	BHND_DEVICE_QUIRK_END
};

// FIXME: IRQ shouldn't be hard-coded
#define	CHIPC_MIPS_IRQ	2

static int			 chipc_add_children(struct chipc_softc *sc);

static bhnd_nvram_src		 chipc_find_nvram_src(struct chipc_softc *sc,
				     struct chipc_caps *caps);
static int			 chipc_read_caps(struct chipc_softc *sc,
				     struct chipc_caps *caps);

static bool			 chipc_should_enable_sprom(
				     struct chipc_softc *sc);

static int			 chipc_try_activate_resource(
				    struct chipc_softc *sc, device_t child,
				    int type, int rid, struct resource *r,
				    bool req_direct);

static int			 chipc_init_rman(struct chipc_softc *sc);
static void			 chipc_free_rman(struct chipc_softc *sc);
static struct rman		*chipc_get_rman(struct chipc_softc *sc,
				     int type);

/* quirk and capability flag convenience macros */
#define	CHIPC_QUIRK(_sc, _name)	\
    ((_sc)->quirks & CHIPC_QUIRK_ ## _name)
    
#define CHIPC_CAP(_sc, _name)	\
    ((_sc)->caps._name)

#define	CHIPC_ASSERT_QUIRK(_sc, name)	\
    KASSERT(CHIPC_QUIRK((_sc), name), ("quirk " __STRING(_name) " not set"))

#define	CHIPC_ASSERT_CAP(_sc, name)	\
    KASSERT(CHIPC_CAP((_sc), name), ("capability " __STRING(_name) " not set"))

static int
chipc_probe(device_t dev)
{
	const struct bhnd_device *id;

	id = bhnd_device_lookup(dev, chipc_devices, sizeof(chipc_devices[0]));
	if (id == NULL)
		return (ENXIO);

	bhnd_set_default_core_desc(dev);
	return (BUS_PROBE_DEFAULT);
}

static int
chipc_attach(device_t dev)
{
	struct chipc_softc		*sc;
	int				 error;

	sc = device_get_softc(dev);
	sc->dev = dev;
	sc->quirks = bhnd_device_quirks(dev, chipc_devices,
	    sizeof(chipc_devices[0]));
	sc->sprom_refcnt = 0;

	CHIPC_LOCK_INIT(sc);
	STAILQ_INIT(&sc->mem_regions);

	/* Set up resource management */
	if ((error = chipc_init_rman(sc))) {
		device_printf(sc->dev,
		    "failed to initialize chipc resource state: %d\n", error);
		goto failed;
	}

	/* Allocate the region containing the chipc register block */
	if ((sc->core_region = chipc_find_region_by_rid(sc, 0)) == NULL) {
		error = ENXIO;
		goto failed;
	}

	error = chipc_retain_region(sc, sc->core_region,
	    RF_ALLOCATED|RF_ACTIVE);
	if (error) {
		sc->core_region = NULL;
		goto failed;
	}

	/* Save a direct reference to our chipc registers */
	sc->core = sc->core_region->cr_res;

	/* Fetch and parse capability register(s) */
	if ((error = chipc_read_caps(sc, &sc->caps)))
		goto failed;

	if (bootverbose)
		chipc_print_caps(sc->dev, &sc->caps);

	/* Attach all supported child devices */
	if ((error = chipc_add_children(sc)))
		goto failed;

	if ((error = bus_generic_attach(dev)))
		goto failed;

	return (0);
	
failed:
	device_delete_children(sc->dev);

	if (sc->core_region != NULL) {
		chipc_release_region(sc, sc->core_region,
		    RF_ALLOCATED|RF_ACTIVE);
	}

	chipc_free_rman(sc);
	CHIPC_LOCK_DESTROY(sc);
	return (error);
}

static int
chipc_detach(device_t dev)
{
	struct chipc_softc	*sc;
	int			 error;

	sc = device_get_softc(dev);

	if ((error = bus_generic_detach(dev)))
		return (error);

	chipc_release_region(sc, sc->core_region, RF_ALLOCATED|RF_ACTIVE);
	chipc_free_rman(sc);

	CHIPC_LOCK_DESTROY(sc);

	return (0);
}

static int
chipc_add_children(struct chipc_softc *sc)
{
	device_t	 child;
	const char	*flash_bus;
	int		 error;

	/* SPROM/OTP */
	if (sc->caps.nvram_src == BHND_NVRAM_SRC_SPROM ||
	    sc->caps.nvram_src == BHND_NVRAM_SRC_OTP)
	{
		child = BUS_ADD_CHILD(sc->dev, 0, "bhnd_nvram", -1);
		if (child == NULL) {
			device_printf(sc->dev, "failed to add nvram device\n");
			return (ENXIO);
		}

		/* Both OTP and external SPROM are mapped at CHIPC_SPROM_OTP */
		error = chipc_set_resource(sc, child, SYS_RES_MEMORY, 0,
		    CHIPC_SPROM_OTP, CHIPC_SPROM_OTP_SIZE, 0, 0);
		if (error)
			return (error);
	}

#ifdef notyet
	/*
	 * PMU/SLOWCLK/INSTACLK
	 * 
	 * On AOB ("Always on Bus") devices, a PMU core (if it exists) is
	 * enumerated directly by the bhnd(4) bus -- not chipc.
	 * 
	 * Otherwise, we always add a PMU child device, and let the
	 * chipc bhnd_pmu drivers probe for it. If the core supports an
	 * earlier non-PMU clock/power register interface, one of the instaclk,
	 * powerctl, or null bhnd_pmu drivers will claim the device.
	 */
	if (!sc->caps.aob || (sc->caps.aob && !sc->caps.pmu)) {
		child = BUS_ADD_CHILD(sc->dev, 0, "bhnd_pmu", -1);
		if (child == NULL) {
			device_printf(sc->dev, "failed to add pmu\n");
			return (ENXIO);
		}

		/* Associate the applicable register block */
		error = 0;
		if (sc->caps.pmu) {
			error = chipc_set_resource(sc, child, SYS_RES_MEMORY, 0,
			    CHIPC_PMU, CHIPC_PMU_SIZE, 0, 0);
		} else if (sc->caps.power_control) {
			error = chipc_set_resource(sc, child, SYS_RES_MEMORY, 0,
			    CHIPC_PWRCTL, CHIPC_PWRCTL_SIZE, 0, 0);
		}

		if (error)
			return (error);
		
	}
#endif /* notyet */

	/* All remaining devices are SoC-only */
	if (bhnd_get_attach_type(sc->dev) != BHND_ATTACH_NATIVE)
		return (0);

	/* UARTs */
	for (u_int i = 0; i < min(sc->caps.num_uarts, CHIPC_UART_MAX); i++) {
		child = BUS_ADD_CHILD(sc->dev, 0, "uart", -1);
		if (child == NULL) {
			device_printf(sc->dev, "failed to add uart%u\n", i);
			return (ENXIO);
		}

		/* Shared IRQ */
		error = bus_set_resource(child, SYS_RES_IRQ, 0, CHIPC_MIPS_IRQ,
		    1);
		if (error) {
			device_printf(sc->dev, "failed to set uart%u irq %u\n",
			    i, CHIPC_MIPS_IRQ);
			return (error);
		}

		/* UART registers are mapped sequentially */
		error = chipc_set_resource(sc, child, SYS_RES_MEMORY, 0,
		    CHIPC_UART(i), CHIPC_UART_SIZE, 0, 0);
		if (error)
			return (error);
	}

	/* Flash */
	flash_bus = chipc_flash_bus_name(sc->caps.flash_type);
	if (flash_bus != NULL) {
		child = BUS_ADD_CHILD(sc->dev, 0, flash_bus, -1);
		if (child == NULL) {
			device_printf(sc->dev, "failed to add %s device\n",
			    flash_bus);
			return (ENXIO);
		}

		/* flash memory mapping */
		error = chipc_set_resource(sc, child, SYS_RES_MEMORY, 0,
		    0, RM_MAX_END, 1, 1);
		if (error)
			return (error);

		/* flashctrl registers */
		error = chipc_set_resource(sc, child, SYS_RES_MEMORY, 1,
		    CHIPC_SFLASH_BASE, CHIPC_SFLASH_SIZE, 0, 0);
		if (error)
			return (error);
	}

	return (0);
}

/**
 * Determine the NVRAM data source for this device.
 * 
 * The SPROM, OTP, and flash capability flags must be fully populated in
 * @p caps.
 *
 * @param sc chipc driver state.
 * @param caps capability flags to be used to derive NVRAM configuration.
 */
static bhnd_nvram_src
chipc_find_nvram_src(struct chipc_softc *sc, struct chipc_caps *caps)
{
	uint32_t		 otp_st, srom_ctrl;

	/* Very early devices vend SPROM/OTP/CIS (if at all) via the
	 * host bridge interface instead of ChipCommon. */
	if (!CHIPC_QUIRK(sc, SUPPORTS_SPROM))
		return (BHND_NVRAM_SRC_UNKNOWN);

	/*
	 * Later chipset revisions standardized the SPROM capability flags and
	 * register interfaces.
	 * 
	 * We check for hardware presence in order of precedence. For example,
	 * SPROM is is always used in preference to internal OTP if found.
	 */
	if (caps->sprom) {
		srom_ctrl = bhnd_bus_read_4(sc->core, CHIPC_SPROM_CTRL);
		if (srom_ctrl & CHIPC_SRC_PRESENT)
			return (BHND_NVRAM_SRC_SPROM);
	}

	/* Check for programmed OTP H/W subregion (contains SROM data) */
	if (CHIPC_QUIRK(sc, SUPPORTS_OTP) && caps->otp_size > 0) {
		/* TODO: need access to HND-OTP device */
		if (!CHIPC_QUIRK(sc, OTP_HND)) {
			device_printf(sc->dev,
			    "NVRAM unavailable: unsupported OTP controller.\n");
			return (BHND_NVRAM_SRC_UNKNOWN);
		}

		otp_st = bhnd_bus_read_4(sc->core, CHIPC_OTPST);
		if (otp_st & CHIPC_OTPS_GUP_HW)
			return (BHND_NVRAM_SRC_OTP);
	}

	/* Check for flash */
	if (caps->flash_type != CHIPC_FLASH_NONE)
		return (BHND_NVRAM_SRC_FLASH);

	/* No NVRAM hardware capability declared */
	return (BHND_NVRAM_SRC_UNKNOWN);
}

/* Read and parse chipc capabilities */
static int
chipc_read_caps(struct chipc_softc *sc, struct chipc_caps *caps)
{
	uint32_t	cap_reg;
	uint32_t	cap_ext_reg;
	uint32_t	regval;

	/* Fetch cap registers */
	cap_reg = bhnd_bus_read_4(sc->core, CHIPC_CAPABILITIES);
	cap_ext_reg = 0;
	if (CHIPC_QUIRK(sc, SUPPORTS_CAP_EXT))
		cap_ext_reg = bhnd_bus_read_4(sc->core, CHIPC_CAPABILITIES_EXT);

	/* Extract values */
	caps->num_uarts		= CHIPC_GET_BITS(cap_reg, CHIPC_CAP_NUM_UART);
	caps->mipseb		= CHIPC_GET_FLAG(cap_reg, CHIPC_CAP_MIPSEB);
	caps->uart_gpio		= CHIPC_GET_FLAG(cap_reg, CHIPC_CAP_UARTGPIO);
	caps->uart_clock	= CHIPC_GET_BITS(cap_reg, CHIPC_CAP_UCLKSEL);

	caps->extbus_type	= CHIPC_GET_BITS(cap_reg, CHIPC_CAP_EXTBUS);
	caps->power_control	= CHIPC_GET_FLAG(cap_reg, CHIPC_CAP_PWR_CTL);
	caps->jtag_master	= CHIPC_GET_FLAG(cap_reg, CHIPC_CAP_JTAGP);

	caps->pll_type		= CHIPC_GET_BITS(cap_reg, CHIPC_CAP_PLL);
	caps->backplane_64	= CHIPC_GET_FLAG(cap_reg, CHIPC_CAP_BKPLN64);
	caps->boot_rom		= CHIPC_GET_FLAG(cap_reg, CHIPC_CAP_ROM);
	caps->pmu		= CHIPC_GET_FLAG(cap_reg, CHIPC_CAP_PMU);
	caps->eci		= CHIPC_GET_FLAG(cap_reg, CHIPC_CAP_ECI);
	caps->sprom		= CHIPC_GET_FLAG(cap_reg, CHIPC_CAP_SPROM);
	caps->otp_size		= CHIPC_GET_BITS(cap_reg, CHIPC_CAP_OTP_SIZE);

	caps->seci		= CHIPC_GET_FLAG(cap_ext_reg, CHIPC_CAP2_SECI);
	caps->gsio		= CHIPC_GET_FLAG(cap_ext_reg, CHIPC_CAP2_GSIO);
	caps->aob		= CHIPC_GET_FLAG(cap_ext_reg, CHIPC_CAP2_AOB);

	/* Fetch OTP size for later IPX controller revisions */
	if (CHIPC_QUIRK(sc, IPX_OTPL_SIZE)) {
		regval = bhnd_bus_read_4(sc->core, CHIPC_OTPLAYOUT);
		caps->otp_size = CHIPC_GET_BITS(regval, CHIPC_OTPL_SIZE);
	}

	/* Determine flash type and parameters */
	caps->cfi_width = 0;
	switch (CHIPC_GET_BITS(cap_reg, CHIPC_CAP_FLASH)) {
	case CHIPC_CAP_SFLASH_ST:
		caps->flash_type = CHIPC_SFLASH_ST;
		break;
	case CHIPC_CAP_SFLASH_AT:
		caps->flash_type = CHIPC_SFLASH_AT;
		break;
	case CHIPC_CAP_NFLASH:
		/* unimplemented */
		caps->flash_type = CHIPC_NFLASH;
		break;
	case CHIPC_CAP_PFLASH:
		caps->flash_type = CHIPC_PFLASH_CFI;

		/* determine cfi width */
		regval = bhnd_bus_read_4(sc->core, CHIPC_FLASH_CFG);
		if (CHIPC_GET_FLAG(regval, CHIPC_FLASH_CFG_DS))
			caps->cfi_width = 2;
		else
			caps->cfi_width = 1;

		break;
	case CHIPC_CAP_FLASH_NONE:
		caps->flash_type = CHIPC_FLASH_NONE;
		break;
			
	}

	/* Handle 4706_NFLASH fallback */
	if (CHIPC_QUIRK(sc, 4706_NFLASH) &&
	    CHIPC_GET_FLAG(cap_reg, CHIPC_CAP_4706_NFLASH))
	{
		caps->flash_type = CHIPC_NFLASH_4706;
	}


	/* Determine NVRAM source. Must occur after the SPROM/OTP/flash
	 * capability flags have been populated. */
	caps->nvram_src = chipc_find_nvram_src(sc, caps);

	/* Determine the SPROM offset within OTP (if any). SPROM-formatted
	 * data is placed within the OTP general use region. */
	caps->sprom_offset = 0;
	if (caps->nvram_src == BHND_NVRAM_SRC_OTP) {
		CHIPC_ASSERT_QUIRK(sc, OTP_IPX);

		/* Bit offset to GUP HW subregion containing SPROM data */
		regval = bhnd_bus_read_4(sc->core, CHIPC_OTPLAYOUT);
		caps->sprom_offset = CHIPC_GET_BITS(regval, CHIPC_OTPL_GUP);

		/* Convert to bytes */
		caps->sprom_offset /= 8;
	}

	return (0);
}

static int
chipc_suspend(device_t dev)
{
	return (bus_generic_suspend(dev));
}

static int
chipc_resume(device_t dev)
{
	return (bus_generic_resume(dev));
}

static void
chipc_probe_nomatch(device_t dev, device_t child)
{
	struct resource_list	*rl;
	const char		*name;

	name = device_get_name(child);
	if (name == NULL)
		name = "unknown device";

	device_printf(dev, "<%s> at", name);

	rl = BUS_GET_RESOURCE_LIST(dev, child);
	if (rl != NULL) {
		resource_list_print_type(rl, "mem", SYS_RES_MEMORY, "%#jx");
		resource_list_print_type(rl, "irq", SYS_RES_IRQ, "%jd");
	}

	printf(" (no driver attached)\n");
}

static int
chipc_print_child(device_t dev, device_t child)
{
	struct resource_list	*rl;
	int			 retval = 0;

	retval += bus_print_child_header(dev, child);

	rl = BUS_GET_RESOURCE_LIST(dev, child);
	if (rl != NULL) {
		retval += resource_list_print_type(rl, "mem", SYS_RES_MEMORY,
		    "%#jx");
		retval += resource_list_print_type(rl, "irq", SYS_RES_IRQ,
		    "%jd");
	}

	retval += bus_print_child_domain(dev, child);
	retval += bus_print_child_footer(dev, child);

	return (retval);
}

static int
chipc_child_pnpinfo_str(device_t dev, device_t child, char *buf,
    size_t buflen)
{
	if (buflen == 0)
		return (EOVERFLOW);

	*buf = '\0';
	return (0);
}

static int
chipc_child_location_str(device_t dev, device_t child, char *buf,
    size_t buflen)
{
	if (buflen == 0)
		return (EOVERFLOW);

	*buf = '\0';
	return (ENXIO);
}

static device_t
chipc_add_child(device_t dev, u_int order, const char *name, int unit)
{
	struct chipc_softc	*sc;
	struct chipc_devinfo	*dinfo;
	device_t		 child;

	sc = device_get_softc(dev);
<<<<<<< HEAD

	sc = device_get_softc(dev);
=======
>>>>>>> e6b22eb4

	child = device_add_child_ordered(dev, order, name, unit);
	if (child == NULL)
		return (NULL);

	dinfo = malloc(sizeof(struct chipc_devinfo), M_BHND, M_NOWAIT);
	if (dinfo == NULL) {
		device_delete_child(dev, child);
		return (NULL);
	}

	resource_list_init(&dinfo->resources);
	device_set_ivars(child, dinfo);

	return (child);
}

static void
chipc_child_deleted(device_t dev, device_t child)
{
	struct chipc_devinfo *dinfo = device_get_ivars(child);

	if (dinfo != NULL) {
		resource_list_free(&dinfo->resources);
		free(dinfo, M_BHND);
	}

	device_set_ivars(child, NULL);
}

static struct resource_list *
chipc_get_resource_list(device_t dev, device_t child)
{
	struct chipc_devinfo *dinfo = device_get_ivars(child);
	return (&dinfo->resources);
}


/* Allocate region records for the given port, and add the port's memory
 * range to the mem_rman */
static int
chipc_rman_init_regions (struct chipc_softc *sc, bhnd_port_type type,
    u_int port)
{
	struct	chipc_region	*cr;
	rman_res_t		 start, end;
	u_int			 num_regions;
	int			 error;

	num_regions = bhnd_get_region_count(sc->dev, type, port);
	for (u_int region = 0; region < num_regions; region++) {
		/* Allocate new region record */
		cr = chipc_alloc_region(sc, type, port, region);
		if (cr == NULL)
			return (ENODEV);

		/* Can't manage regions that cannot be allocated */
		if (cr->cr_rid < 0) {
			BHND_DEBUG_DEV(sc->dev, "no rid for chipc region "
			    "%s%u.%u", bhnd_port_type_name(type), port, region);
			chipc_free_region(sc, cr);
			continue;
		}

		/* Add to rman's managed range */
		start = cr->cr_addr;
		end = cr->cr_end;
		if ((error = rman_manage_region(&sc->mem_rman, start, end))) {
			chipc_free_region(sc, cr);
			return (error);
		}

		/* Add to region list */
		STAILQ_INSERT_TAIL(&sc->mem_regions, cr, cr_link);
	}

	return (0);
}

/* Initialize memory state for all chipc port regions */
static int
chipc_init_rman(struct chipc_softc *sc)
{
	u_int	num_ports;
	int	error;

	/* Port types for which we'll register chipc_region mappings */
	bhnd_port_type types[] = {
	    BHND_PORT_DEVICE
	};

	/* Initialize resource manager */
	sc->mem_rman.rm_start = 0;
	sc->mem_rman.rm_end = BUS_SPACE_MAXADDR;
	sc->mem_rman.rm_type = RMAN_ARRAY;
	sc->mem_rman.rm_descr = "ChipCommon Device Memory";
	if ((error = rman_init(&sc->mem_rman))) {
		device_printf(sc->dev, "could not initialize mem_rman: %d\n",
		    error);
		return (error);
	}

	/* Populate per-port-region state */
	for (u_int i = 0; i < nitems(types); i++) {
		num_ports = bhnd_get_port_count(sc->dev, types[i]);
		for (u_int port = 0; port < num_ports; port++) {
			error = chipc_rman_init_regions(sc, types[i], port);
			if (error) {
				device_printf(sc->dev,
				    "region init failed for %s%u: %d\n",
				     bhnd_port_type_name(types[i]), port,
				     error);

				goto failed;
			}
		}
	}

	return (0);

failed:
	chipc_free_rman(sc);
	return (error);
}

/* Free memory management state */
static void
chipc_free_rman(struct chipc_softc *sc)
{
	struct chipc_region *cr, *cr_next;

	STAILQ_FOREACH_SAFE(cr, &sc->mem_regions, cr_link, cr_next)
		chipc_free_region(sc, cr);

	rman_fini(&sc->mem_rman);
}

/**
 * Return the rman instance for a given resource @p type, if any.
 * 
 * @param sc The chipc device state.
 * @param type The resource type (e.g. SYS_RES_MEMORY, SYS_RES_IRQ, ...)
 */
static struct rman *
chipc_get_rman(struct chipc_softc *sc, int type)
{	
	switch (type) {
	case SYS_RES_MEMORY:
		return (&sc->mem_rman);

	case SYS_RES_IRQ:
		/* IRQs can be used with RF_SHAREABLE, so we don't perform
		 * any local proxying of resource requests. */
		return (NULL);

	default:
		return (NULL);
	};
}

static struct resource *
chipc_alloc_resource(device_t dev, device_t child, int type,
    int *rid, rman_res_t start, rman_res_t end, rman_res_t count, u_int flags)
{
	struct chipc_softc		*sc;
	struct chipc_region		*cr;
	struct resource_list_entry	*rle;
	struct resource			*rv;
	struct rman			*rm;
	int				 error;
	bool				 passthrough, isdefault;

	sc = device_get_softc(dev);
	passthrough = (device_get_parent(child) != dev);
	isdefault = RMAN_IS_DEFAULT_RANGE(start, end);
	rle = NULL;

	/* Fetch the resource manager, delegate request if necessary */
	rm = chipc_get_rman(sc, type);
	if (rm == NULL) {
		/* Requested resource type is delegated to our parent */
		rv = bus_generic_rl_alloc_resource(dev, child, type, rid,
		    start, end, count, flags);
		return (rv);
	}

	/* Populate defaults */
	if (!passthrough && isdefault) {
		/* Fetch the resource list entry. */
		rle = resource_list_find(BUS_GET_RESOURCE_LIST(dev, child),
		    type, *rid);
		if (rle == NULL) {
			device_printf(dev,
			    "default resource %#x type %d for child %s "
			    "not found\n", *rid, type,
			    device_get_nameunit(child));			
			return (NULL);
		}
		
		if (rle->res != NULL) {
			device_printf(dev,
			    "resource entry %#x type %d for child %s is busy "
			    "[%d]\n",
			    *rid, type, device_get_nameunit(child),
			    rman_get_flags(rle->res));
			
			return (NULL);
		}

		start = rle->start;
		end = rle->end;
		count = ulmax(count, rle->count);
	}

	/* Locate a mapping region */
	if ((cr = chipc_find_region(sc, start, end)) == NULL) {
		/* Resource requests outside our shared port regions can be
		 * delegated to our parent. */
		rv = bus_generic_rl_alloc_resource(dev, child, type, rid,
		    start, end, count, flags);
		return (rv);
	}

	/* Try to retain a region reference */
	if ((error = chipc_retain_region(sc, cr, RF_ALLOCATED)))
		return (NULL);

	/* Make our rman reservation */
	rv = rman_reserve_resource(rm, start, end, count, flags & ~RF_ACTIVE,
	    child);
	if (rv == NULL) {
		chipc_release_region(sc, cr, RF_ALLOCATED);
		return (NULL);
	}

	rman_set_rid(rv, *rid);

	/* Activate */
	if (flags & RF_ACTIVE) {
		error = bus_activate_resource(child, type, *rid, rv);
		if (error) {
			device_printf(dev,
			    "failed to activate entry %#x type %d for "
				"child %s: %d\n",
			     *rid, type, device_get_nameunit(child), error);

			chipc_release_region(sc, cr, RF_ALLOCATED);
			rman_release_resource(rv);

			return (NULL);
		}
	}

	/* Update child's resource list entry */
	if (rle != NULL) {
		rle->res = rv;
		rle->start = rman_get_start(rv);
		rle->end = rman_get_end(rv);
		rle->count = rman_get_size(rv);
	}

	return (rv);
}

static int
chipc_release_resource(device_t dev, device_t child, int type, int rid,
    struct resource *r)
{
	struct chipc_softc		*sc;
	struct chipc_region		*cr;
	struct rman			*rm;
	struct resource_list_entry	*rle;
	int			 	 error;

	sc = device_get_softc(dev);

	/* Handled by parent bus? */
	rm = chipc_get_rman(sc, type);
	if (rm == NULL || !rman_is_region_manager(r, rm)) {
		return (bus_generic_rl_release_resource(dev, child, type, rid,
		    r));
	}

	/* Locate the mapping region */
	cr = chipc_find_region(sc, rman_get_start(r), rman_get_end(r));
	if (cr == NULL)
		return (EINVAL);

	/* Deactivate resources */
	if (rman_get_flags(r) & RF_ACTIVE) {
		error = BUS_DEACTIVATE_RESOURCE(dev, child, type, rid, r);
		if (error)
			return (error);
	}

	if ((error = rman_release_resource(r)))
		return (error);

	/* Drop allocation reference */
	chipc_release_region(sc, cr, RF_ALLOCATED);

	/* Clear reference from the resource list entry if exists */
	rle = resource_list_find(BUS_GET_RESOURCE_LIST(dev, child), type, rid);
	if (rle != NULL)
		rle->res = NULL;

	return (0);
}

static int
chipc_adjust_resource(device_t dev, device_t child, int type,
    struct resource *r, rman_res_t start, rman_res_t end)
{
	struct chipc_softc		*sc;
	struct chipc_region		*cr;
	struct rman			*rm;
	
	sc = device_get_softc(dev);

	/* Handled by parent bus? */
	rm = chipc_get_rman(sc, type);
	if (rm == NULL || !rman_is_region_manager(r, rm)) {
		return (bus_generic_adjust_resource(dev, child, type, r, start,
		    end));
	}

	/* The range is limited to the existing region mapping */
	cr = chipc_find_region(sc, rman_get_start(r), rman_get_end(r));
	if (cr == NULL)
		return (EINVAL);
	
	if (end <= start)
		return (EINVAL);

	if (start < cr->cr_addr || end > cr->cr_end)
		return (EINVAL);

	/* Range falls within the existing region */
	return (rman_adjust_resource(r, start, end));
}

/**
 * Retain an RF_ACTIVE reference to the region mapping @p r, and
 * configure @p r with its subregion values.
 *
 * @param sc Driver instance state.
 * @param child Requesting child device.
 * @param type resource type of @p r.
 * @param rid resource id of @p r
 * @param r resource to be activated.
 * @param req_direct If true, failure to allocate a direct bhnd resource
 * will be treated as an error. If false, the resource will not be marked
 * as RF_ACTIVE if bhnd direct resource allocation fails.
 */
static int
chipc_try_activate_resource(struct chipc_softc *sc, device_t child, int type,
    int rid, struct resource *r, bool req_direct)
{
	struct rman		*rm;
	struct chipc_region	*cr;
	bhnd_size_t		 cr_offset;
	rman_res_t		 r_start, r_end, r_size;
	int			 error;

	rm = chipc_get_rman(sc, type);
	if (rm == NULL || !rman_is_region_manager(r, rm))
		return (EINVAL);

	r_start = rman_get_start(r);
	r_end = rman_get_end(r);
	r_size = rman_get_size(r);

	/* Find the corresponding chipc region */
	cr = chipc_find_region(sc, r_start, r_end);
	if (cr == NULL)
		return (EINVAL);
	
	/* Calculate subregion offset within the chipc region */
	cr_offset = r_start - cr->cr_addr;

	/* Retain (and activate, if necessary) the chipc region */
	if ((error = chipc_retain_region(sc, cr, RF_ACTIVE)))
		return (error);

	/* Configure child resource with its subregion values. */
	if (cr->cr_res->direct) {
		error = chipc_init_child_resource(r, cr->cr_res->res,
		    cr_offset, r_size);
		if (error)
			goto cleanup;

		/* Mark active */
		if ((error = rman_activate_resource(r)))
			goto cleanup;
	} else if (req_direct) {
		error = ENOMEM;
		goto cleanup;
	}

	return (0);

cleanup:
	chipc_release_region(sc, cr, RF_ACTIVE);
	return (error);
}

static int
chipc_activate_bhnd_resource(device_t dev, device_t child, int type,
    int rid, struct bhnd_resource *r)
{
	struct chipc_softc	*sc;
	struct rman		*rm;
	int			 error;

	sc = device_get_softc(dev);
	
	/* Delegate non-locally managed resources to parent */
	rm = chipc_get_rman(sc, type);
	if (rm == NULL || !rman_is_region_manager(r->res, rm)) {
		return (bhnd_bus_generic_activate_resource(dev, child, type,
		    rid, r));
	}

	/* Try activating the chipc region resource */
	error = chipc_try_activate_resource(sc, child, type, rid, r->res,
	    false);
	if (error)
		return (error);

	/* Mark the child resource as direct according to the returned resource
	 * state */
	if (rman_get_flags(r->res) & RF_ACTIVE)
		r->direct = true;

	return (0);
}

static int
chipc_activate_resource(device_t dev, device_t child, int type, int rid,
    struct resource *r)
{
	struct chipc_softc	*sc;
	struct rman		*rm;

	sc = device_get_softc(dev);

	/* Delegate non-locally managed resources to parent */
	rm = chipc_get_rman(sc, type);
	if (rm == NULL || !rman_is_region_manager(r, rm)) {
		return (bus_generic_activate_resource(dev, child, type, rid,
		    r));
	}

	/* Try activating the chipc region-based resource */
	return (chipc_try_activate_resource(sc, child, type, rid, r, true));
}

/**
 * Default bhndb(4) implementation of BUS_DEACTIVATE_RESOURCE().
 */
static int
chipc_deactivate_resource(device_t dev, device_t child, int type,
    int rid, struct resource *r)
{
	struct chipc_softc	*sc;
	struct chipc_region	*cr;
	struct rman		*rm;
	int			 error;

	sc = device_get_softc(dev);

	/* Handled by parent bus? */
	rm = chipc_get_rman(sc, type);
	if (rm == NULL || !rman_is_region_manager(r, rm)) {
		return (bus_generic_deactivate_resource(dev, child, type, rid,
		    r));
	}

	/* Find the corresponding chipc region */
	cr = chipc_find_region(sc, rman_get_start(r), rman_get_end(r));
	if (cr == NULL)
		return (EINVAL);

	/* Mark inactive */
	if ((error = rman_deactivate_resource(r)))
		return (error);

	/* Drop associated RF_ACTIVE reference */
	chipc_release_region(sc, cr, RF_ACTIVE);

	return (0);
}

/**
 * Examine bus state and make a best effort determination of whether it's
 * likely safe to enable the muxed SPROM pins.
 * 
 * On devices that do not use SPROM pin muxing, always returns true.
 * 
 * @param sc chipc driver state.
 */
static bool
chipc_should_enable_sprom(struct chipc_softc *sc)
{
	device_t	*devs;
	device_t	 hostb;
	device_t	 parent;
	int		 devcount;
	int		 error;
	bool		 result;

	mtx_assert(&Giant, MA_OWNED);	/* for newbus */

	/* Nothing to do? */
	if (!CHIPC_QUIRK(sc, MUX_SPROM))
		return (true);

	parent = device_get_parent(sc->dev);
	hostb = bhnd_find_hostb_device(parent);

	if ((error = device_get_children(parent, &devs, &devcount)))
		return (false);

	/* Reject any active devices other than ChipCommon, or the
	 * host bridge (if any). */
	result = true;
	for (int i = 0; i < devcount; i++) {
		if (devs[i] == hostb || devs[i] == sc->dev)
			continue;

		if (!device_is_attached(devs[i]))
			continue;

		if (device_is_suspended(devs[i]))
			continue;

		/* Active device; assume SPROM is busy */
		result = false;
		break;
	}

	free(devs, M_TEMP);
	return (result);
}

/**
 * If required by this device, enable access to the SPROM.
 * 
 * @param sc chipc driver state.
 */
static int
chipc_enable_sprom_pins(device_t dev)
{
	struct chipc_softc	*sc;
	uint32_t		 cctrl;
	int			 error;

	sc = device_get_softc(dev);

	/* Nothing to do? */
	if (!CHIPC_QUIRK(sc, MUX_SPROM))
		return (0);

	/* Make sure we're holding Giant for newbus */
	mtx_lock(&Giant);
	CHIPC_LOCK(sc);

	/* Already enabled? */
	if (sc->sprom_refcnt >= 1) {
		error = 0;
		goto finished;
	}

	/* Check whether bus is busy */
	if (!chipc_should_enable_sprom(sc)) {
		error = EBUSY;
		goto finished;
	}

	cctrl = bhnd_bus_read_4(sc->core, CHIPC_CHIPCTRL);

	/* 4331 devices */
	if (CHIPC_QUIRK(sc, 4331_EXTPA_MUX_SPROM)) {
		cctrl &= ~CHIPC_CCTRL4331_EXTPA_EN;

		if (CHIPC_QUIRK(sc, 4331_GPIO2_5_MUX_SPROM))
			cctrl &= ~CHIPC_CCTRL4331_EXTPA_ON_GPIO2_5;

		if (CHIPC_QUIRK(sc, 4331_EXTPA2_MUX_SPROM))
			cctrl &= ~CHIPC_CCTRL4331_EXTPA_EN2;

		bhnd_bus_write_4(sc->core, CHIPC_CHIPCTRL, cctrl);
		error = 0;
		goto finished;
	}

	/* 4360 devices */
	if (CHIPC_QUIRK(sc, 4360_FEM_MUX_SPROM)) {
		/* Unimplemented */
	}

	/* Refuse to proceed on unsupported devices with muxed SPROM pins */
	device_printf(sc->dev, "muxed sprom lines on unrecognized device\n");
	error = ENXIO;

finished:
	/* Bump the reference count */
	if (error == 0)
		sc->sprom_refcnt++;

	CHIPC_UNLOCK(sc);
	mtx_unlock(&Giant);

	return (error);
}

/**
 * If required by this device, revert any GPIO/pin configuration applied
 * to allow SPROM access.
 * 
 * @param sc chipc driver state.
 */
static void
chipc_disable_sprom_pins(device_t dev)
{
	struct chipc_softc	*sc;
	uint32_t		 cctrl;

	sc = device_get_softc(dev);

	/* Nothing to do? */
	if (!CHIPC_QUIRK(sc, MUX_SPROM))
		return;

	CHIPC_LOCK(sc);

	/* Check reference count, skip disable if in-use. */
	KASSERT(sc->sprom_refcnt > 0, ("sprom refcnt overrelease"));
	sc->sprom_refcnt--;
	if (sc->sprom_refcnt > 0)
		goto finished;

	cctrl = bhnd_bus_read_4(sc->core, CHIPC_CHIPCTRL);

	/* 4331 devices */
	if (CHIPC_QUIRK(sc, 4331_EXTPA_MUX_SPROM)) {
		cctrl |= CHIPC_CCTRL4331_EXTPA_EN;

		if (CHIPC_QUIRK(sc, 4331_GPIO2_5_MUX_SPROM))
			cctrl |= CHIPC_CCTRL4331_EXTPA_ON_GPIO2_5;

		if (CHIPC_QUIRK(sc, 4331_EXTPA2_MUX_SPROM))
			cctrl |= CHIPC_CCTRL4331_EXTPA_EN2;

		bhnd_bus_write_4(sc->core, CHIPC_CHIPCTRL, cctrl);
		goto finished;
	}

	/* 4360 devices */
	if (CHIPC_QUIRK(sc, 4360_FEM_MUX_SPROM)) {
		/* Unimplemented */
	}

finished:
	CHIPC_UNLOCK(sc);
}

static void
chipc_write_chipctrl(device_t dev, uint32_t value, uint32_t mask)
{
	struct chipc_softc	*sc;
	uint32_t		 cctrl;

	sc = device_get_softc(dev);

	CHIPC_LOCK(sc);

	cctrl = bhnd_bus_read_4(sc->core, CHIPC_CHIPCTRL);
	cctrl = (cctrl & ~mask) | (value | mask);
	bhnd_bus_write_4(sc->core, CHIPC_CHIPCTRL, cctrl);

	CHIPC_UNLOCK(sc);
}

static struct chipc_caps *
chipc_get_caps(device_t dev)
{
	struct chipc_softc	*sc;

	sc = device_get_softc(dev);
	return (&sc->caps);
}

static device_method_t chipc_methods[] = {
	/* Device interface */
	DEVMETHOD(device_probe,			chipc_probe),
	DEVMETHOD(device_attach,		chipc_attach),
	DEVMETHOD(device_detach,		chipc_detach),
	DEVMETHOD(device_suspend,		chipc_suspend),
	DEVMETHOD(device_resume,		chipc_resume),

	/* Bus interface */
	DEVMETHOD(bus_probe_nomatch,		chipc_probe_nomatch),
	DEVMETHOD(bus_print_child,		chipc_print_child),
	DEVMETHOD(bus_child_pnpinfo_str,	chipc_child_pnpinfo_str),
	DEVMETHOD(bus_child_location_str,	chipc_child_location_str),

	DEVMETHOD(bus_add_child,		chipc_add_child),
	DEVMETHOD(bus_child_deleted,		chipc_child_deleted),

	DEVMETHOD(bus_set_resource,		bus_generic_rl_set_resource),
	DEVMETHOD(bus_get_resource,		bus_generic_rl_get_resource),
	DEVMETHOD(bus_delete_resource,		bus_generic_rl_delete_resource),
	DEVMETHOD(bus_alloc_resource,		chipc_alloc_resource),
	DEVMETHOD(bus_release_resource,		chipc_release_resource),
	DEVMETHOD(bus_adjust_resource,		chipc_adjust_resource),
	DEVMETHOD(bus_activate_resource,	chipc_activate_resource),
	DEVMETHOD(bus_deactivate_resource,	chipc_deactivate_resource),
	DEVMETHOD(bus_get_resource_list,	chipc_get_resource_list),

	DEVMETHOD(bus_setup_intr,		bus_generic_setup_intr),
	DEVMETHOD(bus_teardown_intr,		bus_generic_teardown_intr),
	DEVMETHOD(bus_config_intr,		bus_generic_config_intr),
	DEVMETHOD(bus_bind_intr,		bus_generic_bind_intr),
	DEVMETHOD(bus_describe_intr,		bus_generic_describe_intr),

	/* BHND bus inteface */
	DEVMETHOD(bhnd_bus_activate_resource,	chipc_activate_bhnd_resource),

	/* ChipCommon interface */
	DEVMETHOD(bhnd_chipc_write_chipctrl,	chipc_write_chipctrl),
	DEVMETHOD(bhnd_chipc_enable_sprom,	chipc_enable_sprom_pins),
	DEVMETHOD(bhnd_chipc_disable_sprom,	chipc_disable_sprom_pins),
	DEVMETHOD(bhnd_chipc_get_caps,		chipc_get_caps),

	DEVMETHOD_END
};

DEFINE_CLASS_0(bhnd_chipc, chipc_driver, chipc_methods, sizeof(struct chipc_softc));
EARLY_DRIVER_MODULE(bhnd_chipc, bhnd, chipc_driver, bhnd_chipc_devclass, 0, 0,
    BUS_PASS_BUS + BUS_PASS_ORDER_MIDDLE);
MODULE_DEPEND(bhnd_chipc, bhnd, 1, 1, 1);
MODULE_VERSION(bhnd_chipc, 1);<|MERGE_RESOLUTION|>--- conflicted
+++ resolved
@@ -595,11 +595,6 @@
 	device_t		 child;
 
 	sc = device_get_softc(dev);
-<<<<<<< HEAD
-
-	sc = device_get_softc(dev);
-=======
->>>>>>> e6b22eb4
 
 	child = device_add_child_ordered(dev, order, name, unit);
 	if (child == NULL)
