/*-
 * Copyright (c) 2015-2016 Landon Fuller <landon@landonf.org>
 * Copyright (c) 2016 Michael Zhilin <mizhka@gmail.com>
 * All rights reserved.
 *
 * Redistribution and use in source and binary forms, with or without
 * modification, are permitted provided that the following conditions
 * are met:
 * 1. Redistributions of source code must retain the above copyright
 *    notice, this list of conditions and the following disclaimer,
 *    without modification.
 * 2. Redistributions in binary form must reproduce at minimum a disclaimer
 *    similar to the "NO WARRANTY" disclaimer below ("Disclaimer") and any
 *    redistribution must be conditioned upon including a substantially
 *    similar Disclaimer requirement for further binary redistribution.
 *
 * NO WARRANTY
 * THIS SOFTWARE IS PROVIDED BY THE COPYRIGHT HOLDERS AND CONTRIBUTORS
 * ``AS IS'' AND ANY EXPRESS OR IMPLIED WARRANTIES, INCLUDING, BUT NOT
 * LIMITED TO, THE IMPLIED WARRANTIES OF NONINFRINGEMENT, MERCHANTIBILITY
 * AND FITNESS FOR A PARTICULAR PURPOSE ARE DISCLAIMED. IN NO EVENT SHALL
 * THE COPYRIGHT HOLDERS OR CONTRIBUTORS BE LIABLE FOR SPECIAL, EXEMPLARY,
 * OR CONSEQUENTIAL DAMAGES (INCLUDING, BUT NOT LIMITED TO, PROCUREMENT OF
 * SUBSTITUTE GOODS OR SERVICES; LOSS OF USE, DATA, OR PROFITS; OR BUSINESS
 * INTERRUPTION) HOWEVER CAUSED AND ON ANY THEORY OF LIABILITY, WHETHER
 * IN CONTRACT, STRICT LIABILITY, OR TORT (INCLUDING NEGLIGENCE OR OTHERWISE)
 * ARISING IN ANY WAY OUT OF THE USE OF THIS SOFTWARE, EVEN IF ADVISED OF
 * THE POSSIBILITY OF SUCH DAMAGES.
 */

#include <sys/cdefs.h>
__FBSDID("$FreeBSD$");

/*
 * Broadcom ChipCommon driver.
 * 
 * With the exception of some very early chipsets, the ChipCommon core
 * has been included in all HND SoCs and chipsets based on the siba(4) 
 * and bcma(4) interconnects, providing a common interface to chipset 
 * identification, bus enumeration, UARTs, clocks, watchdog interrupts, GPIO, 
 * flash, etc.
 */

#include <sys/param.h>
#include <sys/kernel.h>
#include <sys/lock.h>
#include <sys/bus.h>
#include <sys/malloc.h>
#include <sys/module.h>
#include <sys/mutex.h>
#include <sys/systm.h>

#include <machine/bus.h>
#include <sys/rman.h>
#include <machine/resource.h>

#include <dev/bhnd/bhnd.h>
#include <dev/bhnd/bhndvar.h>

#include "chipcreg.h"
#include "chipcvar.h"
#include "chipc_private.h"

devclass_t bhnd_chipc_devclass;	/**< bhnd(4) chipcommon device class */

static struct bhnd_device_quirk chipc_quirks[];

/* Supported device identifiers */
static const struct bhnd_device chipc_devices[] = {
	BHND_DEVICE(CC,	NULL,	chipc_quirks),
	BHND_DEVICE_END
};


/* Device quirks table */
static struct bhnd_device_quirk chipc_quirks[] = {
<<<<<<< HEAD
	/* core revision quirks */
	BHND_CORE_QUIRK	(HWREV_GTE(32),		CHIPC_QUIRK_SUPPORTS_SPROM),
	BHND_CORE_QUIRK	(HWREV_GTE(35),		CHIPC_QUIRK_SUPPORTS_NFLASH),

	/* 4331 quirks*/
	BHND_CHIP_QUIRK	(4331,	HWREV_ANY,	CHIPC_QUIRK_4331_EXTPA_MUX_SPROM),
	BHND_PKG_QUIRK	(4331,	TN,		CHIPC_QUIRK_4331_GPIO2_5_MUX_SPROM),
	BHND_PKG_QUIRK	(4331,	TNA0,		CHIPC_QUIRK_4331_GPIO2_5_MUX_SPROM),
	BHND_PKG_QUIRK	(4331,	TT,		CHIPC_QUIRK_4331_EXTPA2_MUX_SPROM),

	/* 4360 quirks */
	BHND_CHIP_QUIRK	(4352,	HWREV_LTE(2),	CHIPC_QUIRK_4360_FEM_MUX_SPROM),
	BHND_CHIP_QUIRK	(43460,	HWREV_LTE(2),	CHIPC_QUIRK_4360_FEM_MUX_SPROM),
	BHND_CHIP_QUIRK	(43462,	HWREV_LTE(2),	CHIPC_QUIRK_4360_FEM_MUX_SPROM),
	BHND_CHIP_QUIRK	(43602,	HWREV_LTE(2),	CHIPC_QUIRK_4360_FEM_MUX_SPROM),

	BHND_DEVICE_QUIRK_END
=======
	{ BHND_HWREV_GTE	(32),	CHIPC_QUIRK_SUPPORTS_SPROM },
	{ BHND_HWREV_GTE	(35),	CHIPC_QUIRK_SUPPORTS_CAP_EXT },
	{ BHND_HWREV_EQ		(38),	CHIPC_QUIRK_4706_NFLASH }, /*BCM5357 ?*/
	{ BHND_HWREV_GTE	(49),	CHIPC_QUIRK_IPX_OTPLAYOUT_SIZE },

	BHND_DEVICE_QUIRK_END
};

/* Chip-specific quirks table */
static struct bhnd_chip_quirk chipc_chip_quirks[] = {
	/* 4331 12x9 packages */
	{{ BHND_CHIP_IP(4331, 4331TN) },
		CHIPC_QUIRK_4331_GPIO2_5_MUX_SPROM
	},
	{{ BHND_CHIP_IP(4331, 4331TNA0) },
		CHIPC_QUIRK_4331_GPIO2_5_MUX_SPROM
	},

	/* 4331 12x12 packages */
	{{ BHND_CHIP_IPR(4331, 4331TT, HWREV_GTE(1)) },
		CHIPC_QUIRK_4331_EXTPA2_MUX_SPROM
	},

	/* 4331 (all packages/revisions) */
	{{ BHND_CHIP_ID(4331) },
		CHIPC_QUIRK_4331_EXTPA_MUX_SPROM
	},

	/* 4360 family (all revs <= 2) */
	{{ BHND_CHIP_IR(4352, HWREV_LTE(2)) },
		CHIPC_QUIRK_4360_FEM_MUX_SPROM },
	{{ BHND_CHIP_IR(43460, HWREV_LTE(2)) },
		CHIPC_QUIRK_4360_FEM_MUX_SPROM },
	{{ BHND_CHIP_IR(43462, HWREV_LTE(2)) },
		CHIPC_QUIRK_4360_FEM_MUX_SPROM },
	{{ BHND_CHIP_IR(43602, HWREV_LTE(2)) },
		CHIPC_QUIRK_4360_FEM_MUX_SPROM },

	/* BCM4706 */
	{{ BHND_CHIP_ID(4306) },
		CHIPC_QUIRK_4706_NFLASH },

	BHND_CHIP_QUIRK_END
>>>>>>> 0d451411
};

static int			 chipc_try_activate_resource(
				    struct chipc_softc *sc, device_t child,
				    int type, int rid, struct resource *r,
				    bool req_direct);

static int			 chipc_read_caps(struct chipc_softc *sc,
				     struct chipc_caps *caps);

static int			 chipc_nvram_attach(struct chipc_softc *sc);
static bhnd_nvram_src_t		 chipc_nvram_identify(struct chipc_softc *sc);
static bool			 chipc_should_enable_sprom(
				     struct chipc_softc *sc);

static int			 chipc_init_rman(struct chipc_softc *sc);
static void			 chipc_free_rman(struct chipc_softc *sc);
static struct rman		*chipc_get_rman(struct chipc_softc *sc,
				     int type);

/* quirk and capability flag convenience macros */
#define	CHIPC_QUIRK(_sc, _name)	\
    ((_sc)->quirks & CHIPC_QUIRK_ ## _name)
    
#define CHIPC_CAP(_sc, _name)	\
    ((_sc)->caps._name)

#define	CHIPC_ASSERT_QUIRK(_sc, name)	\
    KASSERT(CHIPC_QUIRK((_sc), name), ("quirk " __STRING(_name) " not set"))

#define	CHIPC_ASSERT_CAP(_sc, name)	\
    KASSERT(CHIPC_CAP((_sc), name), ("capability " __STRING(_name) " not set"))

static int
chipc_probe(device_t dev)
{
	const struct bhnd_device *id;

	id = bhnd_device_lookup(dev, chipc_devices, sizeof(chipc_devices[0]));
	if (id == NULL)
		return (ENXIO);

	bhnd_set_default_core_desc(dev);
	return (BUS_PROBE_DEFAULT);
}

static int
chipc_attach(device_t dev)
{
	struct chipc_softc		*sc;
	bhnd_addr_t			 enum_addr;
	uint32_t			 ccid_reg;
	uint8_t				 chip_type;
	int				 error;

	sc = device_get_softc(dev);
	sc->dev = dev;
	sc->quirks = bhnd_device_quirks(dev, chipc_devices,
	    sizeof(chipc_devices[0]));
	sc->sprom_refcnt = 0;

	CHIPC_LOCK_INIT(sc);
	STAILQ_INIT(&sc->mem_regions);

	/* Set up resource management */
	if ((error = chipc_init_rman(sc))) {
		device_printf(sc->dev,
		    "failed to initialize chipc resource state: %d\n", error);
		goto failed;
	}

	/* Allocate the region containing our core registers */
	if ((sc->core_region = chipc_find_region_by_rid(sc, 0)) == NULL) {
		error = ENXIO;
		goto failed;
	}

	error = chipc_retain_region(sc, sc->core_region,
	    RF_ALLOCATED|RF_ACTIVE);
	if (error) {
		sc->core_region = NULL;
		goto failed;
	} else {
		sc->core = sc->core_region->cr_res;
	}

	/* Fetch our chipset identification data */
	ccid_reg = bhnd_bus_read_4(sc->core, CHIPC_ID);
	chip_type = CHIPC_GET_BITS(ccid_reg, CHIPC_ID_BUS);

	switch (chip_type) {
	case BHND_CHIPTYPE_SIBA:
		/* enumeration space starts at the ChipCommon register base. */
		enum_addr = rman_get_start(sc->core->res);
		break;
	case BHND_CHIPTYPE_BCMA:
	case BHND_CHIPTYPE_BCMA_ALT:
		enum_addr = bhnd_bus_read_4(sc->core, CHIPC_EROMPTR);
		break;
	default:
		device_printf(dev, "unsupported chip type %hhu\n", chip_type);
		error = ENODEV;
		goto failed;
	}

	sc->ccid = bhnd_parse_chipid(ccid_reg, enum_addr);

	/* Fetch and parse capability register(s) */
	if ((error = chipc_read_caps(sc, &sc->caps)))
		goto failed;

	if (bootverbose)
		chipc_print_caps(sc->dev, &sc->caps);

	/* Identify NVRAM source and add child device. */
	sc->nvram_src = chipc_nvram_identify(sc);
	if ((error = chipc_nvram_attach(sc)))
		goto failed;

	/* Standard bus probe */
	if ((error = bus_generic_attach(dev)))
		goto failed;

	return (0);
	
failed:
	if (sc->core_region != NULL) {
		chipc_release_region(sc, sc->core_region,
		    RF_ALLOCATED|RF_ACTIVE);
	}

	chipc_free_rman(sc);
	CHIPC_LOCK_DESTROY(sc);
	return (error);
}

static int
chipc_detach(device_t dev)
{
	struct chipc_softc	*sc;
	int			 error;

	sc = device_get_softc(dev);

	if ((error = bus_generic_detach(dev)))
		return (error);

	chipc_release_region(sc, sc->core_region, RF_ALLOCATED|RF_ACTIVE);
	chipc_free_rman(sc);
	bhnd_sprom_fini(&sc->sprom);

	CHIPC_LOCK_DESTROY(sc);

	return (0);
}

/* Read and parse chipc capabilities */
static int
chipc_read_caps(struct chipc_softc *sc, struct chipc_caps *caps)
{
	uint32_t	cap_reg;
	uint32_t	cap_ext_reg;
	uint32_t	regval;

	/* Fetch cap registers */
	cap_reg = bhnd_bus_read_4(sc->core, CHIPC_CAPABILITIES);
	cap_ext_reg = 0;
	if (CHIPC_QUIRK(sc, SUPPORTS_CAP_EXT))
		cap_ext_reg = bhnd_bus_read_4(sc->core, CHIPC_CAPABILITIES_EXT);

	/* Extract values */
	caps->num_uarts		= CHIPC_GET_BITS(cap_reg, CHIPC_CAP_NUM_UART);
	caps->mipseb		= CHIPC_GET_FLAG(cap_reg, CHIPC_CAP_MIPSEB);
	caps->uart_gpio		= CHIPC_GET_FLAG(cap_reg, CHIPC_CAP_UARTGPIO);
	caps->uart_clock	= CHIPC_GET_BITS(cap_reg, CHIPC_CAP_UCLKSEL);

	caps->extbus_type	= CHIPC_GET_BITS(cap_reg, CHIPC_CAP_EXTBUS);
	caps->power_control	= CHIPC_GET_FLAG(cap_reg, CHIPC_CAP_PWR_CTL);
	caps->jtag_master	= CHIPC_GET_FLAG(cap_reg, CHIPC_CAP_JTAGP);

	caps->pll_type		= CHIPC_GET_BITS(cap_reg, CHIPC_CAP_PLL);
	caps->backplane_64	= CHIPC_GET_FLAG(cap_reg, CHIPC_CAP_BKPLN64);
	caps->boot_rom		= CHIPC_GET_FLAG(cap_reg, CHIPC_CAP_ROM);
	caps->pmu		= CHIPC_GET_FLAG(cap_reg, CHIPC_CAP_PMU);
	caps->eci		= CHIPC_GET_FLAG(cap_reg, CHIPC_CAP_ECI);
	caps->sprom		= CHIPC_GET_FLAG(cap_reg, CHIPC_CAP_SPROM);
	caps->otp_size		= CHIPC_GET_BITS(cap_reg, CHIPC_CAP_OTP_SIZE);

	caps->seci		= CHIPC_GET_FLAG(cap_ext_reg, CHIPC_CAP2_SECI);
	caps->gsio		= CHIPC_GET_FLAG(cap_ext_reg, CHIPC_CAP2_GSIO);
	caps->aob		= CHIPC_GET_FLAG(cap_ext_reg, CHIPC_CAP2_AOB);

	/* Fetch OTP size for later IPX controller revisions */
	if (CHIPC_QUIRK(sc, IPX_OTPLAYOUT_SIZE)) {
		regval = bhnd_bus_read_4(sc->core, CHIPC_OTPLAYOUT);
		caps->otp_size = CHIPC_GET_BITS(regval, CHIPC_OTPL_SIZE);
	}

	/* Determine flash type and parameters */
	caps->cfi_width = 0;

	switch (CHIPC_GET_BITS(cap_reg, CHIPC_CAP_FLASH)) {
	case CHIPC_CAP_SFLASH_ST:
		caps->flash_type = CHIPC_SFLASH_ST;
		break;
	case CHIPC_CAP_SFLASH_AT:
		caps->flash_type = CHIPC_SFLASH_AT;
		break;
	case CHIPC_CAP_NFLASH:
		caps->flash_type = CHIPC_NFLASH;
		break;
	case CHIPC_CAP_PFLASH:
		caps->flash_type = CHIPC_PFLASH_CFI;

		/* determine cfi width */
		regval = bhnd_bus_read_4(sc->core, CHIPC_FLASH_CFG);
		if (CHIPC_GET_FLAG(regval, CHIPC_FLASH_CFG_DS))
			caps->cfi_width = 2;
		else
			caps->cfi_width = 1;

		break;
	case CHIPC_CAP_FLASH_NONE:
		caps->flash_type = CHIPC_FLASH_NONE;
		break;
			
	}

	/* Handle 4706_NFLASH fallback */
	if (CHIPC_QUIRK(sc, 4706_NFLASH) &&
	    CHIPC_GET_FLAG(cap_reg, CHIPC_CAP_4706_NFLASH))
	{
		caps->flash_type = CHIPC_NFLASH_4706;
	}

	return (0);
}

/**
 * If supported, add an appropriate NVRAM child device.
 */
static int
chipc_nvram_attach(struct chipc_softc *sc)
{
	device_t	 nvram_dev;
	rman_res_t	 start;
	int		 error;

	switch (sc->nvram_src) {
	case BHND_NVRAM_SRC_OTP:
		// TODO OTP support
		device_printf(sc->dev, "OTP nvram source unsupported\n");
		return (0);

	case BHND_NVRAM_SRC_SPROM:
		/* Add OTP/SPROM device */
		nvram_dev = BUS_ADD_CHILD(sc->dev, 0, "bhnd_nvram", -1);
		if (nvram_dev == NULL) {
			device_printf(sc->dev, "failed to add NVRAM device\n");
			return (ENXIO);
		}

		start = rman_get_start(sc->core->res) + CHIPC_SPROM_OTP;
		error = bus_set_resource(nvram_dev, SYS_RES_MEMORY, 0, start,
		    CHIPC_SPROM_OTP_SIZE);
		return (error);

	case BHND_NVRAM_SRC_FLASH:
		// TODO flash support
		device_printf(sc->dev, "flash nvram source unsupported\n");
		return (0);

	case BHND_NVRAM_SRC_UNKNOWN:
		/* Handled externally */
		return (0);

	default:
		device_printf(sc->dev, "invalid nvram source: %u\n",
		     sc->nvram_src);
		return (ENXIO);
	}
}

/**
 * Determine the NVRAM data source for this device.
 *
 * @param sc chipc driver state.
 */
static bhnd_nvram_src_t
chipc_nvram_identify(struct chipc_softc *sc)
{
	uint32_t		 srom_ctrl;

	/* Very early devices vend SPROM/OTP/CIS (if at all) via the
	 * host bridge interface instead of ChipCommon. */
	if (!CHIPC_QUIRK(sc, SUPPORTS_SPROM))
		return (BHND_NVRAM_SRC_UNKNOWN);

	/*
	 * Later chipset revisions standardized the SPROM capability flags and
	 * register interfaces.
	 * 
	 * We check for hardware presence in order of precedence. For example,
	 * SPROM is is always used in preference to internal OTP if found.
	 */
	if (CHIPC_CAP(sc, sprom)) {
		srom_ctrl = bhnd_bus_read_4(sc->core, CHIPC_SPROM_CTRL);
		if (srom_ctrl & CHIPC_SRC_PRESENT)
			return (BHND_NVRAM_SRC_SPROM);
	}

	/* Check for OTP */
	if (CHIPC_CAP(sc, otp_size) != 0)
		return (BHND_NVRAM_SRC_OTP);

	/* Check for flash */
	if (CHIPC_CAP(sc, flash_type) != CHIPC_FLASH_NONE)
		return (BHND_NVRAM_SRC_FLASH);

	/* No NVRAM hardware capability declared */
	return (BHND_NVRAM_SRC_UNKNOWN);
}

static int
chipc_suspend(device_t dev)
{
	return (bus_generic_suspend(dev));
}

static int
chipc_resume(device_t dev)
{
	return (bus_generic_resume(dev));
}

static void
chipc_probe_nomatch(device_t dev, device_t child)
{
	struct resource_list	*rl;
	const char		*name;

	name = device_get_name(child);
	if (name == NULL)
		name = "unknown device";

	device_printf(dev, "<%s> at", name);

	rl = BUS_GET_RESOURCE_LIST(dev, child);
	if (rl != NULL) {
		resource_list_print_type(rl, "mem", SYS_RES_MEMORY, "%#jx");
		resource_list_print_type(rl, "irq", SYS_RES_IRQ, "%jd");
	}

	printf(" (no driver attached)\n");
}

static int
chipc_print_child(device_t dev, device_t child)
{
	struct resource_list	*rl;
	int			 retval = 0;

	retval += bus_print_child_header(dev, child);

	rl = BUS_GET_RESOURCE_LIST(dev, child);
	if (rl != NULL) {
		retval += resource_list_print_type(rl, "mem", SYS_RES_MEMORY,
		    "%#jx");
		retval += resource_list_print_type(rl, "irq", SYS_RES_IRQ,
		    "%jd");
	}

	retval += bus_print_child_domain(dev, child);
	retval += bus_print_child_footer(dev, child);

	return (retval);
}

static int
chipc_child_pnpinfo_str(device_t dev, device_t child, char *buf,
    size_t buflen)
{
	if (buflen == 0)
		return (EOVERFLOW);

	*buf = '\0';
	return (0);
}

static int
chipc_child_location_str(device_t dev, device_t child, char *buf,
    size_t buflen)
{
	if (buflen == 0)
		return (EOVERFLOW);

	*buf = '\0';
	return (ENXIO);
}

static device_t
chipc_add_child(device_t dev, u_int order, const char *name, int unit)
{
	struct chipc_devinfo	*dinfo;
	device_t		 child;

	child = device_add_child_ordered(dev, order, name, unit);
	if (child == NULL)
		return (NULL);

	dinfo = malloc(sizeof(struct chipc_devinfo), M_BHND, M_NOWAIT);
	if (dinfo == NULL) {
		device_delete_child(dev, child);
		return (NULL);
	}

	resource_list_init(&dinfo->resources);

	device_set_ivars(child, dinfo);

	return (child);
}

static void
chipc_child_deleted(device_t dev, device_t child)
{
	struct chipc_devinfo *dinfo = device_get_ivars(child);

	if (dinfo != NULL) {
		resource_list_free(&dinfo->resources);
		free(dinfo, M_BHND);
	}

	device_set_ivars(child, NULL);
}

static struct resource_list *
chipc_get_resource_list(device_t dev, device_t child)
{
	struct chipc_devinfo *dinfo = device_get_ivars(child);
	return (&dinfo->resources);
}


/* Allocate region records for the given port, and add the port's memory
 * range to the mem_rman */
static int
chipc_rman_init_regions (struct chipc_softc *sc, bhnd_port_type type,
    u_int port)
{
	struct	chipc_region	*cr;
	rman_res_t		 start, end;
	u_int			 num_regions;
	int			 error;

	num_regions = bhnd_get_region_count(sc->dev, port, port);
	for (u_int region = 0; region < num_regions; region++) {
		/* Allocate new region record */
		cr = chipc_alloc_region(sc, type, port, region);
		if (cr == NULL)
			return (ENODEV);

		/* Can't manage regions that cannot be allocated */
		if (cr->cr_rid < 0) {
			BHND_DEBUG_DEV(sc->dev, "no rid for chipc region "
			    "%s%u.%u", bhnd_port_type_name(type), port, region);
			chipc_free_region(sc, cr);
			continue;
		}

		/* Add to rman's managed range */
		start = cr->cr_addr;
		end = cr->cr_end;
		if ((error = rman_manage_region(&sc->mem_rman, start, end))) {
			chipc_free_region(sc, cr);
			return (error);
		}

		/* Add to region list */
		STAILQ_INSERT_TAIL(&sc->mem_regions, cr, cr_link);
	}

	return (0);
}

/* Initialize memory state for all chipc port regions */
static int
chipc_init_rman(struct chipc_softc *sc)
{
	u_int	num_ports;
	int	error;

	/* Port types for which we'll register chipc_region mappings */
	bhnd_port_type types[] = {
	    BHND_PORT_DEVICE
	};

	/* Initialize resource manager */
	sc->mem_rman.rm_start = 0;
	sc->mem_rman.rm_end = BUS_SPACE_MAXADDR;
	sc->mem_rman.rm_type = RMAN_ARRAY;
	sc->mem_rman.rm_descr = "ChipCommon Device Memory";
	if ((error = rman_init(&sc->mem_rman))) {
		device_printf(sc->dev, "could not initialize mem_rman: %d\n",
		    error);
		return (error);
	}

	/* Populate per-port-region state */
	for (u_int i = 0; i < nitems(types); i++) {
		num_ports = bhnd_get_port_count(sc->dev, types[i]);
		for (u_int port = 0; port < num_ports; port++) {
			error = chipc_rman_init_regions(sc, types[i], port);
			if (error) {
				device_printf(sc->dev,
				    "region init failed for %s%u: %d\n",
				     bhnd_port_type_name(types[i]), port,
				     error);

				goto failed;
			}
		}
	}

	return (0);

failed:
	chipc_free_rman(sc);
	return (error);
}

/* Free memory management state */
static void
chipc_free_rman(struct chipc_softc *sc)
{
	struct chipc_region *cr, *cr_next;

	STAILQ_FOREACH_SAFE(cr, &sc->mem_regions, cr_link, cr_next)
		chipc_free_region(sc, cr);

	rman_fini(&sc->mem_rman);
}

/**
 * Return the rman instance for a given resource @p type, if any.
 * 
 * @param sc The chipc device state.
 * @param type The resource type (e.g. SYS_RES_MEMORY, SYS_RES_IRQ, ...)
 */
static struct rman *
chipc_get_rman(struct chipc_softc *sc, int type)
{	
	switch (type) {
	case SYS_RES_MEMORY:
		return (&sc->mem_rman);

	case SYS_RES_IRQ:
		/* IRQs can be used with RF_SHAREABLE, so we don't perform
		 * any local proxying of resource requests. */
		return (NULL);

	default:
		return (NULL);
	};
}

static struct resource *
chipc_alloc_resource(device_t dev, device_t child, int type,
    int *rid, rman_res_t start, rman_res_t end, rman_res_t count, u_int flags)
{
	struct chipc_softc		*sc;
	struct chipc_region		*cr;
	struct resource_list_entry	*rle;
	struct resource			*rv;
	struct rman			*rm;
	int				 error;
	bool				 passthrough, isdefault;

	sc = device_get_softc(dev);
	passthrough = (device_get_parent(child) != dev);
	isdefault = RMAN_IS_DEFAULT_RANGE(start, end);
	rle = NULL;

	/* Fetch the resource manager, delegate request if necessary */
	rm = chipc_get_rman(sc, type);
	if (rm == NULL) {
		/* Requested resource type is delegated to our parent */
		rv = bus_generic_rl_alloc_resource(dev, child, type, rid,
		    start, end, count, flags);
		return (rv);
	}

	/* Populate defaults */
	if (!passthrough && isdefault) {
		/* Fetch the resource list entry. */
		rle = resource_list_find(BUS_GET_RESOURCE_LIST(dev, child),
		    type, *rid);
		if (rle == NULL) {
			device_printf(dev,
			    "default resource %#x type %d for child %s "
			    "not found\n", *rid, type,
			    device_get_nameunit(child));			
			return (NULL);
		}
		
		if (rle->res != NULL) {
			device_printf(dev,
			    "resource entry %#x type %d for child %s is busy\n",
			    *rid, type, device_get_nameunit(child));
			
			return (NULL);
		}

		start = rle->start;
		end = rle->end;
		count = ulmax(count, rle->count);
	}

	/* Locate a mapping region */
	if ((cr = chipc_find_region(sc, start, end)) == NULL) {
		/* Resource requests outside our shared port regions can be
		 * delegated to our parent. */
		rv = bus_generic_rl_alloc_resource(dev, child, type, rid,
		    start, end, count, flags);
		return (rv);
	}

	/* Try to retain a region reference */
	if ((error = chipc_retain_region(sc, cr, RF_ALLOCATED))) {
		CHIPC_UNLOCK(sc);
		return (NULL);
	}

	/* Make our rman reservation */
	rv = rman_reserve_resource(rm, start, end, count, flags & ~RF_ACTIVE,
	    child);
	if (rv == NULL) {
		chipc_release_region(sc, cr, RF_ALLOCATED);
		return (NULL);
	}

	rman_set_rid(rv, *rid);

	/* Activate */
	if (flags & RF_ACTIVE) {
		error = bus_activate_resource(child, type, *rid, rv);
		if (error) {
			device_printf(dev,
			    "failed to activate entry %#x type %d for "
				"child %s: %d\n",
			     *rid, type, device_get_nameunit(child), error);

			chipc_release_region(sc, cr, RF_ALLOCATED);
			rman_release_resource(rv);

			return (NULL);
		}
	}

	/* Update child's resource list entry */
	if (rle != NULL) {
		rle->res = rv;
		rle->start = rman_get_start(rv);
		rle->end = rman_get_end(rv);
		rle->count = rman_get_size(rv);
	}

	return (rv);
}

static int
chipc_release_resource(device_t dev, device_t child, int type, int rid,
    struct resource *r)
{
	struct chipc_softc	*sc;
	struct chipc_region	*cr;
	struct rman		*rm;
	int			 error;

	sc = device_get_softc(dev);

	/* Handled by parent bus? */
	rm = chipc_get_rman(sc, type);
	if (rm == NULL || !rman_is_region_manager(r, rm)) {
		return (bus_generic_rl_release_resource(dev, child, type, rid,
		    r));
	}

	/* Locate the mapping region */
	cr = chipc_find_region(sc, rman_get_start(r), rman_get_end(r));
	if (cr == NULL)
		return (EINVAL);

	/* Deactivate resources */
	if (rman_get_flags(r) & RF_ACTIVE) {
		error = BUS_DEACTIVATE_RESOURCE(dev, child, type, rid, r);
		if (error)
			return (error);
	}

	if ((error = rman_release_resource(r)))
		return (error);

	/* Drop allocation reference */
	chipc_release_region(sc, cr, RF_ALLOCATED);

	return (0);
}

static int
chipc_adjust_resource(device_t dev, device_t child, int type,
    struct resource *r, rman_res_t start, rman_res_t end)
{
	struct chipc_softc		*sc;
	struct chipc_region		*cr;
	struct rman			*rm;
	
	sc = device_get_softc(dev);

	/* Handled by parent bus? */
	rm = chipc_get_rman(sc, type);
	if (rm == NULL || !rman_is_region_manager(r, rm)) {
		return (bus_generic_adjust_resource(dev, child, type, r, start,
		    end));
	}

	/* The range is limited to the existing region mapping */
	cr = chipc_find_region(sc, rman_get_start(r), rman_get_end(r));
	if (cr == NULL)
		return (EINVAL);
	
	if (end <= start)
		return (EINVAL);

	if (start < cr->cr_addr || end > cr->cr_end)
		return (EINVAL);

	/* Range falls within the existing region */
	return (rman_adjust_resource(r, start, end));
}

/**
 * Retain an RF_ACTIVE reference to the region mapping @p r, and
 * configure @p r with its subregion values.
 *
 * @param sc Driver instance state.
 * @param child Requesting child device.
 * @param type resource type of @p r.
 * @param rid resource id of @p r
 * @param r resource to be activated.
 * @param req_direct If true, failure to allocate a direct bhnd resource
 * will be treated as an error. If false, the resource will not be marked
 * as RF_ACTIVE if bhnd direct resource allocation fails.
 */
static int
chipc_try_activate_resource(struct chipc_softc *sc, device_t child, int type,
    int rid, struct resource *r, bool req_direct)
{
	struct rman		*rm;
	struct chipc_region	*cr;
	bhnd_size_t		 cr_offset;
	rman_res_t		 r_start, r_end, r_size;
	int			 error;

	rm = chipc_get_rman(sc, type);
	if (rm == NULL || !rman_is_region_manager(r, rm))
		return (EINVAL);

	r_start = rman_get_start(r);
	r_end = rman_get_end(r);
	r_size = rman_get_size(r);

	/* Find the corresponding chipc region */
	cr = chipc_find_region(sc, r_start, r_end);
	if (cr == NULL)
		return (EINVAL);
	
	/* Calculate subregion offset within the chipc region */
	cr_offset = r_start - cr->cr_addr;

	/* Retain (and activate, if necessary) the chipc region */
	if ((error = chipc_retain_region(sc, cr, RF_ACTIVE)))
		return (error);

	/* Configure child resource with its subregion values. */
	if (cr->cr_res->direct) {
		error = chipc_init_child_resource(r, cr->cr_res->res,
		    cr_offset, r_size);
		if (error)
			goto cleanup;

		/* Mark active */
		if ((error = rman_activate_resource(r)))
			goto cleanup;
	} else if (req_direct) {
		error = ENOMEM;
		goto cleanup;
	}

	return (0);

cleanup:
	chipc_release_region(sc, cr, RF_ACTIVE);
	return (error);
}

static int
chipc_activate_bhnd_resource(device_t dev, device_t child, int type,
    int rid, struct bhnd_resource *r)
{
	struct chipc_softc	*sc;
	struct rman		*rm;
	int			 error;

	sc = device_get_softc(dev);
	
	/* Delegate non-locally managed resources to parent */
	rm = chipc_get_rman(sc, type);
	if (rm == NULL || !rman_is_region_manager(r->res, rm)) {
		return (bhnd_bus_generic_activate_resource(dev, child, type,
		    rid, r));
	}

	/* Try activating the chipc region resource */
	error = chipc_try_activate_resource(sc, child, type, rid, r->res,
	    false);
	if (error)
		return (error);

	/* Mark the child resource as direct according to the returned resource
	 * state */
	if (rman_get_flags(r->res) & RF_ACTIVE)
		r->direct = true;

	return (0);
}

static int
chipc_activate_resource(device_t dev, device_t child, int type, int rid,
    struct resource *r)
{
	struct chipc_softc	*sc;
	struct rman		*rm;

	sc = device_get_softc(dev);

	/* Delegate non-locally managed resources to parent */
	rm = chipc_get_rman(sc, type);
	if (rm == NULL || !rman_is_region_manager(r, rm)) {
		return (bus_generic_activate_resource(dev, child, type, rid,
		    r));
	}

	/* Try activating the chipc region-based resource */
	return (chipc_try_activate_resource(sc, child, type, rid, r, true));
}

/**
 * Default bhndb(4) implementation of BUS_DEACTIVATE_RESOURCE().
 */
static int
chipc_deactivate_resource(device_t dev, device_t child, int type,
    int rid, struct resource *r)
{
	struct chipc_softc	*sc;
	struct chipc_region	*cr;
	struct rman		*rm;
	int			 error;

	sc = device_get_softc(dev);

	/* Handled by parent bus? */
	rm = chipc_get_rman(sc, type);
	if (rm == NULL || !rman_is_region_manager(r, rm)) {
		return (bus_generic_deactivate_resource(dev, child, type, rid,
		    r));
	}

	/* Find the corresponding chipc region */
	cr = chipc_find_region(sc, rman_get_start(r), rman_get_end(r));
	if (cr == NULL)
		return (EINVAL);

	/* Mark inactive */
	if ((error = rman_deactivate_resource(r)))
		return (error);

	/* Drop associated RF_ACTIVE reference */
	chipc_release_region(sc, cr, RF_ACTIVE);

	return (0);
}

/**
 * Examine bus state and make a best effort determination of whether it's
 * likely safe to enable the muxed SPROM pins.
 * 
 * On devices that do not use SPROM pin muxing, always returns true.
 * 
 * @param sc chipc driver state.
 */
static bool
chipc_should_enable_sprom(struct chipc_softc *sc)
{
	device_t	*devs;
	device_t	 hostb;
	device_t	 parent;
	int		 devcount;
	int		 error;
	bool		 result;

	mtx_assert(&Giant, MA_OWNED);	/* for newbus */

	/* Nothing to do? */
	if (!CHIPC_QUIRK(sc, MUX_SPROM))
		return (true);

	parent = device_get_parent(sc->dev);
	hostb = bhnd_find_hostb_device(parent);

	if ((error = device_get_children(parent, &devs, &devcount)))
		return (false);

	/* Reject any active devices other than ChipCommon, or the
	 * host bridge (if any). */
	result = true;
	for (int i = 0; i < devcount; i++) {
		if (devs[i] == hostb || devs[i] == sc->dev)
			continue;

		if (!device_is_attached(devs[i]))
			continue;

		if (device_is_suspended(devs[i]))
			continue;

		/* Active device; assume SPROM is busy */
		result = false;
		break;
	}

	free(devs, M_TEMP);
	return (result);
}

/**
 * If required by this device, enable access to the SPROM.
 * 
 * @param sc chipc driver state.
 */
static int
chipc_enable_sprom_pins(device_t dev)
{
	struct chipc_softc	*sc;
	uint32_t		 cctrl;
	int			 error;

	sc = device_get_softc(dev);

	/* Nothing to do? */
	if (!CHIPC_QUIRK(sc, MUX_SPROM))
		return (0);

	/* Make sure we're holding Giant for newbus */
	mtx_lock(&Giant);
	CHIPC_LOCK(sc);

	/* Already enabled? */
	if (sc->sprom_refcnt >= 1) {
		error = 0;
		goto finished;
	}

	/* Check whether bus is busy */
	if (!chipc_should_enable_sprom(sc)) {
		error = EBUSY;
		goto finished;
	}

	cctrl = bhnd_bus_read_4(sc->core, CHIPC_CHIPCTRL);

	/* 4331 devices */
	if (CHIPC_QUIRK(sc, 4331_EXTPA_MUX_SPROM)) {
		cctrl &= ~CHIPC_CCTRL4331_EXTPA_EN;

		if (CHIPC_QUIRK(sc, 4331_GPIO2_5_MUX_SPROM))
			cctrl &= ~CHIPC_CCTRL4331_EXTPA_ON_GPIO2_5;

		if (CHIPC_QUIRK(sc, 4331_EXTPA2_MUX_SPROM))
			cctrl &= ~CHIPC_CCTRL4331_EXTPA_EN2;

		bhnd_bus_write_4(sc->core, CHIPC_CHIPCTRL, cctrl);
		error = 0;
		goto finished;
	}

	/* 4360 devices */
	if (CHIPC_QUIRK(sc, 4360_FEM_MUX_SPROM)) {
		/* Unimplemented */
	}

	/* Refuse to proceed on unsupported devices with muxed SPROM pins */
	device_printf(sc->dev, "muxed sprom lines on unrecognized device\n");
	error = ENXIO;

finished:
	/* Bump the reference count */
	if (error == 0)
		sc->sprom_refcnt++;

	CHIPC_UNLOCK(sc);
	mtx_unlock(&Giant);

	return (error);
}

/**
 * If required by this device, revert any GPIO/pin configuration applied
 * to allow SPROM access.
 * 
 * @param sc chipc driver state.
 */
static void
chipc_disable_sprom_pins(device_t dev)
{
	struct chipc_softc	*sc;
	uint32_t		 cctrl;

	sc = device_get_softc(dev);

	/* Nothing to do? */
	if (!CHIPC_QUIRK(sc, MUX_SPROM))
		return;

	CHIPC_LOCK(sc);

	/* Check reference count, skip disable if in-use. */
	KASSERT(sc->sprom_refcnt > 0, ("sprom refcnt overrelease"));
	sc->sprom_refcnt--;
	if (sc->sprom_refcnt > 0)
		goto finished;

	cctrl = bhnd_bus_read_4(sc->core, CHIPC_CHIPCTRL);

	/* 4331 devices */
	if (CHIPC_QUIRK(sc, 4331_EXTPA_MUX_SPROM)) {
		cctrl |= CHIPC_CCTRL4331_EXTPA_EN;

		if (CHIPC_QUIRK(sc, 4331_GPIO2_5_MUX_SPROM))
			cctrl |= CHIPC_CCTRL4331_EXTPA_ON_GPIO2_5;

		if (CHIPC_QUIRK(sc, 4331_EXTPA2_MUX_SPROM))
			cctrl |= CHIPC_CCTRL4331_EXTPA_EN2;

		bhnd_bus_write_4(sc->core, CHIPC_CHIPCTRL, cctrl);
		goto finished;
	}

	/* 4360 devices */
	if (CHIPC_QUIRK(sc, 4360_FEM_MUX_SPROM)) {
		/* Unimplemented */
	}

finished:
	CHIPC_UNLOCK(sc);
}

static bhnd_nvram_src_t
chipc_nvram_src(device_t dev)
{
	struct chipc_softc *sc = device_get_softc(dev);
	return (sc->nvram_src);
}

static void
chipc_write_chipctrl(device_t dev, uint32_t value, uint32_t mask)
{
	struct chipc_softc	*sc;
	uint32_t		 cctrl;

	sc = device_get_softc(dev);

	CHIPC_LOCK(sc);

	cctrl = bhnd_bus_read_4(sc->core, CHIPC_CHIPCTRL);
	cctrl = (cctrl & ~mask) | (value | mask);
	bhnd_bus_write_4(sc->core, CHIPC_CHIPCTRL, cctrl);

	CHIPC_UNLOCK(sc);
}

static device_method_t chipc_methods[] = {
	/* Device interface */
	DEVMETHOD(device_probe,			chipc_probe),
	DEVMETHOD(device_attach,		chipc_attach),
	DEVMETHOD(device_detach,		chipc_detach),
	DEVMETHOD(device_suspend,		chipc_suspend),
	DEVMETHOD(device_resume,		chipc_resume),

	/* Bus interface */
	DEVMETHOD(bus_probe_nomatch,		chipc_probe_nomatch),
	DEVMETHOD(bus_print_child,		chipc_print_child),
	DEVMETHOD(bus_child_pnpinfo_str,	chipc_child_pnpinfo_str),
	DEVMETHOD(bus_child_location_str,	chipc_child_location_str),

	DEVMETHOD(bus_add_child,		chipc_add_child),
	DEVMETHOD(bus_child_deleted,		chipc_child_deleted),

	DEVMETHOD(bus_set_resource,		bus_generic_rl_set_resource),
	DEVMETHOD(bus_get_resource,		bus_generic_rl_get_resource),
	DEVMETHOD(bus_delete_resource,		bus_generic_rl_delete_resource),
	DEVMETHOD(bus_alloc_resource,		chipc_alloc_resource),
	DEVMETHOD(bus_release_resource,		chipc_release_resource),
	DEVMETHOD(bus_adjust_resource,		chipc_adjust_resource),
	DEVMETHOD(bus_activate_resource,	chipc_activate_resource),
	DEVMETHOD(bus_deactivate_resource,	chipc_deactivate_resource),
	DEVMETHOD(bus_get_resource_list,	chipc_get_resource_list),

	DEVMETHOD(bus_setup_intr,		bus_generic_setup_intr),
	DEVMETHOD(bus_teardown_intr,		bus_generic_teardown_intr),
	DEVMETHOD(bus_config_intr,		bus_generic_config_intr),
	DEVMETHOD(bus_bind_intr,		bus_generic_bind_intr),
	DEVMETHOD(bus_describe_intr,		bus_generic_describe_intr),

	/* BHND bus inteface */
	DEVMETHOD(bhnd_bus_activate_resource,	chipc_activate_bhnd_resource),

	/* ChipCommon interface */
	DEVMETHOD(bhnd_chipc_nvram_src,		chipc_nvram_src),
	DEVMETHOD(bhnd_chipc_write_chipctrl,	chipc_write_chipctrl),
	DEVMETHOD(bhnd_chipc_enable_sprom,	chipc_enable_sprom_pins),
	DEVMETHOD(bhnd_chipc_disable_sprom,	chipc_disable_sprom_pins),

	DEVMETHOD_END
};

DEFINE_CLASS_0(bhnd_chipc, chipc_driver, chipc_methods, sizeof(struct chipc_softc));
DRIVER_MODULE(bhnd_chipc, bhnd, chipc_driver, bhnd_chipc_devclass, 0, 0);
MODULE_DEPEND(bhnd_chipc, bhnd, 1, 1, 1);
MODULE_VERSION(bhnd_chipc, 1);<|MERGE_RESOLUTION|>--- conflicted
+++ resolved
@@ -74,10 +74,14 @@
 
 /* Device quirks table */
 static struct bhnd_device_quirk chipc_quirks[] = {
-<<<<<<< HEAD
 	/* core revision quirks */
 	BHND_CORE_QUIRK	(HWREV_GTE(32),		CHIPC_QUIRK_SUPPORTS_SPROM),
-	BHND_CORE_QUIRK	(HWREV_GTE(35),		CHIPC_QUIRK_SUPPORTS_NFLASH),
+	BHND_CORE_QUIRK	(HWREV_GTE(35),		CHIPC_QUIRK_SUPPORTS_CAP_EXT),
+	BHND_CORE_QUIRK	(HWREV_GTE(49),		CHIPC_QUIRK_IPX_OTPLAYOUT_SIZE),
+
+	/* 4706 variant quirks */
+	BHND_CORE_QUIRK	(HWREV_EQ (35),		CHIPC_QUIRK_4706_NFLASH), /* BCM5357? */
+	BHND_CHIP_QUIRK	(4706,	HWREV_ANY,	CHIPC_QUIRK_4706_NFLASH),
 
 	/* 4331 quirks*/
 	BHND_CHIP_QUIRK	(4331,	HWREV_ANY,	CHIPC_QUIRK_4331_EXTPA_MUX_SPROM),
@@ -92,51 +96,6 @@
 	BHND_CHIP_QUIRK	(43602,	HWREV_LTE(2),	CHIPC_QUIRK_4360_FEM_MUX_SPROM),
 
 	BHND_DEVICE_QUIRK_END
-=======
-	{ BHND_HWREV_GTE	(32),	CHIPC_QUIRK_SUPPORTS_SPROM },
-	{ BHND_HWREV_GTE	(35),	CHIPC_QUIRK_SUPPORTS_CAP_EXT },
-	{ BHND_HWREV_EQ		(38),	CHIPC_QUIRK_4706_NFLASH }, /*BCM5357 ?*/
-	{ BHND_HWREV_GTE	(49),	CHIPC_QUIRK_IPX_OTPLAYOUT_SIZE },
-
-	BHND_DEVICE_QUIRK_END
-};
-
-/* Chip-specific quirks table */
-static struct bhnd_chip_quirk chipc_chip_quirks[] = {
-	/* 4331 12x9 packages */
-	{{ BHND_CHIP_IP(4331, 4331TN) },
-		CHIPC_QUIRK_4331_GPIO2_5_MUX_SPROM
-	},
-	{{ BHND_CHIP_IP(4331, 4331TNA0) },
-		CHIPC_QUIRK_4331_GPIO2_5_MUX_SPROM
-	},
-
-	/* 4331 12x12 packages */
-	{{ BHND_CHIP_IPR(4331, 4331TT, HWREV_GTE(1)) },
-		CHIPC_QUIRK_4331_EXTPA2_MUX_SPROM
-	},
-
-	/* 4331 (all packages/revisions) */
-	{{ BHND_CHIP_ID(4331) },
-		CHIPC_QUIRK_4331_EXTPA_MUX_SPROM
-	},
-
-	/* 4360 family (all revs <= 2) */
-	{{ BHND_CHIP_IR(4352, HWREV_LTE(2)) },
-		CHIPC_QUIRK_4360_FEM_MUX_SPROM },
-	{{ BHND_CHIP_IR(43460, HWREV_LTE(2)) },
-		CHIPC_QUIRK_4360_FEM_MUX_SPROM },
-	{{ BHND_CHIP_IR(43462, HWREV_LTE(2)) },
-		CHIPC_QUIRK_4360_FEM_MUX_SPROM },
-	{{ BHND_CHIP_IR(43602, HWREV_LTE(2)) },
-		CHIPC_QUIRK_4360_FEM_MUX_SPROM },
-
-	/* BCM4706 */
-	{{ BHND_CHIP_ID(4306) },
-		CHIPC_QUIRK_4706_NFLASH },
-
-	BHND_CHIP_QUIRK_END
->>>>>>> 0d451411
 };
 
 static int			 chipc_try_activate_resource(
