/*-
 * Copyright (c) 2015-2016 Landon Fuller <landon@landonf.org>
 * Copyright (c) 2016 Michael Zhilin <mizhka@gmail.com>
 * All rights reserved.
 *
 * Redistribution and use in source and binary forms, with or without
 * modification, are permitted provided that the following conditions
 * are met:
 * 1. Redistributions of source code must retain the above copyright
 *    notice, this list of conditions and the following disclaimer,
 *    without modification.
 * 2. Redistributions in binary form must reproduce at minimum a disclaimer
 *    similar to the "NO WARRANTY" disclaimer below ("Disclaimer") and any
 *    redistribution must be conditioned upon including a substantially
 *    similar Disclaimer requirement for further binary redistribution.
 *
 * NO WARRANTY
 * THIS SOFTWARE IS PROVIDED BY THE COPYRIGHT HOLDERS AND CONTRIBUTORS
 * ``AS IS'' AND ANY EXPRESS OR IMPLIED WARRANTIES, INCLUDING, BUT NOT
 * LIMITED TO, THE IMPLIED WARRANTIES OF NONINFRINGEMENT, MERCHANTIBILITY
 * AND FITNESS FOR A PARTICULAR PURPOSE ARE DISCLAIMED. IN NO EVENT SHALL
 * THE COPYRIGHT HOLDERS OR CONTRIBUTORS BE LIABLE FOR SPECIAL, EXEMPLARY,
 * OR CONSEQUENTIAL DAMAGES (INCLUDING, BUT NOT LIMITED TO, PROCUREMENT OF
 * SUBSTITUTE GOODS OR SERVICES; LOSS OF USE, DATA, OR PROFITS; OR BUSINESS
 * INTERRUPTION) HOWEVER CAUSED AND ON ANY THEORY OF LIABILITY, WHETHER
 * IN CONTRACT, STRICT LIABILITY, OR TORT (INCLUDING NEGLIGENCE OR OTHERWISE)
 * ARISING IN ANY WAY OUT OF THE USE OF THIS SOFTWARE, EVEN IF ADVISED OF
 * THE POSSIBILITY OF SUCH DAMAGES.
 */

#include <sys/cdefs.h>
__FBSDID("$FreeBSD$");

/*
 * Broadcom ChipCommon driver.
 * 
 * With the exception of some very early chipsets, the ChipCommon core
 * has been included in all HND SoCs and chipsets based on the siba(4) 
 * and bcma(4) interconnects, providing a common interface to chipset 
 * identification, bus enumeration, UARTs, clocks, watchdog interrupts, GPIO, 
 * flash, etc.
 */

#include <sys/param.h>
#include <sys/kernel.h>
#include <sys/lock.h>
#include <sys/bus.h>
#include <sys/malloc.h>
#include <sys/module.h>
#include <sys/mutex.h>
#include <sys/systm.h>

#include <machine/bus.h>
#include <sys/rman.h>
#include <machine/resource.h>

#include <dev/bhnd/bhnd.h>
#include <dev/bhnd/bhndvar.h>

#include "chipcreg.h"
#include "chipcvar.h"
#include "chipc_private.h"

devclass_t bhnd_chipc_devclass;	/**< bhnd(4) chipcommon device class */

static struct bhnd_device_quirk chipc_quirks[];

/* Supported device identifiers */
static const struct bhnd_device chipc_devices[] = {
	BHND_DEVICE(CC,	NULL,	chipc_quirks),
	BHND_DEVICE_END
};


/* Device quirks table */
static struct bhnd_device_quirk chipc_quirks[] = {
	/* core revision quirks */
	BHND_CORE_QUIRK	(HWREV_GTE(32),		CHIPC_QUIRK_SUPPORTS_SPROM),
	BHND_CORE_QUIRK	(HWREV_GTE(35),		CHIPC_QUIRK_SUPPORTS_CAP_EXT),
	BHND_CORE_QUIRK	(HWREV_GTE(49),		CHIPC_QUIRK_IPX_OTPLAYOUT_SIZE),

	/* 4706 variant quirks */
<<<<<<< HEAD
	BHND_CORE_QUIRK	(HWREV_EQ (35),		CHIPC_QUIRK_4706_NFLASH), /* BCM5357? */
=======
	BHND_CORE_QUIRK	(HWREV_EQ (38),		CHIPC_QUIRK_4706_NFLASH), /* BCM5357? */
>>>>>>> 5bed51a1
	BHND_CHIP_QUIRK	(4706,	HWREV_ANY,	CHIPC_QUIRK_4706_NFLASH),

	/* 4331 quirks*/
	BHND_CHIP_QUIRK	(4331,	HWREV_ANY,	CHIPC_QUIRK_4331_EXTPA_MUX_SPROM),
	BHND_PKG_QUIRK	(4331,	TN,		CHIPC_QUIRK_4331_GPIO2_5_MUX_SPROM),
	BHND_PKG_QUIRK	(4331,	TNA0,		CHIPC_QUIRK_4331_GPIO2_5_MUX_SPROM),
	BHND_PKG_QUIRK	(4331,	TT,		CHIPC_QUIRK_4331_EXTPA2_MUX_SPROM),

	/* 4360 quirks */
	BHND_CHIP_QUIRK	(4352,	HWREV_LTE(2),	CHIPC_QUIRK_4360_FEM_MUX_SPROM),
	BHND_CHIP_QUIRK	(43460,	HWREV_LTE(2),	CHIPC_QUIRK_4360_FEM_MUX_SPROM),
	BHND_CHIP_QUIRK	(43462,	HWREV_LTE(2),	CHIPC_QUIRK_4360_FEM_MUX_SPROM),
	BHND_CHIP_QUIRK	(43602,	HWREV_LTE(2),	CHIPC_QUIRK_4360_FEM_MUX_SPROM),

	BHND_DEVICE_QUIRK_END
};

<<<<<<< HEAD

static const struct chipc_hint {
	const char	*name;
	int		 unit;
	int		 type;
	int		 rid;
	rman_res_t	 base;		/* relative to parent resource */
	rman_res_t	 size;
	u_int		 port;		/* ignored if SYS_RES_IRQ */
	u_int		 region;
} chipc_hints[] = {
	// FIXME: cfg/spi port1.1 mapping on siba(4) SoCs
	/* device	unit	type		rid	base			size			port,region */
	{ "bhnd_nvram",	0, SYS_RES_MEMORY,	0,	CHIPC_SPROM_OTP,	CHIPC_SPROM_OTP_SIZE,	0,0 },
	{ "uart",	0, SYS_RES_MEMORY,	0,	CHIPC_UART0_BASE,	CHIPC_UART_SIZE,	0,0 },
	{ "uart",	0, SYS_RES_IRQ,		0,	0,			RM_MAX_END },
	{ "uart",	1, SYS_RES_MEMORY,	0,	CHIPC_UART1_BASE,	CHIPC_UART_SIZE,	0,0 },
	{ "uart",	1, SYS_RES_IRQ,		0,	0,			RM_MAX_END },
	{ "spi",	0, SYS_RES_MEMORY,	0,	0,			RM_MAX_END,		1,1 },
	{ "spi",	0, SYS_RES_MEMORY,	1,	CHIPC_SFLASH_BASE,	CHIPC_SFLASH_SIZE,	0,0 },
	{ "cfi",	0, SYS_RES_MEMORY,	0,	0,			RM_MAX_END,		1,1},
	{ "cfi",	0, SYS_RES_MEMORY, 	1,	CHIPC_SFLASH_BASE,	CHIPC_SFLASH_SIZE,	0,0 },
	{ NULL }
};



=======
>>>>>>> 5bed51a1
static int			 chipc_try_activate_resource(
				    struct chipc_softc *sc, device_t child,
				    int type, int rid, struct resource *r,
				    bool req_direct);

static int			 chipc_read_caps(struct chipc_softc *sc,
				     struct chipc_caps *caps);

static bhnd_nvram_src_t		 chipc_nvram_identify(struct chipc_softc *sc);
static bool			 chipc_should_enable_sprom(
				     struct chipc_softc *sc);

static int			 chipc_init_rman(struct chipc_softc *sc);
static void			 chipc_free_rman(struct chipc_softc *sc);
static struct rman		*chipc_get_rman(struct chipc_softc *sc,
				     int type);

/* quirk and capability flag convenience macros */
#define	CHIPC_QUIRK(_sc, _name)	\
    ((_sc)->quirks & CHIPC_QUIRK_ ## _name)
    
#define CHIPC_CAP(_sc, _name)	\
    ((_sc)->caps._name)

#define	CHIPC_ASSERT_QUIRK(_sc, name)	\
    KASSERT(CHIPC_QUIRK((_sc), name), ("quirk " __STRING(_name) " not set"))

#define	CHIPC_ASSERT_CAP(_sc, name)	\
    KASSERT(CHIPC_CAP((_sc), name), ("capability " __STRING(_name) " not set"))

static int
chipc_probe(device_t dev)
{
	const struct bhnd_device *id;

	id = bhnd_device_lookup(dev, chipc_devices, sizeof(chipc_devices[0]));
	if (id == NULL)
		return (ENXIO);

	bhnd_set_default_core_desc(dev);
	return (BUS_PROBE_DEFAULT);
}

static int
chipc_attach(device_t dev)
{
	struct chipc_softc		*sc;
	bhnd_addr_t			 enum_addr;
	uint32_t			 ccid_reg;
	uint8_t				 chip_type;
	int				 error;

	sc = device_get_softc(dev);
	sc->dev = dev;
	sc->quirks = bhnd_device_quirks(dev, chipc_devices,
	    sizeof(chipc_devices[0]));
	sc->sprom_refcnt = 0;

	CHIPC_LOCK_INIT(sc);
	STAILQ_INIT(&sc->mem_regions);

	/* Set up resource management */
	if ((error = chipc_init_rman(sc))) {
		device_printf(sc->dev,
		    "failed to initialize chipc resource state: %d\n", error);
		goto failed;
	}

	/* Allocate the region containing our core registers */
	if ((sc->core_region = chipc_find_region_by_rid(sc, 0)) == NULL) {
		error = ENXIO;
		goto failed;
	}

	error = chipc_retain_region(sc, sc->core_region,
	    RF_ALLOCATED|RF_ACTIVE);
	if (error) {
		sc->core_region = NULL;
		goto failed;
	} else {
		sc->core = sc->core_region->cr_res;
	}

	/* Fetch our chipset identification data */
	ccid_reg = bhnd_bus_read_4(sc->core, CHIPC_ID);
	chip_type = CHIPC_GET_BITS(ccid_reg, CHIPC_ID_BUS);

	switch (chip_type) {
	case BHND_CHIPTYPE_SIBA:
		/* enumeration space starts at the ChipCommon register base. */
		enum_addr = rman_get_start(sc->core->res);
		break;
	case BHND_CHIPTYPE_BCMA:
	case BHND_CHIPTYPE_BCMA_ALT:
		enum_addr = bhnd_bus_read_4(sc->core, CHIPC_EROMPTR);
		break;
	default:
		device_printf(dev, "unsupported chip type %hhu\n", chip_type);
		error = ENODEV;
		goto failed;
	}

	sc->ccid = bhnd_parse_chipid(ccid_reg, enum_addr);

	/* Fetch and parse capability register(s) */
	if ((error = chipc_read_caps(sc, &sc->caps)))
		goto failed;

	if (bootverbose)
		chipc_print_caps(sc->dev, &sc->caps);

	/* Identify NVRAM source */
	sc->nvram_src = chipc_nvram_identify(sc);

	/* Probe and attach children */
	bus_generic_probe(dev);
	if ((error = bus_generic_attach(dev)))
		goto failed;

	return (0);
	
failed:
	if (sc->core_region != NULL) {
		chipc_release_region(sc, sc->core_region,
		    RF_ALLOCATED|RF_ACTIVE);
	}

	chipc_free_rman(sc);
	CHIPC_LOCK_DESTROY(sc);
	return (error);
}

static int
chipc_detach(device_t dev)
{
	struct chipc_softc	*sc;
	int			 error;

	sc = device_get_softc(dev);

	if ((error = bus_generic_detach(dev)))
		return (error);

	chipc_release_region(sc, sc->core_region, RF_ALLOCATED|RF_ACTIVE);
	chipc_free_rman(sc);
	bhnd_sprom_fini(&sc->sprom);

	CHIPC_LOCK_DESTROY(sc);

	return (0);
}

/* Read and parse chipc capabilities */
static int
chipc_read_caps(struct chipc_softc *sc, struct chipc_caps *caps)
{
	uint32_t	cap_reg;
	uint32_t	cap_ext_reg;
	uint32_t	regval;

	/* Fetch cap registers */
	cap_reg = bhnd_bus_read_4(sc->core, CHIPC_CAPABILITIES);
	cap_ext_reg = 0;
	if (CHIPC_QUIRK(sc, SUPPORTS_CAP_EXT))
		cap_ext_reg = bhnd_bus_read_4(sc->core, CHIPC_CAPABILITIES_EXT);

	/* Extract values */
	caps->num_uarts		= CHIPC_GET_BITS(cap_reg, CHIPC_CAP_NUM_UART);
	caps->mipseb		= CHIPC_GET_FLAG(cap_reg, CHIPC_CAP_MIPSEB);
	caps->uart_gpio		= CHIPC_GET_FLAG(cap_reg, CHIPC_CAP_UARTGPIO);
	caps->uart_clock	= CHIPC_GET_BITS(cap_reg, CHIPC_CAP_UCLKSEL);

	caps->extbus_type	= CHIPC_GET_BITS(cap_reg, CHIPC_CAP_EXTBUS);
	caps->power_control	= CHIPC_GET_FLAG(cap_reg, CHIPC_CAP_PWR_CTL);
	caps->jtag_master	= CHIPC_GET_FLAG(cap_reg, CHIPC_CAP_JTAGP);

	caps->pll_type		= CHIPC_GET_BITS(cap_reg, CHIPC_CAP_PLL);
	caps->backplane_64	= CHIPC_GET_FLAG(cap_reg, CHIPC_CAP_BKPLN64);
	caps->boot_rom		= CHIPC_GET_FLAG(cap_reg, CHIPC_CAP_ROM);
	caps->pmu		= CHIPC_GET_FLAG(cap_reg, CHIPC_CAP_PMU);
	caps->eci		= CHIPC_GET_FLAG(cap_reg, CHIPC_CAP_ECI);
	caps->sprom		= CHIPC_GET_FLAG(cap_reg, CHIPC_CAP_SPROM);
	caps->otp_size		= CHIPC_GET_BITS(cap_reg, CHIPC_CAP_OTP_SIZE);

	caps->seci		= CHIPC_GET_FLAG(cap_ext_reg, CHIPC_CAP2_SECI);
	caps->gsio		= CHIPC_GET_FLAG(cap_ext_reg, CHIPC_CAP2_GSIO);
	caps->aob		= CHIPC_GET_FLAG(cap_ext_reg, CHIPC_CAP2_AOB);

	/* Fetch OTP size for later IPX controller revisions */
	if (CHIPC_QUIRK(sc, IPX_OTPLAYOUT_SIZE)) {
		regval = bhnd_bus_read_4(sc->core, CHIPC_OTPLAYOUT);
		caps->otp_size = CHIPC_GET_BITS(regval, CHIPC_OTPL_SIZE);
	}

	/* Determine flash type and parameters */
	caps->cfi_width = 0;

	switch (CHIPC_GET_BITS(cap_reg, CHIPC_CAP_FLASH)) {
	case CHIPC_CAP_SFLASH_ST:
		caps->flash_type = CHIPC_SFLASH_ST;
		break;
	case CHIPC_CAP_SFLASH_AT:
		caps->flash_type = CHIPC_SFLASH_AT;
		break;
	case CHIPC_CAP_NFLASH:
		caps->flash_type = CHIPC_NFLASH;
		break;
	case CHIPC_CAP_PFLASH:
		caps->flash_type = CHIPC_PFLASH_CFI;

		/* determine cfi width */
		regval = bhnd_bus_read_4(sc->core, CHIPC_FLASH_CFG);
		if (CHIPC_GET_FLAG(regval, CHIPC_FLASH_CFG_DS))
			caps->cfi_width = 2;
		else
			caps->cfi_width = 1;

		break;
	case CHIPC_CAP_FLASH_NONE:
		caps->flash_type = CHIPC_FLASH_NONE;
		break;
			
	}

	/* Handle 4706_NFLASH fallback */
	if (CHIPC_QUIRK(sc, 4706_NFLASH) &&
	    CHIPC_GET_FLAG(cap_reg, CHIPC_CAP_4706_NFLASH))
	{
		caps->flash_type = CHIPC_NFLASH_4706;
	}

	return (0);
}

/**
 * Determine the NVRAM data source for this device.
 *
 * @param sc chipc driver state.
 */
static bhnd_nvram_src_t
chipc_nvram_identify(struct chipc_softc *sc)
{
	uint32_t		 srom_ctrl;

	/* Very early devices vend SPROM/OTP/CIS (if at all) via the
	 * host bridge interface instead of ChipCommon. */
	if (!CHIPC_QUIRK(sc, SUPPORTS_SPROM))
		return (BHND_NVRAM_SRC_UNKNOWN);

	/*
	 * Later chipset revisions standardized the SPROM capability flags and
	 * register interfaces.
	 * 
	 * We check for hardware presence in order of precedence. For example,
	 * SPROM is is always used in preference to internal OTP if found.
	 */
	if (CHIPC_CAP(sc, sprom)) {
		srom_ctrl = bhnd_bus_read_4(sc->core, CHIPC_SPROM_CTRL);
		if (srom_ctrl & CHIPC_SRC_PRESENT)
			return (BHND_NVRAM_SRC_SPROM);
	}

	/* Check for OTP */
	if (CHIPC_CAP(sc, otp_size) != 0)
		return (BHND_NVRAM_SRC_OTP);

	/* Check for flash */
	if (CHIPC_CAP(sc, flash_type) != CHIPC_FLASH_NONE)
		return (BHND_NVRAM_SRC_FLASH);

	/* No NVRAM hardware capability declared */
	return (BHND_NVRAM_SRC_UNKNOWN);
}

static int
chipc_suspend(device_t dev)
{
	return (bus_generic_suspend(dev));
}

static int
chipc_resume(device_t dev)
{
	return (bus_generic_resume(dev));
}

static void
chipc_probe_nomatch(device_t dev, device_t child)
{
	struct resource_list	*rl;
	const char		*name;

	name = device_get_name(child);
	if (name == NULL)
		name = "unknown device";

	device_printf(dev, "<%s> at", name);

	rl = BUS_GET_RESOURCE_LIST(dev, child);
	if (rl != NULL) {
		resource_list_print_type(rl, "mem", SYS_RES_MEMORY, "%#jx");
		resource_list_print_type(rl, "irq", SYS_RES_IRQ, "%jd");
	}

	printf(" (no driver attached)\n");
}

static int
chipc_print_child(device_t dev, device_t child)
{
	struct resource_list	*rl;
	int			 retval = 0;

	retval += bus_print_child_header(dev, child);

	rl = BUS_GET_RESOURCE_LIST(dev, child);
	if (rl != NULL) {
		retval += resource_list_print_type(rl, "mem", SYS_RES_MEMORY,
		    "%#jx");
		retval += resource_list_print_type(rl, "irq", SYS_RES_IRQ,
		    "%jd");
	}

	retval += bus_print_child_domain(dev, child);
	retval += bus_print_child_footer(dev, child);

	return (retval);
}

static int
chipc_child_pnpinfo_str(device_t dev, device_t child, char *buf,
    size_t buflen)
{
	if (buflen == 0)
		return (EOVERFLOW);

	*buf = '\0';
	return (0);
}

static int
chipc_child_location_str(device_t dev, device_t child, char *buf,
    size_t buflen)
{
	if (buflen == 0)
		return (EOVERFLOW);

	*buf = '\0';
	return (ENXIO);
}

static device_t
chipc_add_child(device_t dev, u_int order, const char *name, int unit)
{
	struct chipc_devinfo	*dinfo;
	const struct chipc_hint	*hint;
	device_t		 child;
	int			 error;

	child = device_add_child_ordered(dev, order, name, unit);
	if (child == NULL)
		return (NULL);

	dinfo = malloc(sizeof(struct chipc_devinfo), M_BHND, M_NOWAIT);
	if (dinfo == NULL) {
		device_delete_child(dev, child);
		return (NULL);
	}

	resource_list_init(&dinfo->resources);
	device_set_ivars(child, dinfo);

	/* Hint matching requires a device name */
	if (name == NULL)
		return (child);

	/* Use hint table to set child resources */
	for (hint = chipc_hints; hint->name != NULL; hint++) {
		bhnd_addr_t	region_addr;
		bhnd_size_t	region_size;

		if (strcmp(hint->name, name) != 0)
			continue;

		switch (hint->type) {
		case SYS_RES_IRQ:
			/* Add child resource */
			error = bus_set_resource(child, hint->type, hint->rid,
			    hint->base, hint->size);
			if (error) {
				device_printf(dev,
				    "bus_set_resource() failed for %s: %d\n",
				    device_get_nameunit(child), error);
				goto failed;
			}
			break;

		case SYS_RES_MEMORY:
			/* Fetch region address and size */
			error = bhnd_get_region_addr(dev, BHND_PORT_DEVICE,
			    hint->port, hint->region, &region_addr,
			    &region_size);
			if (error) {
				device_printf(dev,
				    "lookup of %s%u.%u failed: %d\n",
				    bhnd_port_type_name(BHND_PORT_DEVICE),
				    hint->port, hint->region, error);
				goto failed;
			}

			/* Verify requested range is mappable */
			if (hint->base > region_size ||
			    hint->size > region_size ||
			    region_size - hint->base < hint->size )
			{
				device_printf(dev,
				    "%s%u.%u region cannot map requested range "
				        "%#jx+%#jx\n",
				    bhnd_port_type_name(BHND_PORT_DEVICE),
				    hint->port, hint->region, hint->base,
				    hint->size);
			}

			/* Add child resource */
			error = bus_set_resource(child, hint->type,
			    hint->rid, region_addr + hint->base, hint->size);
			if (error) {
				device_printf(dev,
				    "bus_set_resource() failed for %s: %d\n",
				    device_get_nameunit(child), error);
				goto failed;
			}
			break;
		default:
			device_printf(child, "unknown hint resource type: %d\n",
			    hint->type);
			break;
		}
	}

	return (child);

failed:
	device_delete_child(dev, child);
	return (NULL);
}

static void
chipc_child_deleted(device_t dev, device_t child)
{
	struct chipc_devinfo *dinfo = device_get_ivars(child);

	if (dinfo != NULL) {
		resource_list_free(&dinfo->resources);
		free(dinfo, M_BHND);
	}

	device_set_ivars(child, NULL);
}

static struct resource_list *
chipc_get_resource_list(device_t dev, device_t child)
{
	struct chipc_devinfo *dinfo = device_get_ivars(child);
	return (&dinfo->resources);
}


/* Allocate region records for the given port, and add the port's memory
 * range to the mem_rman */
static int
chipc_rman_init_regions (struct chipc_softc *sc, bhnd_port_type type,
    u_int port)
{
	struct	chipc_region	*cr;
	rman_res_t		 start, end;
	u_int			 num_regions;
	int			 error;

	num_regions = bhnd_get_region_count(sc->dev, port, port);
	for (u_int region = 0; region < num_regions; region++) {
		/* Allocate new region record */
		cr = chipc_alloc_region(sc, type, port, region);
		if (cr == NULL)
			return (ENODEV);

		/* Can't manage regions that cannot be allocated */
		if (cr->cr_rid < 0) {
			BHND_DEBUG_DEV(sc->dev, "no rid for chipc region "
			    "%s%u.%u", bhnd_port_type_name(type), port, region);
			chipc_free_region(sc, cr);
			continue;
		}

		/* Add to rman's managed range */
		start = cr->cr_addr;
		end = cr->cr_end;
		if ((error = rman_manage_region(&sc->mem_rman, start, end))) {
			chipc_free_region(sc, cr);
			return (error);
		}

		/* Add to region list */
		STAILQ_INSERT_TAIL(&sc->mem_regions, cr, cr_link);
	}

	return (0);
}

/* Initialize memory state for all chipc port regions */
static int
chipc_init_rman(struct chipc_softc *sc)
{
	u_int	num_ports;
	int	error;

	/* Port types for which we'll register chipc_region mappings */
	bhnd_port_type types[] = {
	    BHND_PORT_DEVICE
	};

	/* Initialize resource manager */
	sc->mem_rman.rm_start = 0;
	sc->mem_rman.rm_end = BUS_SPACE_MAXADDR;
	sc->mem_rman.rm_type = RMAN_ARRAY;
	sc->mem_rman.rm_descr = "ChipCommon Device Memory";
	if ((error = rman_init(&sc->mem_rman))) {
		device_printf(sc->dev, "could not initialize mem_rman: %d\n",
		    error);
		return (error);
	}

	/* Populate per-port-region state */
	for (u_int i = 0; i < nitems(types); i++) {
		num_ports = bhnd_get_port_count(sc->dev, types[i]);
		for (u_int port = 0; port < num_ports; port++) {
			error = chipc_rman_init_regions(sc, types[i], port);
			if (error) {
				device_printf(sc->dev,
				    "region init failed for %s%u: %d\n",
				     bhnd_port_type_name(types[i]), port,
				     error);

				goto failed;
			}
		}
	}

	return (0);

failed:
	chipc_free_rman(sc);
	return (error);
}

/* Free memory management state */
static void
chipc_free_rman(struct chipc_softc *sc)
{
	struct chipc_region *cr, *cr_next;

	STAILQ_FOREACH_SAFE(cr, &sc->mem_regions, cr_link, cr_next)
		chipc_free_region(sc, cr);

	rman_fini(&sc->mem_rman);
}

/**
 * Return the rman instance for a given resource @p type, if any.
 * 
 * @param sc The chipc device state.
 * @param type The resource type (e.g. SYS_RES_MEMORY, SYS_RES_IRQ, ...)
 */
static struct rman *
chipc_get_rman(struct chipc_softc *sc, int type)
{	
	switch (type) {
	case SYS_RES_MEMORY:
		return (&sc->mem_rman);

	case SYS_RES_IRQ:
		/* IRQs can be used with RF_SHAREABLE, so we don't perform
		 * any local proxying of resource requests. */
		return (NULL);

	default:
		return (NULL);
	};
}

static struct resource *
chipc_alloc_resource(device_t dev, device_t child, int type,
    int *rid, rman_res_t start, rman_res_t end, rman_res_t count, u_int flags)
{
	struct chipc_softc		*sc;
	struct chipc_region		*cr;
	struct resource_list_entry	*rle;
	struct resource			*rv;
	struct rman			*rm;
	int				 error;
	bool				 passthrough, isdefault;

	sc = device_get_softc(dev);
	passthrough = (device_get_parent(child) != dev);
	isdefault = RMAN_IS_DEFAULT_RANGE(start, end);
	rle = NULL;

	/* Fetch the resource manager, delegate request if necessary */
	rm = chipc_get_rman(sc, type);
	if (rm == NULL) {
		/* Requested resource type is delegated to our parent */
		rv = bus_generic_rl_alloc_resource(dev, child, type, rid,
		    start, end, count, flags);
		return (rv);
	}

	/* Populate defaults */
	if (!passthrough && isdefault) {
		/* Fetch the resource list entry. */
		rle = resource_list_find(BUS_GET_RESOURCE_LIST(dev, child),
		    type, *rid);
		if (rle == NULL) {
			device_printf(dev,
			    "default resource %#x type %d for child %s "
			    "not found\n", *rid, type,
			    device_get_nameunit(child));			
			return (NULL);
		}
		
		if (rle->res != NULL) {
			device_printf(dev,
			    "resource entry %#x type %d for child %s is busy\n",
			    *rid, type, device_get_nameunit(child));
			
			return (NULL);
		}

		start = rle->start;
		end = rle->end;
		count = ulmax(count, rle->count);
	}

	/* Locate a mapping region */
	if ((cr = chipc_find_region(sc, start, end)) == NULL) {
		/* Resource requests outside our shared port regions can be
		 * delegated to our parent. */
		rv = bus_generic_rl_alloc_resource(dev, child, type, rid,
		    start, end, count, flags);
		return (rv);
	}

	/* Try to retain a region reference */
	if ((error = chipc_retain_region(sc, cr, RF_ALLOCATED))) {
		CHIPC_UNLOCK(sc);
		return (NULL);
	}

	/* Make our rman reservation */
	rv = rman_reserve_resource(rm, start, end, count, flags & ~RF_ACTIVE,
	    child);
	if (rv == NULL) {
		chipc_release_region(sc, cr, RF_ALLOCATED);
		return (NULL);
	}

	rman_set_rid(rv, *rid);

	/* Activate */
	if (flags & RF_ACTIVE) {
		error = bus_activate_resource(child, type, *rid, rv);
		if (error) {
			device_printf(dev,
			    "failed to activate entry %#x type %d for "
				"child %s: %d\n",
			     *rid, type, device_get_nameunit(child), error);

			chipc_release_region(sc, cr, RF_ALLOCATED);
			rman_release_resource(rv);

			return (NULL);
		}
	}

	/* Update child's resource list entry */
	if (rle != NULL) {
		rle->res = rv;
		rle->start = rman_get_start(rv);
		rle->end = rman_get_end(rv);
		rle->count = rman_get_size(rv);
	}

	return (rv);
}

static int
chipc_release_resource(device_t dev, device_t child, int type, int rid,
    struct resource *r)
{
	struct chipc_softc	*sc;
	struct chipc_region	*cr;
	struct rman		*rm;
	int			 error;

	sc = device_get_softc(dev);

	/* Handled by parent bus? */
	rm = chipc_get_rman(sc, type);
	if (rm == NULL || !rman_is_region_manager(r, rm)) {
		return (bus_generic_rl_release_resource(dev, child, type, rid,
		    r));
	}

	/* Locate the mapping region */
	cr = chipc_find_region(sc, rman_get_start(r), rman_get_end(r));
	if (cr == NULL)
		return (EINVAL);

	/* Deactivate resources */
	if (rman_get_flags(r) & RF_ACTIVE) {
		error = BUS_DEACTIVATE_RESOURCE(dev, child, type, rid, r);
		if (error)
			return (error);
	}

	if ((error = rman_release_resource(r)))
		return (error);

	/* Drop allocation reference */
	chipc_release_region(sc, cr, RF_ALLOCATED);

	return (0);
}

static int
chipc_adjust_resource(device_t dev, device_t child, int type,
    struct resource *r, rman_res_t start, rman_res_t end)
{
	struct chipc_softc		*sc;
	struct chipc_region		*cr;
	struct rman			*rm;
	
	sc = device_get_softc(dev);

	/* Handled by parent bus? */
	rm = chipc_get_rman(sc, type);
	if (rm == NULL || !rman_is_region_manager(r, rm)) {
		return (bus_generic_adjust_resource(dev, child, type, r, start,
		    end));
	}

	/* The range is limited to the existing region mapping */
	cr = chipc_find_region(sc, rman_get_start(r), rman_get_end(r));
	if (cr == NULL)
		return (EINVAL);
	
	if (end <= start)
		return (EINVAL);

	if (start < cr->cr_addr || end > cr->cr_end)
		return (EINVAL);

	/* Range falls within the existing region */
	return (rman_adjust_resource(r, start, end));
}

/**
 * Retain an RF_ACTIVE reference to the region mapping @p r, and
 * configure @p r with its subregion values.
 *
 * @param sc Driver instance state.
 * @param child Requesting child device.
 * @param type resource type of @p r.
 * @param rid resource id of @p r
 * @param r resource to be activated.
 * @param req_direct If true, failure to allocate a direct bhnd resource
 * will be treated as an error. If false, the resource will not be marked
 * as RF_ACTIVE if bhnd direct resource allocation fails.
 */
static int
chipc_try_activate_resource(struct chipc_softc *sc, device_t child, int type,
    int rid, struct resource *r, bool req_direct)
{
	struct rman		*rm;
	struct chipc_region	*cr;
	bhnd_size_t		 cr_offset;
	rman_res_t		 r_start, r_end, r_size;
	int			 error;

	rm = chipc_get_rman(sc, type);
	if (rm == NULL || !rman_is_region_manager(r, rm))
		return (EINVAL);

	r_start = rman_get_start(r);
	r_end = rman_get_end(r);
	r_size = rman_get_size(r);

	/* Find the corresponding chipc region */
	cr = chipc_find_region(sc, r_start, r_end);
	if (cr == NULL)
		return (EINVAL);
	
	/* Calculate subregion offset within the chipc region */
	cr_offset = r_start - cr->cr_addr;

	/* Retain (and activate, if necessary) the chipc region */
	if ((error = chipc_retain_region(sc, cr, RF_ACTIVE)))
		return (error);

	/* Configure child resource with its subregion values. */
	if (cr->cr_res->direct) {
		error = chipc_init_child_resource(r, cr->cr_res->res,
		    cr_offset, r_size);
		if (error)
			goto cleanup;

		/* Mark active */
		if ((error = rman_activate_resource(r)))
			goto cleanup;
	} else if (req_direct) {
		error = ENOMEM;
		goto cleanup;
	}

	return (0);

cleanup:
	chipc_release_region(sc, cr, RF_ACTIVE);
	return (error);
}

static int
chipc_activate_bhnd_resource(device_t dev, device_t child, int type,
    int rid, struct bhnd_resource *r)
{
	struct chipc_softc	*sc;
	struct rman		*rm;
	int			 error;

	sc = device_get_softc(dev);
	
	/* Delegate non-locally managed resources to parent */
	rm = chipc_get_rman(sc, type);
	if (rm == NULL || !rman_is_region_manager(r->res, rm)) {
		return (bhnd_bus_generic_activate_resource(dev, child, type,
		    rid, r));
	}

	/* Try activating the chipc region resource */
	error = chipc_try_activate_resource(sc, child, type, rid, r->res,
	    false);
	if (error)
		return (error);

	/* Mark the child resource as direct according to the returned resource
	 * state */
	if (rman_get_flags(r->res) & RF_ACTIVE)
		r->direct = true;

	return (0);
}

static int
chipc_activate_resource(device_t dev, device_t child, int type, int rid,
    struct resource *r)
{
	struct chipc_softc	*sc;
	struct rman		*rm;

	sc = device_get_softc(dev);

	/* Delegate non-locally managed resources to parent */
	rm = chipc_get_rman(sc, type);
	if (rm == NULL || !rman_is_region_manager(r, rm)) {
		return (bus_generic_activate_resource(dev, child, type, rid,
		    r));
	}

	/* Try activating the chipc region-based resource */
	return (chipc_try_activate_resource(sc, child, type, rid, r, true));
}

/**
 * Default bhndb(4) implementation of BUS_DEACTIVATE_RESOURCE().
 */
static int
chipc_deactivate_resource(device_t dev, device_t child, int type,
    int rid, struct resource *r)
{
	struct chipc_softc	*sc;
	struct chipc_region	*cr;
	struct rman		*rm;
	int			 error;

	sc = device_get_softc(dev);

	/* Handled by parent bus? */
	rm = chipc_get_rman(sc, type);
	if (rm == NULL || !rman_is_region_manager(r, rm)) {
		return (bus_generic_deactivate_resource(dev, child, type, rid,
		    r));
	}

	/* Find the corresponding chipc region */
	cr = chipc_find_region(sc, rman_get_start(r), rman_get_end(r));
	if (cr == NULL)
		return (EINVAL);

	/* Mark inactive */
	if ((error = rman_deactivate_resource(r)))
		return (error);

	/* Drop associated RF_ACTIVE reference */
	chipc_release_region(sc, cr, RF_ACTIVE);

	return (0);
}

/**
 * Examine bus state and make a best effort determination of whether it's
 * likely safe to enable the muxed SPROM pins.
 * 
 * On devices that do not use SPROM pin muxing, always returns true.
 * 
 * @param sc chipc driver state.
 */
static bool
chipc_should_enable_sprom(struct chipc_softc *sc)
{
	device_t	*devs;
	device_t	 hostb;
	device_t	 parent;
	int		 devcount;
	int		 error;
	bool		 result;

	mtx_assert(&Giant, MA_OWNED);	/* for newbus */

	/* Nothing to do? */
	if (!CHIPC_QUIRK(sc, MUX_SPROM))
		return (true);

	parent = device_get_parent(sc->dev);
	hostb = bhnd_find_hostb_device(parent);

	if ((error = device_get_children(parent, &devs, &devcount)))
		return (false);

	/* Reject any active devices other than ChipCommon, or the
	 * host bridge (if any). */
	result = true;
	for (int i = 0; i < devcount; i++) {
		if (devs[i] == hostb || devs[i] == sc->dev)
			continue;

		if (!device_is_attached(devs[i]))
			continue;

		if (device_is_suspended(devs[i]))
			continue;

		/* Active device; assume SPROM is busy */
		result = false;
		break;
	}

	free(devs, M_TEMP);
	return (result);
}

/**
 * If required by this device, enable access to the SPROM.
 * 
 * @param sc chipc driver state.
 */
static int
chipc_enable_sprom_pins(device_t dev)
{
	struct chipc_softc	*sc;
	uint32_t		 cctrl;
	int			 error;

	sc = device_get_softc(dev);

	/* Nothing to do? */
	if (!CHIPC_QUIRK(sc, MUX_SPROM))
		return (0);

	/* Make sure we're holding Giant for newbus */
	mtx_lock(&Giant);
	CHIPC_LOCK(sc);

	/* Already enabled? */
	if (sc->sprom_refcnt >= 1) {
		error = 0;
		goto finished;
	}

	/* Check whether bus is busy */
	if (!chipc_should_enable_sprom(sc)) {
		error = EBUSY;
		goto finished;
	}

	cctrl = bhnd_bus_read_4(sc->core, CHIPC_CHIPCTRL);

	/* 4331 devices */
	if (CHIPC_QUIRK(sc, 4331_EXTPA_MUX_SPROM)) {
		cctrl &= ~CHIPC_CCTRL4331_EXTPA_EN;

		if (CHIPC_QUIRK(sc, 4331_GPIO2_5_MUX_SPROM))
			cctrl &= ~CHIPC_CCTRL4331_EXTPA_ON_GPIO2_5;

		if (CHIPC_QUIRK(sc, 4331_EXTPA2_MUX_SPROM))
			cctrl &= ~CHIPC_CCTRL4331_EXTPA_EN2;

		bhnd_bus_write_4(sc->core, CHIPC_CHIPCTRL, cctrl);
		error = 0;
		goto finished;
	}

	/* 4360 devices */
	if (CHIPC_QUIRK(sc, 4360_FEM_MUX_SPROM)) {
		/* Unimplemented */
	}

	/* Refuse to proceed on unsupported devices with muxed SPROM pins */
	device_printf(sc->dev, "muxed sprom lines on unrecognized device\n");
	error = ENXIO;

finished:
	/* Bump the reference count */
	if (error == 0)
		sc->sprom_refcnt++;

	CHIPC_UNLOCK(sc);
	mtx_unlock(&Giant);

	return (error);
}

/**
 * If required by this device, revert any GPIO/pin configuration applied
 * to allow SPROM access.
 * 
 * @param sc chipc driver state.
 */
static void
chipc_disable_sprom_pins(device_t dev)
{
	struct chipc_softc	*sc;
	uint32_t		 cctrl;

	sc = device_get_softc(dev);

	/* Nothing to do? */
	if (!CHIPC_QUIRK(sc, MUX_SPROM))
		return;

	CHIPC_LOCK(sc);

	/* Check reference count, skip disable if in-use. */
	KASSERT(sc->sprom_refcnt > 0, ("sprom refcnt overrelease"));
	sc->sprom_refcnt--;
	if (sc->sprom_refcnt > 0)
		goto finished;

	cctrl = bhnd_bus_read_4(sc->core, CHIPC_CHIPCTRL);

	/* 4331 devices */
	if (CHIPC_QUIRK(sc, 4331_EXTPA_MUX_SPROM)) {
		cctrl |= CHIPC_CCTRL4331_EXTPA_EN;

		if (CHIPC_QUIRK(sc, 4331_GPIO2_5_MUX_SPROM))
			cctrl |= CHIPC_CCTRL4331_EXTPA_ON_GPIO2_5;

		if (CHIPC_QUIRK(sc, 4331_EXTPA2_MUX_SPROM))
			cctrl |= CHIPC_CCTRL4331_EXTPA_EN2;

		bhnd_bus_write_4(sc->core, CHIPC_CHIPCTRL, cctrl);
		goto finished;
	}

	/* 4360 devices */
	if (CHIPC_QUIRK(sc, 4360_FEM_MUX_SPROM)) {
		/* Unimplemented */
	}

finished:
	CHIPC_UNLOCK(sc);
}

static bhnd_nvram_src_t
chipc_nvram_src(device_t dev)
{
	struct chipc_softc *sc = device_get_softc(dev);
	return (sc->nvram_src);
}

static void
chipc_write_chipctrl(device_t dev, uint32_t value, uint32_t mask)
{
	struct chipc_softc	*sc;
	uint32_t		 cctrl;

	sc = device_get_softc(dev);

	CHIPC_LOCK(sc);

	cctrl = bhnd_bus_read_4(sc->core, CHIPC_CHIPCTRL);
	cctrl = (cctrl & ~mask) | (value | mask);
	bhnd_bus_write_4(sc->core, CHIPC_CHIPCTRL, cctrl);

	CHIPC_UNLOCK(sc);
}

static device_method_t chipc_methods[] = {
	/* Device interface */
	DEVMETHOD(device_probe,			chipc_probe),
	DEVMETHOD(device_attach,		chipc_attach),
	DEVMETHOD(device_detach,		chipc_detach),
	DEVMETHOD(device_suspend,		chipc_suspend),
	DEVMETHOD(device_resume,		chipc_resume),

	/* Bus interface */
	DEVMETHOD(bus_probe_nomatch,		chipc_probe_nomatch),
	DEVMETHOD(bus_print_child,		chipc_print_child),
	DEVMETHOD(bus_child_pnpinfo_str,	chipc_child_pnpinfo_str),
	DEVMETHOD(bus_child_location_str,	chipc_child_location_str),

	DEVMETHOD(bus_add_child,		chipc_add_child),
	DEVMETHOD(bus_child_deleted,		chipc_child_deleted),

	DEVMETHOD(bus_set_resource,		bus_generic_rl_set_resource),
	DEVMETHOD(bus_get_resource,		bus_generic_rl_get_resource),
	DEVMETHOD(bus_delete_resource,		bus_generic_rl_delete_resource),
	DEVMETHOD(bus_alloc_resource,		chipc_alloc_resource),
	DEVMETHOD(bus_release_resource,		chipc_release_resource),
	DEVMETHOD(bus_adjust_resource,		chipc_adjust_resource),
	DEVMETHOD(bus_activate_resource,	chipc_activate_resource),
	DEVMETHOD(bus_deactivate_resource,	chipc_deactivate_resource),
	DEVMETHOD(bus_get_resource_list,	chipc_get_resource_list),

	DEVMETHOD(bus_setup_intr,		bus_generic_setup_intr),
	DEVMETHOD(bus_teardown_intr,		bus_generic_teardown_intr),
	DEVMETHOD(bus_config_intr,		bus_generic_config_intr),
	DEVMETHOD(bus_bind_intr,		bus_generic_bind_intr),
	DEVMETHOD(bus_describe_intr,		bus_generic_describe_intr),

	/* BHND bus inteface */
	DEVMETHOD(bhnd_bus_activate_resource,	chipc_activate_bhnd_resource),

	/* ChipCommon interface */
	DEVMETHOD(bhnd_chipc_nvram_src,		chipc_nvram_src),
	DEVMETHOD(bhnd_chipc_write_chipctrl,	chipc_write_chipctrl),
	DEVMETHOD(bhnd_chipc_enable_sprom,	chipc_enable_sprom_pins),
	DEVMETHOD(bhnd_chipc_disable_sprom,	chipc_disable_sprom_pins),

	DEVMETHOD_END
};

DEFINE_CLASS_0(bhnd_chipc, chipc_driver, chipc_methods, sizeof(struct chipc_softc));
DRIVER_MODULE(bhnd_chipc, bhnd, chipc_driver, bhnd_chipc_devclass, 0, 0);
MODULE_DEPEND(bhnd_chipc, bhnd, 1, 1, 1);
MODULE_VERSION(bhnd_chipc, 1);<|MERGE_RESOLUTION|>--- conflicted
+++ resolved
@@ -80,11 +80,7 @@
 	BHND_CORE_QUIRK	(HWREV_GTE(49),		CHIPC_QUIRK_IPX_OTPLAYOUT_SIZE),
 
 	/* 4706 variant quirks */
-<<<<<<< HEAD
-	BHND_CORE_QUIRK	(HWREV_EQ (35),		CHIPC_QUIRK_4706_NFLASH), /* BCM5357? */
-=======
 	BHND_CORE_QUIRK	(HWREV_EQ (38),		CHIPC_QUIRK_4706_NFLASH), /* BCM5357? */
->>>>>>> 5bed51a1
 	BHND_CHIP_QUIRK	(4706,	HWREV_ANY,	CHIPC_QUIRK_4706_NFLASH),
 
 	/* 4331 quirks*/
@@ -102,7 +98,6 @@
 	BHND_DEVICE_QUIRK_END
 };
 
-<<<<<<< HEAD
 
 static const struct chipc_hint {
 	const char	*name;
@@ -129,9 +124,6 @@
 };
 
 
-
-=======
->>>>>>> 5bed51a1
 static int			 chipc_try_activate_resource(
 				    struct chipc_softc *sc, device_t child,
 				    int type, int rid, struct resource *r,
