/*-
 * Copyright (c) 2015-2016 Landon Fuller <landon@landonf.org>
 * Copyright (c) 2016 Michael Zhilin <mizhka@gmail.com>
 * All rights reserved.
 *
 * Redistribution and use in source and binary forms, with or without
 * modification, are permitted provided that the following conditions
 * are met:
 * 1. Redistributions of source code must retain the above copyright
 *    notice, this list of conditions and the following disclaimer,
 *    without modification.
 * 2. Redistributions in binary form must reproduce at minimum a disclaimer
 *    similar to the "NO WARRANTY" disclaimer below ("Disclaimer") and any
 *    redistribution must be conditioned upon including a substantially
 *    similar Disclaimer requirement for further binary redistribution.
 *
 * NO WARRANTY
 * THIS SOFTWARE IS PROVIDED BY THE COPYRIGHT HOLDERS AND CONTRIBUTORS
 * ``AS IS'' AND ANY EXPRESS OR IMPLIED WARRANTIES, INCLUDING, BUT NOT
 * LIMITED TO, THE IMPLIED WARRANTIES OF NONINFRINGEMENT, MERCHANTIBILITY
 * AND FITNESS FOR A PARTICULAR PURPOSE ARE DISCLAIMED. IN NO EVENT SHALL
 * THE COPYRIGHT HOLDERS OR CONTRIBUTORS BE LIABLE FOR SPECIAL, EXEMPLARY,
 * OR CONSEQUENTIAL DAMAGES (INCLUDING, BUT NOT LIMITED TO, PROCUREMENT OF
 * SUBSTITUTE GOODS OR SERVICES; LOSS OF USE, DATA, OR PROFITS; OR BUSINESS
 * INTERRUPTION) HOWEVER CAUSED AND ON ANY THEORY OF LIABILITY, WHETHER
 * IN CONTRACT, STRICT LIABILITY, OR TORT (INCLUDING NEGLIGENCE OR OTHERWISE)
 * ARISING IN ANY WAY OUT OF THE USE OF THIS SOFTWARE, EVEN IF ADVISED OF
 * THE POSSIBILITY OF SUCH DAMAGES.
 */

#include <sys/cdefs.h>
__FBSDID("$FreeBSD$");

/*
 * Broadcom ChipCommon driver.
 * 
 * With the exception of some very early chipsets, the ChipCommon core
 * has been included in all HND SoCs and chipsets based on the siba(4) 
 * and bcma(4) interconnects, providing a common interface to chipset 
 * identification, bus enumeration, UARTs, clocks, watchdog interrupts,
 * GPIO, flash, etc.
 */

#include <sys/param.h>
#include <sys/kernel.h>
#include <sys/lock.h>
#include <sys/bus.h>
#include <sys/rman.h>
#include <sys/malloc.h>
#include <sys/module.h>
#include <sys/mutex.h>
#include <sys/systm.h>

#include <machine/bus.h>
#include <machine/resource.h>

#include <dev/bhnd/bhnd.h>
#include <dev/bhnd/bhndvar.h>

#include "chipcreg.h"
#include "chipcvar.h"

#include "chipc_private.h"

devclass_t bhnd_chipc_devclass;	/**< bhnd(4) chipcommon device class */

static struct bhnd_device_quirk chipc_quirks[];

/* Supported device identifiers */
static const struct bhnd_device chipc_devices[] = {
	BHND_DEVICE(BCM, CC, NULL, chipc_quirks),
	BHND_DEVICE_END
};


/* Device quirks table */
static struct bhnd_device_quirk chipc_quirks[] = {
	/* HND OTP controller revisions */
	BHND_CORE_QUIRK	(HWREV_EQ (12),		CHIPC_QUIRK_OTP_HND), /* (?) */
	BHND_CORE_QUIRK	(HWREV_EQ (17),		CHIPC_QUIRK_OTP_HND), /* BCM4311 */
	BHND_CORE_QUIRK	(HWREV_EQ (22),		CHIPC_QUIRK_OTP_HND), /* BCM4312 */

	/* IPX OTP controller revisions */
	BHND_CORE_QUIRK	(HWREV_EQ (21),		CHIPC_QUIRK_OTP_IPX),
	BHND_CORE_QUIRK	(HWREV_GTE(23),		CHIPC_QUIRK_OTP_IPX),
	
	BHND_CORE_QUIRK	(HWREV_GTE(32),		CHIPC_QUIRK_SUPPORTS_SPROM),
	BHND_CORE_QUIRK	(HWREV_GTE(35),		CHIPC_QUIRK_SUPPORTS_CAP_EXT),
	BHND_CORE_QUIRK	(HWREV_GTE(49),		CHIPC_QUIRK_IPX_OTPL_SIZE),

	/* 4706 variant quirks */
	BHND_CORE_QUIRK	(HWREV_EQ (38),		CHIPC_QUIRK_4706_NFLASH), /* BCM5357? */
	BHND_CHIP_QUIRK	(4706,	HWREV_ANY,	CHIPC_QUIRK_4706_NFLASH),

	/* 4331 quirks*/
	BHND_CHIP_QUIRK	(4331,	HWREV_ANY,	CHIPC_QUIRK_4331_EXTPA_MUX_SPROM),
	BHND_PKG_QUIRK	(4331,	TN,		CHIPC_QUIRK_4331_GPIO2_5_MUX_SPROM),
	BHND_PKG_QUIRK	(4331,	TNA0,		CHIPC_QUIRK_4331_GPIO2_5_MUX_SPROM),
	BHND_PKG_QUIRK	(4331,	TT,		CHIPC_QUIRK_4331_EXTPA2_MUX_SPROM),

	/* 4360 quirks */
	BHND_CHIP_QUIRK	(4352,	HWREV_LTE(2),	CHIPC_QUIRK_4360_FEM_MUX_SPROM),
	BHND_CHIP_QUIRK	(43460,	HWREV_LTE(2),	CHIPC_QUIRK_4360_FEM_MUX_SPROM),
	BHND_CHIP_QUIRK	(43462,	HWREV_LTE(2),	CHIPC_QUIRK_4360_FEM_MUX_SPROM),
	BHND_CHIP_QUIRK	(43602,	HWREV_LTE(2),	CHIPC_QUIRK_4360_FEM_MUX_SPROM),

	BHND_DEVICE_QUIRK_END
};

// FIXME: IRQ shouldn't be hard-coded
#define	CHIPC_MIPS_IRQ	2

<<<<<<< HEAD
static int			 chipc_try_activate_resource(
				    struct chipc_softc *sc, device_t child,
				    int type, int rid, struct resource *r,
				    bool req_direct);
=======
static int			 chipc_add_children(struct chipc_softc *sc);
>>>>>>> 1ee6562f

static bhnd_nvram_src		 chipc_find_nvram_src(struct chipc_softc *sc,
				     struct chipc_caps *caps);
static int			 chipc_read_caps(struct chipc_softc *sc,
				     struct chipc_caps *caps);

static bool			 chipc_should_enable_sprom(
				     struct chipc_softc *sc);

static int			 chipc_try_activate_resource(
				    struct chipc_softc *sc, device_t child,
				    int type, int rid, struct resource *r,
				    bool req_direct);

static int			 chipc_init_rman(struct chipc_softc *sc);
static void			 chipc_free_rman(struct chipc_softc *sc);
static struct rman		*chipc_get_rman(struct chipc_softc *sc,
				     int type);

/* quirk and capability flag convenience macros */
#define	CHIPC_QUIRK(_sc, _name)	\
    ((_sc)->quirks & CHIPC_QUIRK_ ## _name)
    
#define CHIPC_CAP(_sc, _name)	\
    ((_sc)->caps._name)

#define	CHIPC_ASSERT_QUIRK(_sc, name)	\
    KASSERT(CHIPC_QUIRK((_sc), name), ("quirk " __STRING(_name) " not set"))

#define	CHIPC_ASSERT_CAP(_sc, name)	\
    KASSERT(CHIPC_CAP((_sc), name), ("capability " __STRING(_name) " not set"))

static int
chipc_probe(device_t dev)
{
	const struct bhnd_device *id;

	id = bhnd_device_lookup(dev, chipc_devices, sizeof(chipc_devices[0]));
	if (id == NULL)
		return (ENXIO);

	bhnd_set_default_core_desc(dev);
	return (BUS_PROBE_DEFAULT);
}

static int
chipc_attach(device_t dev)
{
	struct chipc_softc		*sc;
	int				 error;

	sc = device_get_softc(dev);
	sc->dev = dev;
	sc->quirks = bhnd_device_quirks(dev, chipc_devices,
	    sizeof(chipc_devices[0]));
	sc->sprom_refcnt = 0;

	CHIPC_LOCK_INIT(sc);
	STAILQ_INIT(&sc->mem_regions);

	/* Set up resource management */
	if ((error = chipc_init_rman(sc))) {
		device_printf(sc->dev,
		    "failed to initialize chipc resource state: %d\n", error);
		goto failed;
	}

	/* Allocate the region containing the chipc register block */
	if ((sc->core_region = chipc_find_region_by_rid(sc, 0)) == NULL) {
		error = ENXIO;
		goto failed;
	}

	error = chipc_retain_region(sc, sc->core_region,
	    RF_ALLOCATED|RF_ACTIVE);
	if (error) {
		sc->core_region = NULL;
		goto failed;
	}

	/* Save a direct reference to our chipc registers */
	sc->core = sc->core_region->cr_res;

	/* Fetch and parse capability register(s) */
	if ((error = chipc_read_caps(sc, &sc->caps)))
		goto failed;

	if (bootverbose)
		chipc_print_caps(sc->dev, &sc->caps);

	/* Attach all supported child devices */
	if ((error = chipc_add_children(sc)))
		goto failed;

	if ((error = bus_generic_attach(dev)))
		goto failed;

	return (0);
	
failed:
	device_delete_children(sc->dev);

	if (sc->core_region != NULL) {
		chipc_release_region(sc, sc->core_region,
		    RF_ALLOCATED|RF_ACTIVE);
	}

	chipc_free_rman(sc);
	CHIPC_LOCK_DESTROY(sc);
	return (error);
}

static int
chipc_detach(device_t dev)
{
	struct chipc_softc	*sc;
	int			 error;

	sc = device_get_softc(dev);

	if ((error = bus_generic_detach(dev)))
		return (error);

	chipc_release_region(sc, sc->core_region, RF_ALLOCATED|RF_ACTIVE);
	chipc_free_rman(sc);

	CHIPC_LOCK_DESTROY(sc);

	return (0);
}

static int
chipc_add_children(struct chipc_softc *sc)
{
	device_t	 child;
	const char	*flash_bus;
	int		 error;

	/* SPROM/OTP */
	if (sc->caps.nvram_src == BHND_NVRAM_SRC_SPROM ||
	    sc->caps.nvram_src == BHND_NVRAM_SRC_OTP)
	{
		child = BUS_ADD_CHILD(sc->dev, 0, "bhnd_nvram", -1);
		if (child == NULL) {
			device_printf(sc->dev, "failed to add nvram device\n");
			return (ENXIO);
		}

		/* Both OTP and external SPROM are mapped at CHIPC_SPROM_OTP */
		error = chipc_set_resource(sc, child, SYS_RES_MEMORY, 0,
		    CHIPC_SPROM_OTP, CHIPC_SPROM_OTP_SIZE, 0, 0);
		if (error)
			return (error);
	}

<<<<<<< HEAD
=======
#ifdef notyet
>>>>>>> 1ee6562f
	/*
	 * PMU/SLOWCLK/INSTACLK
	 * 
	 * On AOB ("Always on Bus") devices, a PMU core (if it exists) is
	 * enumerated directly by the bhnd(4) bus -- not chipc.
	 * 
	 * Otherwise, we always add a PMU child device, and let the
	 * chipc bhnd_pmu drivers probe for it. If the core supports an
	 * earlier non-PMU clock/power register interface, one of the instaclk,
	 * powerctl, or null bhnd_pmu drivers will claim the device.
	 */
<<<<<<< HEAD
	if (!sc->caps.aob || (sc->caps.aob && !sc->pmu)) {
=======
	if (!sc->caps.aob || (sc->caps.aob && !sc->caps.pmu)) {
>>>>>>> 1ee6562f
		child = BUS_ADD_CHILD(sc->dev, 0, "bhnd_pmu", -1);
		if (child == NULL) {
			device_printf(sc->dev, "failed to add pmu\n");
			return (ENXIO);
		}

		/* Associate the applicable register block */
		error = 0;
<<<<<<< HEAD
		if (sc->pmu) {
			error = chipc_set_resource(sc, child, SYS_RES_MEMORY, 0,
			    CHIPC_PMU, CHIPC_PMU_SIZE, 0, 0);
		} else if (sc->power_control) {
=======
		if (sc->caps.pmu) {
			error = chipc_set_resource(sc, child, SYS_RES_MEMORY, 0,
			    CHIPC_PMU, CHIPC_PMU_SIZE, 0, 0);
		} else if (sc->caps.power_control) {
>>>>>>> 1ee6562f
			error = chipc_set_resource(sc, child, SYS_RES_MEMORY, 0,
			    CHIPC_PWRCTL, CHIPC_PWRCTL_SIZE, 0, 0);
		}

		if (error)
			return (error);
		
	}
<<<<<<< HEAD
=======
#endif /* notyet */
>>>>>>> 1ee6562f

	/* All remaining devices are SoC-only */
	if (bhnd_get_attach_type(sc->dev) != BHND_ATTACH_NATIVE)
		return (0);

	/* UARTs */
	for (u_int i = 0; i < min(sc->caps.num_uarts, CHIPC_UART_MAX); i++) {
<<<<<<< HEAD
		child = BUS_ADD_CHILD(sc->dev, 0, "bhnd_pmu", -1);
=======
		child = BUS_ADD_CHILD(sc->dev, 0, "uart", -1);
>>>>>>> 1ee6562f
		if (child == NULL) {
			device_printf(sc->dev, "failed to add uart%u\n", i);
			return (ENXIO);
		}

		/* Shared IRQ */
		error = bus_set_resource(child, SYS_RES_IRQ, 0, CHIPC_MIPS_IRQ,
		    1);
		if (error) {
<<<<<<< HEAD
			device_printf(sc->dev, "failed to set uart%u irq %ju\n",
=======
			device_printf(sc->dev, "failed to set uart%u irq %u\n",
>>>>>>> 1ee6562f
			    i, CHIPC_MIPS_IRQ);
			return (error);
		}

		/* UART registers are mapped sequentially */
		error = chipc_set_resource(sc, child, SYS_RES_MEMORY, 0,
<<<<<<< HEAD
		    CHIPC_UART_BASE + (i * CHIPC_UART_SIZE), CHIPC_UART_SIZE,
		    0, 0);
=======
		    CHIPC_UART(i), CHIPC_UART_SIZE, 0, 0);
>>>>>>> 1ee6562f
		if (error)
			return (error);
	}

	/* Flash */
<<<<<<< HEAD
	flash_bus = NULL;
	switch (sc->caps.flash_type) {
		case CHIPC_FLASH_NONE:
			break;
		case CHIPC_PFLASH_CFI:	/* cfi */
			flash_bus = "cfi";
			break;

		case CHIPC_SFLASH_AT:	/* spi */
		case CHIPC_SFLASH_ST:
			flash_bus = "spi";
			break;

		case CHIPC_QSFLASH_ST:	/* qspi */
		case CHIPC_QSFLASH_AT:
		case CHIPC_NFLASH:	/* nand */
		case CHIPC_NFLASH_4706:
			/* fallthrough (unimplemented) */
		default:
			device_printf(sc->dev, "unsupported flash type %u\n",
			    (u_int)sc->caps.flash_type);
			break;
	}

	if (flash_bus != NULL) {
		child = BUS_ADD_CHILD(sc->dev, 0, flash_bus, -1);
		if (child == NULL) {
			device_printf(sc->dev,
			    "failed to add %s flash device\n", flash_bus);
=======
	flash_bus = chipc_flash_bus_name(sc->caps.flash_type);
	if (flash_bus != NULL) {
		child = BUS_ADD_CHILD(sc->dev, 0, flash_bus, -1);
		if (child == NULL) {
			device_printf(sc->dev, "failed to add %s device\n",
			    flash_bus);
>>>>>>> 1ee6562f
			return (ENXIO);
		}

		/* flash memory mapping */
<<<<<<< HEAD
		// FIXME: port1.1 mapping on siba(4) SoCs
		error = chipc_set_resource(sc, child, SYS_RES_MEMORY, 0,
		    0, RMAN_MAX_END, 1, 1);
=======
		error = chipc_set_resource(sc, child, SYS_RES_MEMORY, 0,
		    0, RM_MAX_END, 1, 1);
>>>>>>> 1ee6562f
		if (error)
			return (error);

		/* flashctrl registers */
		error = chipc_set_resource(sc, child, SYS_RES_MEMORY, 1,
		    CHIPC_SFLASH_BASE, CHIPC_SFLASH_SIZE, 0, 0);
		if (error)
			return (error);
	}

	return (0);
}

/**
 * Determine the NVRAM data source for this device.
 * 
 * The SPROM, OTP, and flash capability flags must be fully populated in
 * @p caps.
 *
 * @param sc chipc driver state.
 * @param caps capability flags to be used to derive NVRAM configuration.
 */
static bhnd_nvram_src
chipc_find_nvram_src(struct chipc_softc *sc, struct chipc_caps *caps)
{
	uint32_t		 otp_st, srom_ctrl;

	/* Very early devices vend SPROM/OTP/CIS (if at all) via the
	 * host bridge interface instead of ChipCommon. */
	if (!CHIPC_QUIRK(sc, SUPPORTS_SPROM))
		return (BHND_NVRAM_SRC_UNKNOWN);

	/*
	 * Later chipset revisions standardized the SPROM capability flags and
	 * register interfaces.
	 * 
	 * We check for hardware presence in order of precedence. For example,
	 * SPROM is is always used in preference to internal OTP if found.
	 */
	if (caps->sprom) {
		srom_ctrl = bhnd_bus_read_4(sc->core, CHIPC_SPROM_CTRL);
		if (srom_ctrl & CHIPC_SRC_PRESENT)
			return (BHND_NVRAM_SRC_SPROM);
	}

	/* Check for programmed OTP H/W subregion (contains SROM data) */
	if (CHIPC_QUIRK(sc, SUPPORTS_OTP) && caps->otp_size > 0) {
		/* TODO: need access to HND-OTP device */
		if (!CHIPC_QUIRK(sc, OTP_HND)) {
			device_printf(sc->dev,
			    "NVRAM unavailable: unsupported OTP controller.\n");
			return (BHND_NVRAM_SRC_UNKNOWN);
		}

		otp_st = bhnd_bus_read_4(sc->core, CHIPC_OTPST);
		if (otp_st & CHIPC_OTPS_GUP_HW)
			return (BHND_NVRAM_SRC_OTP);
	}

	/* Check for flash */
	if (caps->flash_type != CHIPC_FLASH_NONE)
		return (BHND_NVRAM_SRC_FLASH);

	/* No NVRAM hardware capability declared */
	return (BHND_NVRAM_SRC_UNKNOWN);
}

/* Read and parse chipc capabilities */
static int
chipc_read_caps(struct chipc_softc *sc, struct chipc_caps *caps)
{
	uint32_t	cap_reg;
	uint32_t	cap_ext_reg;
	uint32_t	regval;

	/* Fetch cap registers */
	cap_reg = bhnd_bus_read_4(sc->core, CHIPC_CAPABILITIES);
	cap_ext_reg = 0;
	if (CHIPC_QUIRK(sc, SUPPORTS_CAP_EXT))
		cap_ext_reg = bhnd_bus_read_4(sc->core, CHIPC_CAPABILITIES_EXT);

	/* Extract values */
	caps->num_uarts		= CHIPC_GET_BITS(cap_reg, CHIPC_CAP_NUM_UART);
	caps->mipseb		= CHIPC_GET_FLAG(cap_reg, CHIPC_CAP_MIPSEB);
	caps->uart_gpio		= CHIPC_GET_FLAG(cap_reg, CHIPC_CAP_UARTGPIO);
	caps->uart_clock	= CHIPC_GET_BITS(cap_reg, CHIPC_CAP_UCLKSEL);

	caps->extbus_type	= CHIPC_GET_BITS(cap_reg, CHIPC_CAP_EXTBUS);
	caps->power_control	= CHIPC_GET_FLAG(cap_reg, CHIPC_CAP_PWR_CTL);
	caps->jtag_master	= CHIPC_GET_FLAG(cap_reg, CHIPC_CAP_JTAGP);

	caps->pll_type		= CHIPC_GET_BITS(cap_reg, CHIPC_CAP_PLL);
	caps->backplane_64	= CHIPC_GET_FLAG(cap_reg, CHIPC_CAP_BKPLN64);
	caps->boot_rom		= CHIPC_GET_FLAG(cap_reg, CHIPC_CAP_ROM);
	caps->pmu		= CHIPC_GET_FLAG(cap_reg, CHIPC_CAP_PMU);
	caps->eci		= CHIPC_GET_FLAG(cap_reg, CHIPC_CAP_ECI);
	caps->sprom		= CHIPC_GET_FLAG(cap_reg, CHIPC_CAP_SPROM);
	caps->otp_size		= CHIPC_GET_BITS(cap_reg, CHIPC_CAP_OTP_SIZE);

	caps->seci		= CHIPC_GET_FLAG(cap_ext_reg, CHIPC_CAP2_SECI);
	caps->gsio		= CHIPC_GET_FLAG(cap_ext_reg, CHIPC_CAP2_GSIO);
	caps->aob		= CHIPC_GET_FLAG(cap_ext_reg, CHIPC_CAP2_AOB);

	/* Fetch OTP size for later IPX controller revisions */
	if (CHIPC_QUIRK(sc, IPX_OTPL_SIZE)) {
		regval = bhnd_bus_read_4(sc->core, CHIPC_OTPLAYOUT);
		caps->otp_size = CHIPC_GET_BITS(regval, CHIPC_OTPL_SIZE);
	}

	/* Determine flash type and parameters */
	caps->cfi_width = 0;
	switch (CHIPC_GET_BITS(cap_reg, CHIPC_CAP_FLASH)) {
	case CHIPC_CAP_SFLASH_ST:
		caps->flash_type = CHIPC_SFLASH_ST;
		break;
	case CHIPC_CAP_SFLASH_AT:
		caps->flash_type = CHIPC_SFLASH_AT;
		break;
	case CHIPC_CAP_NFLASH:
		/* unimplemented */
		caps->flash_type = CHIPC_NFLASH;
		break;
	case CHIPC_CAP_PFLASH:
		caps->flash_type = CHIPC_PFLASH_CFI;

		/* determine cfi width */
		regval = bhnd_bus_read_4(sc->core, CHIPC_FLASH_CFG);
		if (CHIPC_GET_FLAG(regval, CHIPC_FLASH_CFG_DS))
			caps->cfi_width = 2;
		else
			caps->cfi_width = 1;

		break;
	case CHIPC_CAP_FLASH_NONE:
		caps->flash_type = CHIPC_FLASH_NONE;
		break;
			
	}

	/* Handle 4706_NFLASH fallback */
	if (CHIPC_QUIRK(sc, 4706_NFLASH) &&
	    CHIPC_GET_FLAG(cap_reg, CHIPC_CAP_4706_NFLASH))
	{
		caps->flash_type = CHIPC_NFLASH_4706;
	}


	/* Determine NVRAM source. Must occur after the SPROM/OTP/flash
	 * capability flags have been populated. */
	caps->nvram_src = chipc_find_nvram_src(sc, caps);

	/* Determine the SPROM offset within OTP (if any). SPROM-formatted
	 * data is placed within the OTP general use region. */
	caps->sprom_offset = 0;
	if (caps->nvram_src == BHND_NVRAM_SRC_OTP) {
		CHIPC_ASSERT_QUIRK(sc, OTP_IPX);

		/* Bit offset to GUP HW subregion containing SPROM data */
		regval = bhnd_bus_read_4(sc->core, CHIPC_OTPLAYOUT);
		caps->sprom_offset = CHIPC_GET_BITS(regval, CHIPC_OTPL_GUP);

		/* Convert to bytes */
		caps->sprom_offset /= 8;
	}

	return (0);
}

static int
chipc_suspend(device_t dev)
{
	return (bus_generic_suspend(dev));
}

static int
chipc_resume(device_t dev)
{
	return (bus_generic_resume(dev));
}

static void
chipc_probe_nomatch(device_t dev, device_t child)
{
	struct resource_list	*rl;
	const char		*name;

	name = device_get_name(child);
	if (name == NULL)
		name = "unknown device";

	device_printf(dev, "<%s> at", name);

	rl = BUS_GET_RESOURCE_LIST(dev, child);
	if (rl != NULL) {
		resource_list_print_type(rl, "mem", SYS_RES_MEMORY, "%#jx");
		resource_list_print_type(rl, "irq", SYS_RES_IRQ, "%jd");
	}

	printf(" (no driver attached)\n");
}

static int
chipc_print_child(device_t dev, device_t child)
{
	struct resource_list	*rl;
	int			 retval = 0;

	retval += bus_print_child_header(dev, child);

	rl = BUS_GET_RESOURCE_LIST(dev, child);
	if (rl != NULL) {
		retval += resource_list_print_type(rl, "mem", SYS_RES_MEMORY,
		    "%#jx");
		retval += resource_list_print_type(rl, "irq", SYS_RES_IRQ,
		    "%jd");
	}

	retval += bus_print_child_domain(dev, child);
	retval += bus_print_child_footer(dev, child);

	return (retval);
}

static int
chipc_child_pnpinfo_str(device_t dev, device_t child, char *buf,
    size_t buflen)
{
	if (buflen == 0)
		return (EOVERFLOW);

	*buf = '\0';
	return (0);
}

static int
chipc_child_location_str(device_t dev, device_t child, char *buf,
    size_t buflen)
{
	if (buflen == 0)
		return (EOVERFLOW);

	*buf = '\0';
	return (ENXIO);
}

static device_t
chipc_add_child(device_t dev, u_int order, const char *name, int unit)
{
	struct chipc_softc	*sc;
	struct chipc_devinfo	*dinfo;
	device_t		 child;

	sc = device_get_softc(dev);

	child = device_add_child_ordered(dev, order, name, unit);
	if (child == NULL)
		return (NULL);

	dinfo = malloc(sizeof(struct chipc_devinfo), M_BHND, M_NOWAIT);
	if (dinfo == NULL) {
		device_delete_child(dev, child);
		return (NULL);
	}

	device_set_ivars(child, dinfo);
<<<<<<< HEAD
	resource_list_init(&dinfo->resources);
=======
>>>>>>> 1ee6562f

	return (child);
}

static void
chipc_child_deleted(device_t dev, device_t child)
{
	struct chipc_devinfo *dinfo = device_get_ivars(child);

	if (dinfo != NULL) {
		resource_list_free(&dinfo->resources);
		free(dinfo, M_BHND);
	}

	device_set_ivars(child, NULL);
}

static struct resource_list *
chipc_get_resource_list(device_t dev, device_t child)
{
	struct chipc_devinfo *dinfo = device_get_ivars(child);
	return (&dinfo->resources);
}


/* Allocate region records for the given port, and add the port's memory
 * range to the mem_rman */
static int
chipc_rman_init_regions (struct chipc_softc *sc, bhnd_port_type type,
    u_int port)
{
	struct	chipc_region	*cr;
	rman_res_t		 start, end;
	u_int			 num_regions;
	int			 error;

	num_regions = bhnd_get_region_count(sc->dev, type, port);
	for (u_int region = 0; region < num_regions; region++) {
		/* Allocate new region record */
		cr = chipc_alloc_region(sc, type, port, region);
		if (cr == NULL)
			return (ENODEV);

		/* Can't manage regions that cannot be allocated */
		if (cr->cr_rid < 0) {
			BHND_DEBUG_DEV(sc->dev, "no rid for chipc region "
			    "%s%u.%u", bhnd_port_type_name(type), port, region);
			chipc_free_region(sc, cr);
			continue;
		}

		/* Add to rman's managed range */
		start = cr->cr_addr;
		end = cr->cr_end;
		if ((error = rman_manage_region(&sc->mem_rman, start, end))) {
			chipc_free_region(sc, cr);
			return (error);
		}

		/* Add to region list */
		STAILQ_INSERT_TAIL(&sc->mem_regions, cr, cr_link);
	}

	return (0);
}

/* Initialize memory state for all chipc port regions */
static int
chipc_init_rman(struct chipc_softc *sc)
{
	u_int	num_ports;
	int	error;

	/* Port types for which we'll register chipc_region mappings */
	bhnd_port_type types[] = {
	    BHND_PORT_DEVICE
	};

	/* Initialize resource manager */
	sc->mem_rman.rm_start = 0;
	sc->mem_rman.rm_end = BUS_SPACE_MAXADDR;
	sc->mem_rman.rm_type = RMAN_ARRAY;
	sc->mem_rman.rm_descr = "ChipCommon Device Memory";
	if ((error = rman_init(&sc->mem_rman))) {
		device_printf(sc->dev, "could not initialize mem_rman: %d\n",
		    error);
		return (error);
	}

	/* Populate per-port-region state */
	for (u_int i = 0; i < nitems(types); i++) {
		num_ports = bhnd_get_port_count(sc->dev, types[i]);
		for (u_int port = 0; port < num_ports; port++) {
			error = chipc_rman_init_regions(sc, types[i], port);
			if (error) {
				device_printf(sc->dev,
				    "region init failed for %s%u: %d\n",
				     bhnd_port_type_name(types[i]), port,
				     error);

				goto failed;
			}
		}
	}

	return (0);

failed:
	chipc_free_rman(sc);
	return (error);
}

/* Free memory management state */
static void
chipc_free_rman(struct chipc_softc *sc)
{
	struct chipc_region *cr, *cr_next;

	STAILQ_FOREACH_SAFE(cr, &sc->mem_regions, cr_link, cr_next)
		chipc_free_region(sc, cr);

	rman_fini(&sc->mem_rman);
}

/**
 * Return the rman instance for a given resource @p type, if any.
 * 
 * @param sc The chipc device state.
 * @param type The resource type (e.g. SYS_RES_MEMORY, SYS_RES_IRQ, ...)
 */
static struct rman *
chipc_get_rman(struct chipc_softc *sc, int type)
{	
	switch (type) {
	case SYS_RES_MEMORY:
		return (&sc->mem_rman);

	case SYS_RES_IRQ:
		/* IRQs can be used with RF_SHAREABLE, so we don't perform
		 * any local proxying of resource requests. */
		return (NULL);

	default:
		return (NULL);
	};
}

static struct resource *
chipc_alloc_resource(device_t dev, device_t child, int type,
    int *rid, rman_res_t start, rman_res_t end, rman_res_t count, u_int flags)
{
	struct chipc_softc		*sc;
	struct chipc_region		*cr;
	struct resource_list_entry	*rle;
	struct resource			*rv;
	struct rman			*rm;
	int				 error;
	bool				 passthrough, isdefault;

	sc = device_get_softc(dev);
	passthrough = (device_get_parent(child) != dev);
	isdefault = RMAN_IS_DEFAULT_RANGE(start, end);
	rle = NULL;

	/* Fetch the resource manager, delegate request if necessary */
	rm = chipc_get_rman(sc, type);
	if (rm == NULL) {
		/* Requested resource type is delegated to our parent */
		rv = bus_generic_rl_alloc_resource(dev, child, type, rid,
		    start, end, count, flags);
		return (rv);
	}

	/* Populate defaults */
	if (!passthrough && isdefault) {
		/* Fetch the resource list entry. */
		rle = resource_list_find(BUS_GET_RESOURCE_LIST(dev, child),
		    type, *rid);
		if (rle == NULL) {
			device_printf(dev,
			    "default resource %#x type %d for child %s "
			    "not found\n", *rid, type,
			    device_get_nameunit(child));			
			return (NULL);
		}
		
		if (rle->res != NULL) {
			device_printf(dev,
			    "resource entry %#x type %d for child %s is busy "
			    "[%d]\n",
			    *rid, type, device_get_nameunit(child),
			    rman_get_flags(rle->res));
			
			return (NULL);
		}

		start = rle->start;
		end = rle->end;
		count = ulmax(count, rle->count);
	}

	/* Locate a mapping region */
	if ((cr = chipc_find_region(sc, start, end)) == NULL) {
		/* Resource requests outside our shared port regions can be
		 * delegated to our parent. */
		rv = bus_generic_rl_alloc_resource(dev, child, type, rid,
		    start, end, count, flags);
		return (rv);
	}

	/* Try to retain a region reference */
	if ((error = chipc_retain_region(sc, cr, RF_ALLOCATED)))
		return (NULL);

	/* Make our rman reservation */
	rv = rman_reserve_resource(rm, start, end, count, flags & ~RF_ACTIVE,
	    child);
	if (rv == NULL) {
		chipc_release_region(sc, cr, RF_ALLOCATED);
		return (NULL);
	}

	rman_set_rid(rv, *rid);

	/* Activate */
	if (flags & RF_ACTIVE) {
		error = bus_activate_resource(child, type, *rid, rv);
		if (error) {
			device_printf(dev,
			    "failed to activate entry %#x type %d for "
				"child %s: %d\n",
			     *rid, type, device_get_nameunit(child), error);

			chipc_release_region(sc, cr, RF_ALLOCATED);
			rman_release_resource(rv);

			return (NULL);
		}
	}

	/* Update child's resource list entry */
	if (rle != NULL) {
		rle->res = rv;
		rle->start = rman_get_start(rv);
		rle->end = rman_get_end(rv);
		rle->count = rman_get_size(rv);
	}

	return (rv);
}

static int
chipc_release_resource(device_t dev, device_t child, int type, int rid,
    struct resource *r)
{
	struct chipc_softc		*sc;
	struct chipc_region		*cr;
	struct rman			*rm;
	struct resource_list_entry	*rle;
	int			 	 error;

	sc = device_get_softc(dev);

	/* Handled by parent bus? */
	rm = chipc_get_rman(sc, type);
	if (rm == NULL || !rman_is_region_manager(r, rm)) {
		return (bus_generic_rl_release_resource(dev, child, type, rid,
		    r));
	}

	/* Locate the mapping region */
	cr = chipc_find_region(sc, rman_get_start(r), rman_get_end(r));
	if (cr == NULL)
		return (EINVAL);

	/* Deactivate resources */
	if (rman_get_flags(r) & RF_ACTIVE) {
		error = BUS_DEACTIVATE_RESOURCE(dev, child, type, rid, r);
		if (error)
			return (error);
	}

	if ((error = rman_release_resource(r)))
		return (error);

	/* Drop allocation reference */
	chipc_release_region(sc, cr, RF_ALLOCATED);

	/* Clear reference from the resource list entry if exists */
	rle = resource_list_find(BUS_GET_RESOURCE_LIST(dev, child), type, rid);
	if (rle != NULL)
		rle->res = NULL;

	return (0);
}

static int
chipc_adjust_resource(device_t dev, device_t child, int type,
    struct resource *r, rman_res_t start, rman_res_t end)
{
	struct chipc_softc		*sc;
	struct chipc_region		*cr;
	struct rman			*rm;
	
	sc = device_get_softc(dev);

	/* Handled by parent bus? */
	rm = chipc_get_rman(sc, type);
	if (rm == NULL || !rman_is_region_manager(r, rm)) {
		return (bus_generic_adjust_resource(dev, child, type, r, start,
		    end));
	}

	/* The range is limited to the existing region mapping */
	cr = chipc_find_region(sc, rman_get_start(r), rman_get_end(r));
	if (cr == NULL)
		return (EINVAL);
	
	if (end <= start)
		return (EINVAL);

	if (start < cr->cr_addr || end > cr->cr_end)
		return (EINVAL);

	/* Range falls within the existing region */
	return (rman_adjust_resource(r, start, end));
}

/**
 * Retain an RF_ACTIVE reference to the region mapping @p r, and
 * configure @p r with its subregion values.
 *
 * @param sc Driver instance state.
 * @param child Requesting child device.
 * @param type resource type of @p r.
 * @param rid resource id of @p r
 * @param r resource to be activated.
 * @param req_direct If true, failure to allocate a direct bhnd resource
 * will be treated as an error. If false, the resource will not be marked
 * as RF_ACTIVE if bhnd direct resource allocation fails.
 */
static int
chipc_try_activate_resource(struct chipc_softc *sc, device_t child, int type,
    int rid, struct resource *r, bool req_direct)
{
	struct rman		*rm;
	struct chipc_region	*cr;
	bhnd_size_t		 cr_offset;
	rman_res_t		 r_start, r_end, r_size;
	int			 error;

	rm = chipc_get_rman(sc, type);
	if (rm == NULL || !rman_is_region_manager(r, rm))
		return (EINVAL);

	r_start = rman_get_start(r);
	r_end = rman_get_end(r);
	r_size = rman_get_size(r);

	/* Find the corresponding chipc region */
	cr = chipc_find_region(sc, r_start, r_end);
	if (cr == NULL)
		return (EINVAL);
	
	/* Calculate subregion offset within the chipc region */
	cr_offset = r_start - cr->cr_addr;

	/* Retain (and activate, if necessary) the chipc region */
	if ((error = chipc_retain_region(sc, cr, RF_ACTIVE)))
		return (error);

	/* Configure child resource with its subregion values. */
	if (cr->cr_res->direct) {
		error = chipc_init_child_resource(r, cr->cr_res->res,
		    cr_offset, r_size);
		if (error)
			goto cleanup;

		/* Mark active */
		if ((error = rman_activate_resource(r)))
			goto cleanup;
	} else if (req_direct) {
		error = ENOMEM;
		goto cleanup;
	}

	return (0);

cleanup:
	chipc_release_region(sc, cr, RF_ACTIVE);
	return (error);
}

static int
chipc_activate_bhnd_resource(device_t dev, device_t child, int type,
    int rid, struct bhnd_resource *r)
{
	struct chipc_softc	*sc;
	struct rman		*rm;
	int			 error;

	sc = device_get_softc(dev);
	
	/* Delegate non-locally managed resources to parent */
	rm = chipc_get_rman(sc, type);
	if (rm == NULL || !rman_is_region_manager(r->res, rm)) {
		return (bhnd_bus_generic_activate_resource(dev, child, type,
		    rid, r));
	}

	/* Try activating the chipc region resource */
	error = chipc_try_activate_resource(sc, child, type, rid, r->res,
	    false);
	if (error)
		return (error);

	/* Mark the child resource as direct according to the returned resource
	 * state */
	if (rman_get_flags(r->res) & RF_ACTIVE)
		r->direct = true;

	return (0);
}

static int
chipc_activate_resource(device_t dev, device_t child, int type, int rid,
    struct resource *r)
{
	struct chipc_softc	*sc;
	struct rman		*rm;

	sc = device_get_softc(dev);

	/* Delegate non-locally managed resources to parent */
	rm = chipc_get_rman(sc, type);
	if (rm == NULL || !rman_is_region_manager(r, rm)) {
		return (bus_generic_activate_resource(dev, child, type, rid,
		    r));
	}

	/* Try activating the chipc region-based resource */
	return (chipc_try_activate_resource(sc, child, type, rid, r, true));
}

/**
 * Default bhndb(4) implementation of BUS_DEACTIVATE_RESOURCE().
 */
static int
chipc_deactivate_resource(device_t dev, device_t child, int type,
    int rid, struct resource *r)
{
	struct chipc_softc	*sc;
	struct chipc_region	*cr;
	struct rman		*rm;
	int			 error;

	sc = device_get_softc(dev);

	/* Handled by parent bus? */
	rm = chipc_get_rman(sc, type);
	if (rm == NULL || !rman_is_region_manager(r, rm)) {
		return (bus_generic_deactivate_resource(dev, child, type, rid,
		    r));
	}

	/* Find the corresponding chipc region */
	cr = chipc_find_region(sc, rman_get_start(r), rman_get_end(r));
	if (cr == NULL)
		return (EINVAL);

	/* Mark inactive */
	if ((error = rman_deactivate_resource(r)))
		return (error);

	/* Drop associated RF_ACTIVE reference */
	chipc_release_region(sc, cr, RF_ACTIVE);

	return (0);
}

/**
 * Examine bus state and make a best effort determination of whether it's
 * likely safe to enable the muxed SPROM pins.
 * 
 * On devices that do not use SPROM pin muxing, always returns true.
 * 
 * @param sc chipc driver state.
 */
static bool
chipc_should_enable_sprom(struct chipc_softc *sc)
{
	device_t	*devs;
	device_t	 hostb;
	device_t	 parent;
	int		 devcount;
	int		 error;
	bool		 result;

	mtx_assert(&Giant, MA_OWNED);	/* for newbus */

	/* Nothing to do? */
	if (!CHIPC_QUIRK(sc, MUX_SPROM))
		return (true);

	parent = device_get_parent(sc->dev);
	hostb = bhnd_find_hostb_device(parent);

	if ((error = device_get_children(parent, &devs, &devcount)))
		return (false);

	/* Reject any active devices other than ChipCommon, or the
	 * host bridge (if any). */
	result = true;
	for (int i = 0; i < devcount; i++) {
		if (devs[i] == hostb || devs[i] == sc->dev)
			continue;

		if (!device_is_attached(devs[i]))
			continue;

		if (device_is_suspended(devs[i]))
			continue;

		/* Active device; assume SPROM is busy */
		result = false;
		break;
	}

	free(devs, M_TEMP);
	return (result);
}

/**
 * If required by this device, enable access to the SPROM.
 * 
 * @param sc chipc driver state.
 */
static int
chipc_enable_sprom_pins(device_t dev)
{
	struct chipc_softc	*sc;
	uint32_t		 cctrl;
	int			 error;

	sc = device_get_softc(dev);

	/* Nothing to do? */
	if (!CHIPC_QUIRK(sc, MUX_SPROM))
		return (0);

	/* Make sure we're holding Giant for newbus */
	mtx_lock(&Giant);
	CHIPC_LOCK(sc);

	/* Already enabled? */
	if (sc->sprom_refcnt >= 1) {
		error = 0;
		goto finished;
	}

	/* Check whether bus is busy */
	if (!chipc_should_enable_sprom(sc)) {
		error = EBUSY;
		goto finished;
	}

	cctrl = bhnd_bus_read_4(sc->core, CHIPC_CHIPCTRL);

	/* 4331 devices */
	if (CHIPC_QUIRK(sc, 4331_EXTPA_MUX_SPROM)) {
		cctrl &= ~CHIPC_CCTRL4331_EXTPA_EN;

		if (CHIPC_QUIRK(sc, 4331_GPIO2_5_MUX_SPROM))
			cctrl &= ~CHIPC_CCTRL4331_EXTPA_ON_GPIO2_5;

		if (CHIPC_QUIRK(sc, 4331_EXTPA2_MUX_SPROM))
			cctrl &= ~CHIPC_CCTRL4331_EXTPA_EN2;

		bhnd_bus_write_4(sc->core, CHIPC_CHIPCTRL, cctrl);
		error = 0;
		goto finished;
	}

	/* 4360 devices */
	if (CHIPC_QUIRK(sc, 4360_FEM_MUX_SPROM)) {
		/* Unimplemented */
	}

	/* Refuse to proceed on unsupported devices with muxed SPROM pins */
	device_printf(sc->dev, "muxed sprom lines on unrecognized device\n");
	error = ENXIO;

finished:
	/* Bump the reference count */
	if (error == 0)
		sc->sprom_refcnt++;

	CHIPC_UNLOCK(sc);
	mtx_unlock(&Giant);

	return (error);
}

/**
 * If required by this device, revert any GPIO/pin configuration applied
 * to allow SPROM access.
 * 
 * @param sc chipc driver state.
 */
static void
chipc_disable_sprom_pins(device_t dev)
{
	struct chipc_softc	*sc;
	uint32_t		 cctrl;

	sc = device_get_softc(dev);

	/* Nothing to do? */
	if (!CHIPC_QUIRK(sc, MUX_SPROM))
		return;

	CHIPC_LOCK(sc);

	/* Check reference count, skip disable if in-use. */
	KASSERT(sc->sprom_refcnt > 0, ("sprom refcnt overrelease"));
	sc->sprom_refcnt--;
	if (sc->sprom_refcnt > 0)
		goto finished;

	cctrl = bhnd_bus_read_4(sc->core, CHIPC_CHIPCTRL);

	/* 4331 devices */
	if (CHIPC_QUIRK(sc, 4331_EXTPA_MUX_SPROM)) {
		cctrl |= CHIPC_CCTRL4331_EXTPA_EN;

		if (CHIPC_QUIRK(sc, 4331_GPIO2_5_MUX_SPROM))
			cctrl |= CHIPC_CCTRL4331_EXTPA_ON_GPIO2_5;

		if (CHIPC_QUIRK(sc, 4331_EXTPA2_MUX_SPROM))
			cctrl |= CHIPC_CCTRL4331_EXTPA_EN2;

		bhnd_bus_write_4(sc->core, CHIPC_CHIPCTRL, cctrl);
		goto finished;
	}

	/* 4360 devices */
	if (CHIPC_QUIRK(sc, 4360_FEM_MUX_SPROM)) {
		/* Unimplemented */
	}

finished:
	CHIPC_UNLOCK(sc);
}

static void
chipc_write_chipctrl(device_t dev, uint32_t value, uint32_t mask)
{
	struct chipc_softc	*sc;
	uint32_t		 cctrl;

	sc = device_get_softc(dev);

	CHIPC_LOCK(sc);

	cctrl = bhnd_bus_read_4(sc->core, CHIPC_CHIPCTRL);
	cctrl = (cctrl & ~mask) | (value | mask);
	bhnd_bus_write_4(sc->core, CHIPC_CHIPCTRL, cctrl);

	CHIPC_UNLOCK(sc);
}

static struct chipc_caps *
chipc_get_caps(device_t dev)
{
	struct chipc_softc	*sc;

	sc = device_get_softc(dev);
	return (&sc->caps);
}

static device_method_t chipc_methods[] = {
	/* Device interface */
	DEVMETHOD(device_probe,			chipc_probe),
	DEVMETHOD(device_attach,		chipc_attach),
	DEVMETHOD(device_detach,		chipc_detach),
	DEVMETHOD(device_suspend,		chipc_suspend),
	DEVMETHOD(device_resume,		chipc_resume),

	/* Bus interface */
	DEVMETHOD(bus_probe_nomatch,		chipc_probe_nomatch),
	DEVMETHOD(bus_print_child,		chipc_print_child),
	DEVMETHOD(bus_child_pnpinfo_str,	chipc_child_pnpinfo_str),
	DEVMETHOD(bus_child_location_str,	chipc_child_location_str),

	DEVMETHOD(bus_add_child,		chipc_add_child),
	DEVMETHOD(bus_child_deleted,		chipc_child_deleted),

	DEVMETHOD(bus_set_resource,		bus_generic_rl_set_resource),
	DEVMETHOD(bus_get_resource,		bus_generic_rl_get_resource),
	DEVMETHOD(bus_delete_resource,		bus_generic_rl_delete_resource),
	DEVMETHOD(bus_alloc_resource,		chipc_alloc_resource),
	DEVMETHOD(bus_release_resource,		chipc_release_resource),
	DEVMETHOD(bus_adjust_resource,		chipc_adjust_resource),
	DEVMETHOD(bus_activate_resource,	chipc_activate_resource),
	DEVMETHOD(bus_deactivate_resource,	chipc_deactivate_resource),
	DEVMETHOD(bus_get_resource_list,	chipc_get_resource_list),

	DEVMETHOD(bus_setup_intr,		bus_generic_setup_intr),
	DEVMETHOD(bus_teardown_intr,		bus_generic_teardown_intr),
	DEVMETHOD(bus_config_intr,		bus_generic_config_intr),
	DEVMETHOD(bus_bind_intr,		bus_generic_bind_intr),
	DEVMETHOD(bus_describe_intr,		bus_generic_describe_intr),

	/* BHND bus inteface */
	DEVMETHOD(bhnd_bus_activate_resource,	chipc_activate_bhnd_resource),

	/* ChipCommon interface */
	DEVMETHOD(bhnd_chipc_write_chipctrl,	chipc_write_chipctrl),
	DEVMETHOD(bhnd_chipc_enable_sprom,	chipc_enable_sprom_pins),
	DEVMETHOD(bhnd_chipc_disable_sprom,	chipc_disable_sprom_pins),
	DEVMETHOD(bhnd_chipc_get_caps,		chipc_get_caps),

	DEVMETHOD_END
};

DEFINE_CLASS_0(bhnd_chipc, chipc_driver, chipc_methods, sizeof(struct chipc_softc));
EARLY_DRIVER_MODULE(bhnd_chipc, bhnd, chipc_driver, bhnd_chipc_devclass, 0, 0,
    BUS_PASS_BUS + BUS_PASS_ORDER_MIDDLE);
MODULE_DEPEND(bhnd_chipc, bhnd, 1, 1, 1);
MODULE_VERSION(bhnd_chipc, 1);<|MERGE_RESOLUTION|>--- conflicted
+++ resolved
@@ -110,14 +110,7 @@
 // FIXME: IRQ shouldn't be hard-coded
 #define	CHIPC_MIPS_IRQ	2
 
-<<<<<<< HEAD
-static int			 chipc_try_activate_resource(
-				    struct chipc_softc *sc, device_t child,
-				    int type, int rid, struct resource *r,
-				    bool req_direct);
-=======
 static int			 chipc_add_children(struct chipc_softc *sc);
->>>>>>> 1ee6562f
 
 static bhnd_nvram_src		 chipc_find_nvram_src(struct chipc_softc *sc,
 				     struct chipc_caps *caps);
@@ -273,10 +266,6 @@
 			return (error);
 	}
 
-<<<<<<< HEAD
-=======
-#ifdef notyet
->>>>>>> 1ee6562f
 	/*
 	 * PMU/SLOWCLK/INSTACLK
 	 * 
@@ -288,11 +277,7 @@
 	 * earlier non-PMU clock/power register interface, one of the instaclk,
 	 * powerctl, or null bhnd_pmu drivers will claim the device.
 	 */
-<<<<<<< HEAD
-	if (!sc->caps.aob || (sc->caps.aob && !sc->pmu)) {
-=======
 	if (!sc->caps.aob || (sc->caps.aob && !sc->caps.pmu)) {
->>>>>>> 1ee6562f
 		child = BUS_ADD_CHILD(sc->dev, 0, "bhnd_pmu", -1);
 		if (child == NULL) {
 			device_printf(sc->dev, "failed to add pmu\n");
@@ -301,17 +286,10 @@
 
 		/* Associate the applicable register block */
 		error = 0;
-<<<<<<< HEAD
-		if (sc->pmu) {
-			error = chipc_set_resource(sc, child, SYS_RES_MEMORY, 0,
-			    CHIPC_PMU, CHIPC_PMU_SIZE, 0, 0);
-		} else if (sc->power_control) {
-=======
 		if (sc->caps.pmu) {
 			error = chipc_set_resource(sc, child, SYS_RES_MEMORY, 0,
 			    CHIPC_PMU, CHIPC_PMU_SIZE, 0, 0);
 		} else if (sc->caps.power_control) {
->>>>>>> 1ee6562f
 			error = chipc_set_resource(sc, child, SYS_RES_MEMORY, 0,
 			    CHIPC_PWRCTL, CHIPC_PWRCTL_SIZE, 0, 0);
 		}
@@ -320,10 +298,6 @@
 			return (error);
 		
 	}
-<<<<<<< HEAD
-=======
-#endif /* notyet */
->>>>>>> 1ee6562f
 
 	/* All remaining devices are SoC-only */
 	if (bhnd_get_attach_type(sc->dev) != BHND_ATTACH_NATIVE)
@@ -331,11 +305,7 @@
 
 	/* UARTs */
 	for (u_int i = 0; i < min(sc->caps.num_uarts, CHIPC_UART_MAX); i++) {
-<<<<<<< HEAD
-		child = BUS_ADD_CHILD(sc->dev, 0, "bhnd_pmu", -1);
-=======
 		child = BUS_ADD_CHILD(sc->dev, 0, "uart", -1);
->>>>>>> 1ee6562f
 		if (child == NULL) {
 			device_printf(sc->dev, "failed to add uart%u\n", i);
 			return (ENXIO);
@@ -345,78 +315,31 @@
 		error = bus_set_resource(child, SYS_RES_IRQ, 0, CHIPC_MIPS_IRQ,
 		    1);
 		if (error) {
-<<<<<<< HEAD
-			device_printf(sc->dev, "failed to set uart%u irq %ju\n",
-=======
 			device_printf(sc->dev, "failed to set uart%u irq %u\n",
->>>>>>> 1ee6562f
 			    i, CHIPC_MIPS_IRQ);
 			return (error);
 		}
 
 		/* UART registers are mapped sequentially */
 		error = chipc_set_resource(sc, child, SYS_RES_MEMORY, 0,
-<<<<<<< HEAD
-		    CHIPC_UART_BASE + (i * CHIPC_UART_SIZE), CHIPC_UART_SIZE,
-		    0, 0);
-=======
 		    CHIPC_UART(i), CHIPC_UART_SIZE, 0, 0);
->>>>>>> 1ee6562f
 		if (error)
 			return (error);
 	}
 
 	/* Flash */
-<<<<<<< HEAD
-	flash_bus = NULL;
-	switch (sc->caps.flash_type) {
-		case CHIPC_FLASH_NONE:
-			break;
-		case CHIPC_PFLASH_CFI:	/* cfi */
-			flash_bus = "cfi";
-			break;
-
-		case CHIPC_SFLASH_AT:	/* spi */
-		case CHIPC_SFLASH_ST:
-			flash_bus = "spi";
-			break;
-
-		case CHIPC_QSFLASH_ST:	/* qspi */
-		case CHIPC_QSFLASH_AT:
-		case CHIPC_NFLASH:	/* nand */
-		case CHIPC_NFLASH_4706:
-			/* fallthrough (unimplemented) */
-		default:
-			device_printf(sc->dev, "unsupported flash type %u\n",
-			    (u_int)sc->caps.flash_type);
-			break;
-	}
-
-	if (flash_bus != NULL) {
-		child = BUS_ADD_CHILD(sc->dev, 0, flash_bus, -1);
-		if (child == NULL) {
-			device_printf(sc->dev,
-			    "failed to add %s flash device\n", flash_bus);
-=======
 	flash_bus = chipc_flash_bus_name(sc->caps.flash_type);
 	if (flash_bus != NULL) {
 		child = BUS_ADD_CHILD(sc->dev, 0, flash_bus, -1);
 		if (child == NULL) {
 			device_printf(sc->dev, "failed to add %s device\n",
 			    flash_bus);
->>>>>>> 1ee6562f
 			return (ENXIO);
 		}
 
 		/* flash memory mapping */
-<<<<<<< HEAD
-		// FIXME: port1.1 mapping on siba(4) SoCs
-		error = chipc_set_resource(sc, child, SYS_RES_MEMORY, 0,
-		    0, RMAN_MAX_END, 1, 1);
-=======
 		error = chipc_set_resource(sc, child, SYS_RES_MEMORY, 0,
 		    0, RM_MAX_END, 1, 1);
->>>>>>> 1ee6562f
 		if (error)
 			return (error);
 
@@ -682,10 +605,7 @@
 	}
 
 	device_set_ivars(child, dinfo);
-<<<<<<< HEAD
 	resource_list_init(&dinfo->resources);
-=======
->>>>>>> 1ee6562f
 
 	return (child);
 }
