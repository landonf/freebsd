--- conflicted
+++ resolved
@@ -191,14 +191,8 @@
 
 #define	CHIPC_UART_BASE			0x300
 #define	CHIPC_UART_SIZE			0x100
-<<<<<<< HEAD
-#define	CHIPC_UART_MAX			3
-#define	CHIPC_UART0_BASE		CHIPC_UART_BASE
-#define	CHIPC_UART1_BASE		(CHIPC_UART_BASE + CHIPC_UART_SIZE)
-=======
 #define	CHIPC_UART_MAX			3	/**< max UART blocks */
 #define	CHIPC_UART(_n)			(CHIPC_UART_BASE + (CHIPC_UART_SIZE*_n))
->>>>>>> 1ee6562f
 
 /* PMU register block (rev >= 20) */
 #define	CHIPC_PMU			0x600
