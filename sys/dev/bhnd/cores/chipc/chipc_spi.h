/*-
 * Copyright (c) 2016 Michael Zhilin <mizhka@gmail.com>
 * All rights reserved.
 *
 * Redistribution and use in source and binary forms, with or without
 * modification, are permitted provided that the following conditions
 * are met:
 * 1. Redistributions of source code must retain the above copyright
 *    notice, this list of conditions and the following disclaimer,
 *    without modification.
 * 2. Redistributions in binary form must reproduce at minimum a disclaimer
 *    similar to the "NO WARRANTY" disclaimer below ("Disclaimer") and any
 *    redistribution must be conditioned upon including a substantially
 *    similar Disclaimer requirement for further binary redistribution.
 *
 * NO WARRANTY
 * THIS SOFTWARE IS PROVIDED BY THE COPYRIGHT HOLDERS AND CONTRIBUTORS
 * ``AS IS'' AND ANY EXPRESS OR IMPLIED WARRANTIES, INCLUDING, BUT NOT
 * LIMITED TO, THE IMPLIED WARRANTIES OF NONINFRINGEMENT, MERCHANTIBILITY
 * AND FITNESS FOR A PARTICULAR PURPOSE ARE DISCLAIMED. IN NO EVENT SHALL
 * THE COPYRIGHT HOLDERS OR CONTRIBUTORS BE LIABLE FOR SPECIAL, EXEMPLARY,
 * OR CONSEQUENTIAL DAMAGES (INCLUDING, BUT NOT LIMITED TO, PROCUREMENT OF
 * SUBSTITUTE GOODS OR SERVICES; LOSS OF USE, DATA, OR PROFITS; OR BUSINESS
 * INTERRUPTION) HOWEVER CAUSED AND ON ANY THEORY OF LIABILITY, WHETHER
 * IN CONTRACT, STRICT LIABILITY, OR TORT (INCLUDING NEGLIGENCE OR OTHERWISE)
 * ARISING IN ANY WAY OUT OF THE USE OF THIS SOFTWARE, EVEN IF ADVISED OF
 * THE POSSIBILITY OF SUCH DAMAGES.
 */

/*
 * $FreeBSD$
 */

#ifndef _BHND_CORES_CHIPC_CHIPC_SPI_H_
#define	_BHND_CORES_CHIPC_CHIPC_SPI_H_

#define	CHIPC_SPI_MAXTRIES	1000

#define	CHIPC_SPI_ACTION_INPUT	1
#define	CHIPC_SPI_ACTION_OUTPUT	2

#define	CHIPC_SPI_FLASHCTL			0x00
#define		CHIPC_SPI_FLASHCTL_OPCODE	0x000000ff
#define		CHIPC_SPI_FLASHCTL_ACTION	0x00000700 //
/*
 * We don't use action at all. Experimentaly found, that
 *  action 0 - read current MISO byte to data register (interactive mode)
 *  action 1 = read 2nd byte to data register
 *  action 2 = read 4th byte to data register (surprise! see action 6)
 *  action 3 = read 5th byte to data register
 *  action 4 = read bytes 5-8 to data register in swapped order
 *  action 5 = read bytes 9-12 to data register in swapped order
 *  action 6 = read 3rd byte to data register
 *  action 7 = read bytes 6-9 to data register in swapped order
 * It may be wrong if CS bit is 1.
 * If CS bit is 1, you should write cmd / data to opcode byte-to-byte.
 */
#define		CHIPC_SPI_FLASHCTL_CSACTIVE	0x00001000
#define		CHIPC_SPI_FLASHCTL_START	0x80000000 //same as BUSY
#define		CHIPC_SPI_FLASHCTL_BUSY		0x80000000 //same as BUSY
#define	CHIPC_SPI_FLASHADDR			0x04
#define	CHIPC_SPI_FLASHDATA			0x08

struct chipc_spi_softc {
	device_t		 sc_dev;
	struct resource		*sc_res;	/**< SPI registers */
	int			 sc_rid;
<<<<<<< HEAD
=======

	struct resource		*sc_flash_res;	/**< flash shadow */
	int			 sc_flash_rid;
>>>>>>> 1ee6562f
};

/* register space access macros */
#define	SPI_BARRIER_WRITE(sc)	bus_barrier((sc)->sc_res, 0, 0, 	\
				    BUS_SPACE_BARRIER_WRITE)
#define	SPI_BARRIER_READ(sc)	bus_barrier((sc)->sc_res, 0, 0, 	\
				    BUS_SPACE_BARRIER_READ)
#define	SPI_BARRIER_RW(sc)	bus_barrier((sc)->sc_res, 0, 0, 	\
			            BUS_SPACE_BARRIER_READ |		\
			            BUS_SPACE_BARRIER_WRITE)

#define SPI_WRITE(sc, reg, val)	bus_write_4(sc->sc_res, (reg), (val));

#define	SPI_READ(sc, reg)	bus_read_4(sc->sc_res, (reg))

#define	SPI_SET_BITS(sc, reg, bits)					\
	SPI_WRITE(sc, reg, SPI_READ(sc, (reg)) | (bits))

#define	SPI_CLEAR_BITS(sc, reg, bits)					\
	SPI_WRITE(sc, reg, SPI_READ(sc, (reg)) & ~(bits))

#endif /* _BHND_CORES_CHIPC_CHIPC_SPI_H_ */<|MERGE_RESOLUTION|>--- conflicted
+++ resolved
@@ -65,12 +65,9 @@
 	device_t		 sc_dev;
 	struct resource		*sc_res;	/**< SPI registers */
 	int			 sc_rid;
-<<<<<<< HEAD
-=======
 
 	struct resource		*sc_flash_res;	/**< flash shadow */
 	int			 sc_flash_rid;
->>>>>>> 1ee6562f
 };
 
 /* register space access macros */
