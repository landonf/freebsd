#-
# Copyright (c) 2016 Landon Fuller <landon@landonf.org>
# All rights reserved.
#
# Redistribution and use in source and binary forms, with or without
# modification, are permitted provided that the following conditions
# are met:
# 1. Redistributions of source code must retain the above copyright
#    notice, this list of conditions and the following disclaimer.
# 2. Redistributions in binary form must reproduce the above copyright
#    notice, this list of conditions and the following disclaimer in the
#    documentation and/or other materials provided with the distribution.
#
# THIS SOFTWARE IS PROVIDED BY THE AUTHOR ``AS IS'' AND ANY EXPRESS OR
# IMPLIED WARRANTIES, INCLUDING, BUT NOT LIMITED TO, THE IMPLIED WARRANTIES
# OF MERCHANTABILITY AND FITNESS FOR A PARTICULAR PURPOSE ARE DISCLAIMED.
# IN NO EVENT SHALL THE AUTHOR OR CONTRIBUTORS BE LIABLE FOR ANY DIRECT,
# INDIRECT, INCIDENTAL, SPECIAL, EXEMPLARY, OR CONSEQUENTIAL DAMAGES
# (INCLUDING, BUT NOT LIMITED TO, PROCUREMENT OF SUBSTITUTE GOODS OR
# SERVICES; LOSS OF USE, DATA, OR PROFITS; OR BUSINESS INTERRUPTION) HOWEVER
# CAUSED AND ON ANY THEORY OF LIABILITY, WHETHER IN CONTRACT, STRICT LIABILITY,
# OR TORT (INCLUDING NEGLIGENCE OR OTHERWISE) ARISING IN ANY WAY OUT OF THE
# USE OF THIS SOFTWARE, EVEN IF ADVISED OF THE POSSIBILITY OF SUCH DAMAGE.
#
# $FreeBSD$

#include <sys/types.h>
#include <sys/bus.h>

#include <dev/bhnd/bhnd.h>

#
# Header includes used struct declarations
#
HEADER {
	#include <dev/bhnd/nvram/bhnd_nvram.h>
	#include <dev/bhnd/cores/chipc/chipcvar.h>
}

INTERFACE bhnd_chipc;

#
# bhnd(4) ChipCommon interface.
#

/**
 * Return the preferred NVRAM data source.
 *
 * @param dev A bhnd(4) ChipCommon device.
 */
METHOD bhnd_nvram_src_t nvram_src {
	device_t dev;
}

/**
<<<<<<< HEAD
 * Return the flash configuration register value
 *
 * @param dev A bhnd(4) ChipCommon device
 */
METHOD uint32_t get_flash_cfg {
	device_t dev;
}

/**
 * Return the ChipCommon capabilities
 *
 * @param dev A bhnd(4) ChipCommon device
 */
METHOD struct chipc_capabilities* get_capabilities {
	device_t dev;
=======
 * Write @p value with @p mask directly to the chipctrl register.
 *
 * @param dev A bhnd(4) ChipCommon device.
 * @param value The value to write.
 * @param mask The mask of bits to be written from @p value.
 *
 * Drivers should only use function for functionality that is not
 * available via another bhnd_chipc() function.
 *
 * Currently, the only known valid use-case is in implementing a hardware
 * work-around for the BCM4321 PCIe rev7 core revision.
 */
METHOD void write_chipctrl {
	device_t dev;
	uint32_t value;
	uint32_t mask;
>>>>>>> 7a283348
}<|MERGE_RESOLUTION|>--- conflicted
+++ resolved
@@ -53,7 +53,6 @@
 }
 
 /**
-<<<<<<< HEAD
  * Return the flash configuration register value
  *
  * @param dev A bhnd(4) ChipCommon device
@@ -69,7 +68,8 @@
  */
 METHOD struct chipc_capabilities* get_capabilities {
 	device_t dev;
-=======
+}
+=
  * Write @p value with @p mask directly to the chipctrl register.
  *
  * @param dev A bhnd(4) ChipCommon device.
@@ -86,5 +86,4 @@
 	device_t dev;
 	uint32_t value;
 	uint32_t mask;
->>>>>>> 7a283348
 }