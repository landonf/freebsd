/*-
 * Copyright (c) 2015 Landon Fuller <landon@landonf.org>
 * All rights reserved.
 *
 * Redistribution and use in source and binary forms, with or without
 * modification, are permitted provided that the following conditions
 * are met:
 * 1. Redistributions of source code must retain the above copyright
 *    notice, this list of conditions and the following disclaimer,
 *    without modification.
 * 2. Redistributions in binary form must reproduce at minimum a disclaimer
 *    similar to the "NO WARRANTY" disclaimer below ("Disclaimer") and any
 *    redistribution must be conditioned upon including a substantially
 *    similar Disclaimer requirement for further binary redistribution.
 *
 * NO WARRANTY
 * THIS SOFTWARE IS PROVIDED BY THE COPYRIGHT HOLDERS AND CONTRIBUTORS
 * ``AS IS'' AND ANY EXPRESS OR IMPLIED WARRANTIES, INCLUDING, BUT NOT
 * LIMITED TO, THE IMPLIED WARRANTIES OF NONINFRINGEMENT, MERCHANTIBILITY
 * AND FITNESS FOR A PARTICULAR PURPOSE ARE DISCLAIMED. IN NO EVENT SHALL
 * THE COPYRIGHT HOLDERS OR CONTRIBUTORS BE LIABLE FOR SPECIAL, EXEMPLARY,
 * OR CONSEQUENTIAL DAMAGES (INCLUDING, BUT NOT LIMITED TO, PROCUREMENT OF
 * SUBSTITUTE GOODS OR SERVICES; LOSS OF USE, DATA, OR PROFITS; OR BUSINESS
 * INTERRUPTION) HOWEVER CAUSED AND ON ANY THEORY OF LIABILITY, WHETHER
 * IN CONTRACT, STRICT LIABILITY, OR TORT (INCLUDING NEGLIGENCE OR OTHERWISE)
 * ARISING IN ANY WAY OUT OF THE USE OF THIS SOFTWARE, EVEN IF ADVISED OF
 * THE POSSIBILITY OF SUCH DAMAGES.
 */

#include <sys/cdefs.h>
__FBSDID("$FreeBSD$");

/*
 * Broadcom Home Networking Division (HND) Bus Driver.
 * 
 * The Broadcom HND family of devices consists of both SoCs and host-connected
 * networking chipsets containing a common family of Broadcom IP cores,
 * including an integrated MIPS and/or ARM cores.
 * 
 * HND devices expose a nearly identical interface whether accessible over a 
 * native SoC interconnect, or when connected via a host interface such as 
 * PCIe. As a result, the majority of hardware support code should be re-usable 
 * across host drivers for HND networking chipsets, as well as FreeBSD support 
 * for Broadcom MIPS/ARM HND SoCs.
 * 
 * Earlier HND models used the siba(4) on-chip interconnect, while later models
 * use bcma(4); the programming model is almost entirely independent
 * of the actual underlying interconect.
 */

#include <sys/param.h>
#include <sys/kernel.h>
#include <sys/bus.h>
#include <sys/module.h>
#include <sys/systm.h>

#include <machine/bus.h>
#include <sys/rman.h>
#include <machine/resource.h>

#include "bhnd.h"
#include "bhndvar.h"

MALLOC_DEFINE(M_BHND, "bhnd", "bhnd bus data structures");

/**
 * bhnd_generic_probe_nomatch() reporting configuration.
 */
static const struct bhnd_nomatch {
	uint16_t	vendor;		/**< core designer */
	uint16_t	device;		/**< core id */
	bool		if_verbose;	/**< print when bootverbose is set. */
} bhnd_nomatch_table[] = {
	{ BHND_MFGID_ARM,	BHND_COREID_OOB_ROUTER,		true	},
	{ BHND_MFGID_ARM,	BHND_COREID_EROM,		true	},
	{ BHND_MFGID_ARM,	BHND_COREID_PL301,		true	},
	{ BHND_MFGID_ARM,	BHND_COREID_APB_BRIDGE,		true	},
	{ BHND_MFGID_ARM,	BHND_COREID_AXI_UNMAPPED,	false	},

	{ BHND_MFGID_INVALID,	BHND_COREID_INVALID,		false	}
};

static int	compare_ascending_probe_order(const void *lhs,
		    const void *rhs);
static int	compare_descending_probe_order(const void *lhs,
		    const void *rhs);

/**
 * Default bhnd(4) bus driver implementation of DEVICE_ATTACH().
 *
 * This implementation calls device_probe_and_attach() for each of the device's
 * children, in bhnd probe order.
 */
int
bhnd_generic_attach(device_t dev)
{
	device_t	*devs;
	int		 ndevs;
	int		 error;

	if (device_is_attached(dev))
		return (EBUSY);

	if ((error = device_get_children(dev, &devs, &ndevs)))
		return (error);

	qsort(devs, ndevs, sizeof(*devs), compare_ascending_probe_order);
	for (int i = 0; i < ndevs; i++) {
		device_t child = devs[i];
		device_probe_and_attach(child);
	}

	free(devs, M_TEMP);
	return (0);
}

/**
 * Default bhnd(4) bus driver implementation of DEVICE_DETACH().
 *
 * This implementation calls device_detach() for each of the device's
 * children, in reverse bhnd probe order, terminating if any call to
 * device_detach() fails.
 */
int
bhnd_generic_detach(device_t dev)
{
	device_t	*devs;
	int		 ndevs;
	int		 error;

	if (!device_is_attached(dev))
		return (EBUSY);

	if ((error = device_get_children(dev, &devs, &ndevs)))
		return (error);

	/* Detach in the reverse of attach order */
	qsort(devs, ndevs, sizeof(*devs), compare_descending_probe_order);
	for (int i = 0; i < ndevs; i++) {
		device_t child = devs[i];

		/* Terminate on first error */
		if ((error = device_detach(child)))
			goto cleanup;
	}

cleanup:
	free(devs, M_TEMP);
	return (error);
}

/**
 * Default bhnd(4) bus driver implementation of DEVICE_SHUTDOWN().
 * 
 * This implementation calls device_shutdown() for each of the device's
 * children, in reverse bhnd probe order, terminating if any call to
 * device_shutdown() fails.
 */
int
bhnd_generic_shutdown(device_t dev)
{
	device_t	*devs;
	int		 ndevs;
	int		 error;

	if (!device_is_attached(dev))
		return (EBUSY);

	if ((error = device_get_children(dev, &devs, &ndevs)))
		return (error);

	/* Shutdown in the reverse of attach order */
	qsort(devs, ndevs, sizeof(*devs), compare_descending_probe_order);
	for (int i = 0; i < ndevs; i++) {
		device_t child = devs[i];

		/* Terminate on first error */
		if ((error = device_shutdown(child)))
			goto cleanup;
	}

cleanup:
	free(devs, M_TEMP);
	return (error);
}

/**
 * Default bhnd(4) bus driver implementation of DEVICE_RESUME().
 *
 * This implementation calls BUS_RESUME_CHILD() for each of the device's
 * children in bhnd probe order, terminating if any call to BUS_RESUME_CHILD()
 * fails.
 */
int
bhnd_generic_resume(device_t dev)
{
	device_t	*devs;
	int		 ndevs;
	int		 error;

	if (!device_is_attached(dev))
		return (EBUSY);

	if ((error = device_get_children(dev, &devs, &ndevs)))
		return (error);

	qsort(devs, ndevs, sizeof(*devs), compare_ascending_probe_order);
	for (int i = 0; i < ndevs; i++) {
		device_t child = devs[i];

		/* Terminate on first error */
		if ((error = BUS_RESUME_CHILD(device_get_parent(child), child)))
			goto cleanup;
	}

cleanup:
	free(devs, M_TEMP);
	return (error);
}

/**
 * Default bhnd(4) bus driver implementation of DEVICE_SUSPEND().
 *
 * This implementation calls BUS_SUSPEND_CHILD() for each of the device's
 * children in reverse bhnd probe order. If any call to BUS_SUSPEND_CHILD()
 * fails, the suspend operation is terminated and any devices that were
 * suspended are resumed immediately by calling their BUS_RESUME_CHILD()
 * methods.
 */
int
bhnd_generic_suspend(device_t dev)
{
	device_t	*devs;
	int		 ndevs;
	int		 error;

	if (!device_is_attached(dev))
		return (EBUSY);

	if ((error = device_get_children(dev, &devs, &ndevs)))
		return (error);

	/* Suspend in the reverse of attach order */
	qsort(devs, ndevs, sizeof(*devs), compare_descending_probe_order);
	for (int i = 0; i < ndevs; i++) {
		device_t child = devs[i];
		error = BUS_SUSPEND_CHILD(device_get_parent(child), child);

		/* On error, resume suspended devices and then terminate */
		if (error) {
			for (int j = 0; j < i; j++) {
				BUS_RESUME_CHILD(device_get_parent(devs[j]),
				    devs[j]);
			}

			goto cleanup;
		}
	}

cleanup:
	free(devs, M_TEMP);
	return (error);
}

/*
 * Ascending comparison of bhnd device's probe order.
 */
static int
compare_ascending_probe_order(const void *lhs, const void *rhs)
{
	device_t	ldev, rdev;
	int		lorder, rorder;

	ldev = (*(const device_t *) lhs);
	rdev = (*(const device_t *) rhs);

	lorder = BHND_BUS_GET_PROBE_ORDER(device_get_parent(ldev), ldev);
	rorder = BHND_BUS_GET_PROBE_ORDER(device_get_parent(rdev), rdev);

	if (lorder < rorder) {
		return (-1);
	} else if (lorder > rorder) {
		return (1);
	} else {
		return (0);
	}
}

/*
 * Descending comparison of bhnd device's probe order.
 */
static int
compare_descending_probe_order(const void *lhs, const void *rhs)
{
	return (compare_ascending_probe_order(rhs, lhs));
}

/**
 * Default bhnd(4) bus driver implementation of BHND_BUS_GET_PROBE_ORDER().
 *
 * This implementation determines probe ordering based on the device's class
 * and other properties, including whether the device is serving as a host
 * bridge.
 */
int
bhnd_generic_get_probe_order(device_t dev, device_t child)
{
	switch (bhnd_get_class(child)) {
	case BHND_DEVCLASS_CC:
		/* Must be early enough to provide NVRAM access to the
		 * host bridge */
		return (BHND_PROBE_ROOT + BHND_PROBE_ORDER_FIRST);

	case BHND_DEVCLASS_CC_B:
		/* fall through */
	case BHND_DEVCLASS_PMU:
		return (BHND_PROBE_BUS + BHND_PROBE_ORDER_EARLY);

	case BHND_DEVCLASS_SOC_ROUTER:
		return (BHND_PROBE_BUS + BHND_PROBE_ORDER_LATE);

	case BHND_DEVCLASS_SOC_BRIDGE:
		return (BHND_PROBE_BUS + BHND_PROBE_ORDER_LAST);
		
	case BHND_DEVCLASS_CPU:
		return (BHND_PROBE_CPU + BHND_PROBE_ORDER_FIRST);

	case BHND_DEVCLASS_RAM:
		/* fall through */
	case BHND_DEVCLASS_MEMC:
		return (BHND_PROBE_CPU + BHND_PROBE_ORDER_EARLY);
		
	case BHND_DEVCLASS_NVRAM:
		return (BHND_PROBE_RESOURCE + BHND_PROBE_ORDER_EARLY);

	case BHND_DEVCLASS_PCI:
	case BHND_DEVCLASS_PCIE:
	case BHND_DEVCLASS_PCCARD:
	case BHND_DEVCLASS_ENET:
	case BHND_DEVCLASS_ENET_MAC:
	case BHND_DEVCLASS_ENET_PHY:
	case BHND_DEVCLASS_WLAN:
	case BHND_DEVCLASS_WLAN_MAC:
	case BHND_DEVCLASS_WLAN_PHY:
	case BHND_DEVCLASS_EROM:
	case BHND_DEVCLASS_OTHER:
	case BHND_DEVCLASS_INVALID:
		if (bhnd_find_hostb_device(dev) == child)
			return (BHND_PROBE_ROOT + BHND_PROBE_ORDER_EARLY);

		return (BHND_PROBE_DEFAULT);
	default:
		return (BHND_PROBE_DEFAULT);
	}
}

/**
 * Default bhnd(4) bus driver implementation of BHND_BUS_IS_REGION_VALID().
 * 
 * This implementation assumes that port and region numbers are 0-indexed and
 * are allocated non-sparsely, using BHND_BUS_GET_PORT_COUNT() and
 * BHND_BUS_GET_REGION_COUNT() to determine if @p port and @p region fall
 * within the defined range.
 */
static bool
bhnd_generic_is_region_valid(device_t dev, device_t child,
    bhnd_port_type type, u_int port, u_int region)
{
	if (port >= bhnd_get_port_count(child, type))
		return (false);

	if (region >= bhnd_get_region_count(child, type, port))
		return (false);

	return (true);
}

/**
 * Default bhnd(4) bus driver implementation of BUS_PRINT_CHILD().
 * 
 * This implementation requests the device's struct resource_list via
 * BUS_GET_RESOURCE_LIST.
 */
int
bhnd_generic_print_child(device_t dev, device_t child)
{
	struct resource_list	*rl;
	int			retval = 0;

	retval += bus_print_child_header(dev, child);

	rl = BUS_GET_RESOURCE_LIST(dev, child);
	if (rl != NULL) {
		retval += resource_list_print_type(rl, "mem", SYS_RES_MEMORY,
		    "%#jx");
	}

	retval += printf(" at core %u", bhnd_get_core_index(child));

	retval += bus_print_child_domain(dev, child);
	retval += bus_print_child_footer(dev, child);

	return (retval);
}

/**
 * Default bhnd(4) bus driver implementation of BUS_PROBE_NOMATCH().
 * 
 * This implementation requests the device's struct resource_list via
 * BUS_GET_RESOURCE_LIST.
 */
void
bhnd_generic_probe_nomatch(device_t dev, device_t child)
{
	struct resource_list		*rl;
	const struct bhnd_nomatch	*nm;
	bool				 report;

	/* Fetch reporting configuration for this device */
	report = true;
	for (nm = bhnd_nomatch_table; nm->device != BHND_COREID_INVALID; nm++) {
		if (nm->vendor != bhnd_get_vendor(child))
			continue;

		if (nm->device != bhnd_get_device(child))
			continue;

		report = false;
		if (bootverbose && nm->if_verbose)
			report = true;
		break;
	}
	
	if (!report)
		return;

	/* Print the non-matched device info */
	device_printf(dev, "<%s %s>", bhnd_get_vendor_name(child),
		bhnd_get_device_name(child));

	rl = BUS_GET_RESOURCE_LIST(dev, child);
	if (rl != NULL)
		resource_list_print_type(rl, "mem", SYS_RES_MEMORY, "%#jx");

	printf(" at core %u (no driver attached)\n",
	    bhnd_get_core_index(child));
}

/**
 * Default implementation of BUS_CHILD_PNPINFO_STR().
 */
static int
bhnd_child_pnpinfo_str(device_t dev, device_t child, char *buf,
    size_t buflen)
{
	if (device_get_parent(child) != dev) {
		return (BUS_CHILD_PNPINFO_STR(device_get_parent(dev), child,
		    buf, buflen));
	}

	snprintf(buf, buflen, "vendor=0x%hx device=0x%hx rev=0x%hhx",
	    bhnd_get_vendor(child), bhnd_get_device(child),
	    bhnd_get_hwrev(child));

	return (0);
}

/**
 * Default implementation of BUS_CHILD_LOCATION_STR().
 */
static int
bhnd_child_location_str(device_t dev, device_t child, char *buf,
    size_t buflen)
{
	bhnd_addr_t	addr;
	bhnd_size_t	size;
	
	if (device_get_parent(child) != dev) {
		return (BUS_CHILD_LOCATION_STR(device_get_parent(dev), child,
		    buf, buflen));
	}


	if (bhnd_get_region_addr(child, BHND_PORT_DEVICE, 0, 0, &addr, &size)) {
		/* No device default port/region */
		if (buflen > 0)
			*buf = '\0';
		return (0);
	}

	snprintf(buf, buflen, "port0.0=0x%llx", (unsigned long long) addr);
	return (0);
}

/**
 * Helper function for implementing BUS_SUSPEND_CHILD().
 *
 * TODO: Power management
 * 
 * If @p child is not a direct child of @p dev, suspension is delegated to
 * the @p dev parent.
 */
int
bhnd_generic_suspend_child(device_t dev, device_t child)
{
	if (device_get_parent(child) != dev)
		BUS_SUSPEND_CHILD(device_get_parent(dev), child);

	return bus_generic_suspend_child(dev, child);
}

/**
 * Helper function for implementing BUS_RESUME_CHILD().
 *
 * TODO: Power management
 * 
 * If @p child is not a direct child of @p dev, suspension is delegated to
 * the @p dev parent.
 */
int
bhnd_generic_resume_child(device_t dev, device_t child)
{
	if (device_get_parent(child) != dev)
		BUS_RESUME_CHILD(device_get_parent(dev), child);

	return bus_generic_resume_child(dev, child);
}

/*
 * Delegate all indirect I/O to the parent device. When inherited by
 * non-bridged bus implementations, resources will never be marked as
 * indirect, and these methods will never be called.
 */
#define	BHND_IO_READ(_type, _name, _method)				\
static _type								\
bhnd_read_ ## _name (device_t dev, device_t child,			\
    struct bhnd_resource *r, bus_size_t offset)				\
{									\
	return (BHND_BUS_READ_ ## _method(				\
		    device_get_parent(dev), child, r, offset));		\
}

#define	BHND_IO_WRITE(_type, _name, _method)				\
static void								\
bhnd_write_ ## _name (device_t dev, device_t child,			\
    struct bhnd_resource *r, bus_size_t offset, _type value)		\
{									\
	return (BHND_BUS_WRITE_ ## _method(				\
		    device_get_parent(dev), child, r, offset,		\
		    value));	\
}

#define	BHND_IO_MISC(_type, _op, _method)				\
static void								\
bhnd_ ## _op (device_t dev, device_t child,				\
    struct bhnd_resource *r, bus_size_t offset, _type datap,		\
    bus_size_t count)							\
{									\
	BHND_BUS_ ## _method(device_get_parent(dev), child, r,		\
	    offset, datap, count);					\
}	

#define	BHND_IO_METHODS(_type, _size)					\
	BHND_IO_READ(_type, _size, _size)				\
	BHND_IO_WRITE(_type, _size, _size)				\
									\
	BHND_IO_READ(_type, stream_ ## _size, STREAM_ ## _size)		\
	BHND_IO_WRITE(_type, stream_ ## _size, STREAM_ ## _size)	\
									\
	BHND_IO_MISC(_type*, read_multi_ ## _size,			\
	    READ_MULTI_ ## _size)					\
	BHND_IO_MISC(_type*, write_multi_ ## _size,			\
	    WRITE_MULTI_ ## _size)					\
									\
	BHND_IO_MISC(_type*, read_multi_stream_ ## _size,		\
	   READ_MULTI_STREAM_ ## _size)					\
	BHND_IO_MISC(_type*, write_multi_stream_ ## _size,		\
	   WRITE_MULTI_STREAM_ ## _size)				\
									\
	BHND_IO_MISC(_type, set_multi_ ## _size, SET_MULTI_ ## _size)	\
<<<<<<< HEAD
	BHND_IO_MISC(_type, set_multi_stream_ ## _size,			\
	    SET_MULTI_STREAM_ ## _size)					\
									\
	BHND_IO_MISC(_type, set_region_ ## _size, SET_REGION_ ## _size)	\
	BHND_IO_MISC(_type, set_region_stream_ ## _size,		\
	    SET_REGION_STREAM_ ## _size)				\
=======
	BHND_IO_MISC(_type, set_region_ ## _size, SET_REGION_ ## _size)	\
>>>>>>> c4cc4a79
									\
	BHND_IO_MISC(_type*, read_region_ ## _size,			\
	    READ_REGION_ ## _size)					\
	BHND_IO_MISC(_type*, write_region_ ## _size,			\
	    WRITE_REGION_ ## _size)					\
									\
	BHND_IO_MISC(_type*, read_region_stream_ ## _size,		\
	    READ_REGION_STREAM_ ## _size)				\
	BHND_IO_MISC(_type*, write_region_stream_ ## _size,		\
	    WRITE_REGION_STREAM_ ## _size)				\

BHND_IO_METHODS(uint8_t, 1);
BHND_IO_METHODS(uint16_t, 2);
BHND_IO_METHODS(uint32_t, 4);

static void 
bhnd_barrier(device_t dev, device_t child, struct bhnd_resource *r,
    bus_size_t offset, bus_size_t length, int flags)
{
	BHND_BUS_BARRIER(device_get_parent(dev), child, r, offset, length,
	    flags);
}

static device_method_t bhnd_methods[] = {
	/* Device interface */ \
	DEVMETHOD(device_attach,		bhnd_generic_attach),
	DEVMETHOD(device_detach,		bhnd_generic_detach),
	DEVMETHOD(device_shutdown,		bhnd_generic_shutdown),
	DEVMETHOD(device_suspend,		bhnd_generic_suspend),
	DEVMETHOD(device_resume,		bhnd_generic_resume),

	/* Bus interface */
	DEVMETHOD(bus_probe_nomatch,		bhnd_generic_probe_nomatch),
	DEVMETHOD(bus_print_child,		bhnd_generic_print_child),
	DEVMETHOD(bus_child_pnpinfo_str,	bhnd_child_pnpinfo_str),
	DEVMETHOD(bus_child_location_str,	bhnd_child_location_str),

	DEVMETHOD(bus_suspend_child,		bhnd_generic_suspend_child),
	DEVMETHOD(bus_resume_child,		bhnd_generic_resume_child),

	DEVMETHOD(bus_set_resource,		bus_generic_rl_set_resource),
	DEVMETHOD(bus_get_resource,		bus_generic_rl_get_resource),
	DEVMETHOD(bus_delete_resource,		bus_generic_rl_delete_resource),
	DEVMETHOD(bus_alloc_resource,		bus_generic_rl_alloc_resource),
	DEVMETHOD(bus_adjust_resource,		bus_generic_adjust_resource),
	DEVMETHOD(bus_release_resource,		bus_generic_rl_release_resource),
	DEVMETHOD(bus_activate_resource,	bus_generic_activate_resource),
	DEVMETHOD(bus_deactivate_resource,	bus_generic_deactivate_resource),

	DEVMETHOD(bus_setup_intr,		bus_generic_setup_intr),
	DEVMETHOD(bus_teardown_intr,		bus_generic_teardown_intr),
	DEVMETHOD(bus_config_intr,		bus_generic_config_intr),
	DEVMETHOD(bus_bind_intr,		bus_generic_bind_intr),
	DEVMETHOD(bus_describe_intr,		bus_generic_describe_intr),

	DEVMETHOD(bus_get_dma_tag,		bus_generic_get_dma_tag),

	/* BHND interface */
	DEVMETHOD(bhnd_bus_get_chipid,		bhnd_bus_generic_get_chipid),
	DEVMETHOD(bhnd_bus_get_probe_order,	bhnd_generic_get_probe_order),
	DEVMETHOD(bhnd_bus_is_region_valid,	bhnd_generic_is_region_valid),
	DEVMETHOD(bhnd_bus_is_hw_disabled,	bhnd_bus_generic_is_hw_disabled),
	DEVMETHOD(bhnd_bus_get_nvram_var,	bhnd_bus_generic_get_nvram_var),

	/* BHND interface (bus I/O) */
	DEVMETHOD(bhnd_bus_read_1,		bhnd_read_1),
	DEVMETHOD(bhnd_bus_read_2,		bhnd_read_2),
	DEVMETHOD(bhnd_bus_read_4,		bhnd_read_4),
	DEVMETHOD(bhnd_bus_write_1,		bhnd_write_1),
	DEVMETHOD(bhnd_bus_write_2,		bhnd_write_2),
	DEVMETHOD(bhnd_bus_write_4,		bhnd_write_4),

	DEVMETHOD(bhnd_bus_read_stream_1,	bhnd_read_stream_1),
	DEVMETHOD(bhnd_bus_read_stream_2,	bhnd_read_stream_2),
	DEVMETHOD(bhnd_bus_read_stream_4,	bhnd_read_stream_4),
	DEVMETHOD(bhnd_bus_write_stream_1,	bhnd_write_stream_1),
	DEVMETHOD(bhnd_bus_write_stream_2,	bhnd_write_stream_2),
	DEVMETHOD(bhnd_bus_write_stream_4,	bhnd_write_stream_4),

	DEVMETHOD(bhnd_bus_read_multi_1,	bhnd_read_multi_1),
	DEVMETHOD(bhnd_bus_read_multi_2,	bhnd_read_multi_2),
	DEVMETHOD(bhnd_bus_read_multi_4,	bhnd_read_multi_4),
	DEVMETHOD(bhnd_bus_write_multi_1,	bhnd_write_multi_1),
	DEVMETHOD(bhnd_bus_write_multi_2,	bhnd_write_multi_2),
	DEVMETHOD(bhnd_bus_write_multi_4,	bhnd_write_multi_4),
	
	DEVMETHOD(bhnd_bus_read_multi_stream_1,	bhnd_read_multi_stream_1),
	DEVMETHOD(bhnd_bus_read_multi_stream_2,	bhnd_read_multi_stream_2),
	DEVMETHOD(bhnd_bus_read_multi_stream_4,	bhnd_read_multi_stream_4),
	DEVMETHOD(bhnd_bus_write_multi_stream_1,bhnd_write_multi_stream_1),
	DEVMETHOD(bhnd_bus_write_multi_stream_2,bhnd_write_multi_stream_2),
	DEVMETHOD(bhnd_bus_write_multi_stream_4,bhnd_write_multi_stream_4),

	DEVMETHOD(bhnd_bus_set_multi_1,		bhnd_set_multi_1),
	DEVMETHOD(bhnd_bus_set_multi_2,		bhnd_set_multi_2),
	DEVMETHOD(bhnd_bus_set_multi_4,		bhnd_set_multi_4),
<<<<<<< HEAD
	DEVMETHOD(bhnd_bus_set_multi_stream_1,	bhnd_set_multi_stream_1),
	DEVMETHOD(bhnd_bus_set_multi_stream_2,	bhnd_set_multi_stream_2),
	DEVMETHOD(bhnd_bus_set_multi_stream_4,	bhnd_set_multi_stream_4),
=======
>>>>>>> c4cc4a79

	DEVMETHOD(bhnd_bus_set_region_1,	bhnd_set_region_1),
	DEVMETHOD(bhnd_bus_set_region_2,	bhnd_set_region_2),
	DEVMETHOD(bhnd_bus_set_region_4,	bhnd_set_region_4),
<<<<<<< HEAD
	DEVMETHOD(bhnd_bus_set_region_stream_1,	bhnd_set_region_stream_1),
	DEVMETHOD(bhnd_bus_set_region_stream_2,	bhnd_set_region_stream_2),
	DEVMETHOD(bhnd_bus_set_region_stream_4,	bhnd_set_region_stream_4),
=======
>>>>>>> c4cc4a79

	DEVMETHOD(bhnd_bus_read_region_1,	bhnd_read_region_1),
	DEVMETHOD(bhnd_bus_read_region_2,	bhnd_read_region_2),
	DEVMETHOD(bhnd_bus_read_region_4,	bhnd_read_region_4),
	DEVMETHOD(bhnd_bus_write_region_1,	bhnd_write_region_1),
	DEVMETHOD(bhnd_bus_write_region_2,	bhnd_write_region_2),
	DEVMETHOD(bhnd_bus_write_region_4,	bhnd_write_region_4),

	DEVMETHOD(bhnd_bus_read_region_stream_1,bhnd_read_region_stream_1),
	DEVMETHOD(bhnd_bus_read_region_stream_2,bhnd_read_region_stream_2),
	DEVMETHOD(bhnd_bus_read_region_stream_4,bhnd_read_region_stream_4),
	DEVMETHOD(bhnd_bus_write_region_stream_1, bhnd_write_region_stream_1),
	DEVMETHOD(bhnd_bus_write_region_stream_2, bhnd_write_region_stream_2),
	DEVMETHOD(bhnd_bus_write_region_stream_4, bhnd_write_region_stream_4),

	DEVMETHOD(bhnd_bus_barrier,			bhnd_barrier),

	DEVMETHOD_END
};

devclass_t bhnd_devclass;	/**< bhnd bus. */
devclass_t bhnd_hostb_devclass;	/**< bhnd bus host bridge. */
devclass_t bhnd_nvram_devclass;	/**< bhnd NVRAM device */

DEFINE_CLASS_0(bhnd, bhnd_driver, bhnd_methods, sizeof(struct bhnd_softc));
MODULE_VERSION(bhnd, 1);<|MERGE_RESOLUTION|>--- conflicted
+++ resolved
@@ -578,16 +578,7 @@
 	   WRITE_MULTI_STREAM_ ## _size)				\
 									\
 	BHND_IO_MISC(_type, set_multi_ ## _size, SET_MULTI_ ## _size)	\
-<<<<<<< HEAD
-	BHND_IO_MISC(_type, set_multi_stream_ ## _size,			\
-	    SET_MULTI_STREAM_ ## _size)					\
-									\
 	BHND_IO_MISC(_type, set_region_ ## _size, SET_REGION_ ## _size)	\
-	BHND_IO_MISC(_type, set_region_stream_ ## _size,		\
-	    SET_REGION_STREAM_ ## _size)				\
-=======
-	BHND_IO_MISC(_type, set_region_ ## _size, SET_REGION_ ## _size)	\
->>>>>>> c4cc4a79
 									\
 	BHND_IO_MISC(_type*, read_region_ ## _size,			\
 	    READ_REGION_ ## _size)					\
@@ -684,22 +675,10 @@
 	DEVMETHOD(bhnd_bus_set_multi_1,		bhnd_set_multi_1),
 	DEVMETHOD(bhnd_bus_set_multi_2,		bhnd_set_multi_2),
 	DEVMETHOD(bhnd_bus_set_multi_4,		bhnd_set_multi_4),
-<<<<<<< HEAD
-	DEVMETHOD(bhnd_bus_set_multi_stream_1,	bhnd_set_multi_stream_1),
-	DEVMETHOD(bhnd_bus_set_multi_stream_2,	bhnd_set_multi_stream_2),
-	DEVMETHOD(bhnd_bus_set_multi_stream_4,	bhnd_set_multi_stream_4),
-=======
->>>>>>> c4cc4a79
 
 	DEVMETHOD(bhnd_bus_set_region_1,	bhnd_set_region_1),
 	DEVMETHOD(bhnd_bus_set_region_2,	bhnd_set_region_2),
 	DEVMETHOD(bhnd_bus_set_region_4,	bhnd_set_region_4),
-<<<<<<< HEAD
-	DEVMETHOD(bhnd_bus_set_region_stream_1,	bhnd_set_region_stream_1),
-	DEVMETHOD(bhnd_bus_set_region_stream_2,	bhnd_set_region_stream_2),
-	DEVMETHOD(bhnd_bus_set_region_stream_4,	bhnd_set_region_stream_4),
-=======
->>>>>>> c4cc4a79
 
 	DEVMETHOD(bhnd_bus_read_region_1,	bhnd_read_region_1),
 	DEVMETHOD(bhnd_bus_read_region_2,	bhnd_read_region_2),
