/*-
 * Copyright (c) 2015-2016 Landon Fuller <landonf@FreeBSD.org>
 * All rights reserved.
 *
 * Redistribution and use in source and binary forms, with or without
 * modification, are permitted provided that the following conditions
 * are met:
 * 1. Redistributions of source code must retain the above copyright
 *    notice, this list of conditions and the following disclaimer,
 *    without modification.
 * 2. Redistributions in binary form must reproduce at minimum a disclaimer
 *    similar to the "NO WARRANTY" disclaimer below ("Disclaimer") and any
 *    redistribution must be conditioned upon including a substantially
 *    similar Disclaimer requirement for further binary redistribution.
 *
 * NO WARRANTY
 * THIS SOFTWARE IS PROVIDED BY THE COPYRIGHT HOLDERS AND CONTRIBUTORS
 * ``AS IS'' AND ANY EXPRESS OR IMPLIED WARRANTIES, INCLUDING, BUT NOT
 * LIMITED TO, THE IMPLIED WARRANTIES OF NONINFRINGEMENT, MERCHANTIBILITY
 * AND FITNESS FOR A PARTICULAR PURPOSE ARE DISCLAIMED. IN NO EVENT SHALL
 * THE COPYRIGHT HOLDERS OR CONTRIBUTORS BE LIABLE FOR SPECIAL, EXEMPLARY,
 * OR CONSEQUENTIAL DAMAGES (INCLUDING, BUT NOT LIMITED TO, PROCUREMENT OF
 * SUBSTITUTE GOODS OR SERVICES; LOSS OF USE, DATA, OR PROFITS; OR BUSINESS
 * INTERRUPTION) HOWEVER CAUSED AND ON ANY THEORY OF LIABILITY, WHETHER
 * IN CONTRACT, STRICT LIABILITY, OR TORT (INCLUDING NEGLIGENCE OR OTHERWISE)
 * ARISING IN ANY WAY OUT OF THE USE OF THIS SOFTWARE, EVEN IF ADVISED OF
 * THE POSSIBILITY OF SUCH DAMAGES.
 */

#include <sys/cdefs.h>
__FBSDID("$FreeBSD$");

/*
 * Broadcom Home Networking Division (HND) Bus Driver.
 * 
 * The Broadcom HND family of devices consists of both SoCs and host-connected
 * networking chipsets containing a common family of Broadcom IP cores,
 * including an integrated MIPS and/or ARM cores.
 * 
 * HND devices expose a nearly identical interface whether accessible over a 
 * native SoC interconnect, or when connected via a host interface such as 
 * PCIe. As a result, the majority of hardware support code should be re-usable 
 * across host drivers for HND networking chipsets, as well as FreeBSD support 
 * for Broadcom MIPS/ARM HND SoCs.
 * 
 * Earlier HND models used the siba(4) on-chip interconnect, while later models
 * use bcma(4); the programming model is almost entirely independent
 * of the actual underlying interconect.
 */

#include <sys/param.h>
#include <sys/kernel.h>
#include <sys/bus.h>
#include <sys/module.h>
#include <sys/systm.h>

#include <machine/bus.h>
#include <sys/rman.h>
#include <machine/resource.h>

#include <dev/bhnd/cores/chipc/chipcvar.h>

#include "bhnd_chipc_if.h"
#include "bhnd_nvram_if.h"

#include "bhnd.h"
#include "bhndvar.h"

MALLOC_DEFINE(M_BHND, "bhnd", "bhnd bus data structures");

/* Bus pass at which all bus-required children must be available, and
 * attachment may be finalized. */
#define	BHND_FINISH_ATTACH_PASS	BUS_PASS_DEFAULT

/**
 * bhnd_generic_probe_nomatch() reporting configuration.
 */
static const struct bhnd_nomatch {
	uint16_t	vendor;		/**< core designer */
	uint16_t	device;		/**< core id */
	bool		if_verbose;	/**< print when bootverbose is set. */
} bhnd_nomatch_table[] = {
	{ BHND_MFGID_ARM,	BHND_COREID_OOB_ROUTER,		true	},
	{ BHND_MFGID_ARM,	BHND_COREID_EROM,		true	},
	{ BHND_MFGID_ARM,	BHND_COREID_PL301,		true	},
	{ BHND_MFGID_ARM,	BHND_COREID_APB_BRIDGE,		true	},
	{ BHND_MFGID_ARM,	BHND_COREID_AXI_UNMAPPED,	false	},

	{ BHND_MFGID_INVALID,	BHND_COREID_INVALID,		false	}
};


static int			 bhnd_delete_children(struct bhnd_softc *sc);

static int			 bhnd_finish_attach(struct bhnd_softc *sc);

static device_t			 bhnd_find_chipc(struct bhnd_softc *sc);
static struct chipc_caps	*bhnd_find_chipc_caps(struct bhnd_softc *sc);
static device_t			 bhnd_find_platform_dev(struct bhnd_softc *sc,
				     const char *classname);
static device_t			 bhnd_find_pmu(struct bhnd_softc *sc);
static device_t			 bhnd_find_nvram(struct bhnd_softc *sc);

static int			 compare_ascending_probe_order(const void *lhs,
				     const void *rhs);
static int			 compare_descending_probe_order(const void *lhs,
				     const void *rhs);

/**
 * Default bhnd(4) bus driver implementation of DEVICE_ATTACH().
 *
 * This implementation calls device_probe_and_attach() for each of the device's
 * children, in bhnd probe order.
 */
int
bhnd_generic_attach(device_t dev)
{
	struct bhnd_softc	*sc;
	device_t		*devs;
	int			 ndevs;
	int			 error;

	if (device_is_attached(dev))
		return (EBUSY);

	sc = device_get_softc(dev);
	sc->dev = dev;

	if ((error = device_get_children(dev, &devs, &ndevs)))
		return (error);

	/* Probe and attach all children */
	qsort(devs, ndevs, sizeof(*devs), compare_ascending_probe_order);
	for (int i = 0; i < ndevs; i++) {
		device_t child = devs[i];
		device_probe_and_attach(child);
	}

	/* Try to finalize attachment */
	if (bus_current_pass >= BHND_FINISH_ATTACH_PASS) {
		if ((error = bhnd_finish_attach(sc)))
			goto cleanup;
	}

cleanup:
	free(devs, M_TEMP);

	if (error)
		bhnd_delete_children(sc);

	return (error);
}

/**
 * Detach and delete all children, in reverse of their attach order.
 */
static int
bhnd_delete_children(struct bhnd_softc *sc)
{
	device_t		*devs;
	int			 ndevs;
	int			 error;

	if ((error = device_get_children(sc->dev, &devs, &ndevs)))
		return (error);

	/* Detach in the reverse of attach order */
	qsort(devs, ndevs, sizeof(*devs), compare_descending_probe_order);
	for (int i = 0; i < ndevs; i++) {
		device_t child = devs[i];

		/* Terminate on first error */
		if ((error = device_delete_child(sc->dev, child)))
			goto cleanup;
	}

cleanup:
	free(devs, M_TEMP);
	return (error);
}

/**
 * Default bhnd(4) bus driver implementation of DEVICE_DETACH().
 *
 * This implementation calls device_detach() for each of the device's
 * children, in reverse bhnd probe order, terminating if any call to
 * device_detach() fails.
 */
int
bhnd_generic_detach(device_t dev)
{
	struct bhnd_softc	*sc;

	if (!device_is_attached(dev))
		return (EBUSY);

	sc = device_get_softc(dev);
	return (bhnd_delete_children(sc));
}

/**
 * Default bhnd(4) bus driver implementation of DEVICE_SHUTDOWN().
 * 
 * This implementation calls device_shutdown() for each of the device's
 * children, in reverse bhnd probe order, terminating if any call to
 * device_shutdown() fails.
 */
int
bhnd_generic_shutdown(device_t dev)
{
	device_t	*devs;
	int		 ndevs;
	int		 error;

	if (!device_is_attached(dev))
		return (EBUSY);

	if ((error = device_get_children(dev, &devs, &ndevs)))
		return (error);

	/* Shutdown in the reverse of attach order */
	qsort(devs, ndevs, sizeof(*devs), compare_descending_probe_order);
	for (int i = 0; i < ndevs; i++) {
		device_t child = devs[i];

		/* Terminate on first error */
		if ((error = device_shutdown(child)))
			goto cleanup;
	}

cleanup:
	free(devs, M_TEMP);
	return (error);
}

/**
 * Default bhnd(4) bus driver implementation of DEVICE_RESUME().
 *
 * This implementation calls BUS_RESUME_CHILD() for each of the device's
 * children in bhnd probe order, terminating if any call to BUS_RESUME_CHILD()
 * fails.
 */
int
bhnd_generic_resume(device_t dev)
{
	device_t	*devs;
	int		 ndevs;
	int		 error;

	if (!device_is_attached(dev))
		return (EBUSY);

	if ((error = device_get_children(dev, &devs, &ndevs)))
		return (error);

	qsort(devs, ndevs, sizeof(*devs), compare_ascending_probe_order);
	for (int i = 0; i < ndevs; i++) {
		device_t child = devs[i];

		/* Terminate on first error */
		if ((error = BUS_RESUME_CHILD(device_get_parent(child), child)))
			goto cleanup;
	}

cleanup:
	free(devs, M_TEMP);
	return (error);
}

/**
 * Default bhnd(4) bus driver implementation of DEVICE_SUSPEND().
 *
 * This implementation calls BUS_SUSPEND_CHILD() for each of the device's
 * children in reverse bhnd probe order. If any call to BUS_SUSPEND_CHILD()
 * fails, the suspend operation is terminated and any devices that were
 * suspended are resumed immediately by calling their BUS_RESUME_CHILD()
 * methods.
 */
int
bhnd_generic_suspend(device_t dev)
{
	device_t	*devs;
	int		 ndevs;
	int		 error;

	if (!device_is_attached(dev))
		return (EBUSY);

	if ((error = device_get_children(dev, &devs, &ndevs)))
		return (error);

	/* Suspend in the reverse of attach order */
	qsort(devs, ndevs, sizeof(*devs), compare_descending_probe_order);
	for (int i = 0; i < ndevs; i++) {
		device_t child = devs[i];
		error = BUS_SUSPEND_CHILD(device_get_parent(child), child);

		/* On error, resume suspended devices and then terminate */
		if (error) {
			for (int j = 0; j < i; j++) {
				BUS_RESUME_CHILD(device_get_parent(devs[j]),
				    devs[j]);
			}

			goto cleanup;
		}
	}

cleanup:
	free(devs, M_TEMP);
	return (error);
}

static void
bhnd_new_pass(device_t dev)
{
	struct bhnd_softc	*sc;
	int			 error;

	sc = device_get_softc(dev);

	/* Attach any permissible children */ 
	bus_generic_new_pass(dev);

	/* Finalize attachment */
	if (!sc->attach_done && bus_current_pass >= BHND_FINISH_ATTACH_PASS) {
		if ((error = bhnd_finish_attach(sc))) {
			panic("bhnd_finish_attach() failed: %d", error);
		}
	}
}

/*
 * Finish any pending bus attachment operations.
 *
 * When attached as a SoC bus (as opposed to a bridged WiFi device), our
 * platform devices may not be attached until later bus passes, necessitating
 * delayed initialization on our part.
 */
static int
bhnd_finish_attach(struct bhnd_softc *sc)
{
	struct chipc_caps	*ccaps;

	GIANT_REQUIRED;	/* newbus */

	KASSERT(bus_current_pass >= BHND_FINISH_ATTACH_PASS,
	    ("bhnd_finish_attach() called in pass %d", bus_current_pass));

	KASSERT(!sc->attach_done, ("duplicate call to bhnd_finish_attach()"));

	/* Locate chipc device */
	if ((sc->chipc_dev = bhnd_find_chipc(sc)) == NULL) {
		device_printf(sc->dev, "error: ChipCommon device not found\n");
		return (ENXIO);
	}

	ccaps = BHND_CHIPC_GET_CAPS(sc->chipc_dev);

	/* Look for NVRAM device */
	if (ccaps->nvram_src != BHND_NVRAM_SRC_UNKNOWN) {
		if ((sc->nvram_dev = bhnd_find_nvram(sc)) == NULL) {
			device_printf(sc->dev,
			    "warning: %s NVRAM device not found\n",
			    bhnd_nvram_src_name(ccaps->nvram_src));
		}
	}

	/* Look for a PMU  */
<<<<<<< HEAD
	if (ccaps->pmu || ccaps->pwr_ctrl) {
		if ((sc->pmu_dev = bhnd_find_pmu(sc)) == NULL) {
			device_printf(sc->dev,
			    "attach failed: supported PMU not found\n");
			return (ENXIO);
=======
	if (ccaps->pmu) {
		if ((sc->pmu_dev = bhnd_find_pmu(sc)) == NULL) {
			device_printf(sc->dev,
			    "warning: PMU device not found\n");
>>>>>>> 5e29f208
		}
	}

	/* Mark attach as completed */
	sc->attach_done = true;

	return (0);
}

/* Locate the ChipCommon core. */
static device_t
bhnd_find_chipc(struct bhnd_softc *sc)
{
	device_t chipc;

        /* Make sure we're holding Giant for newbus */
	GIANT_REQUIRED;

	/* chipc_dev is initialized during attachment */
	if (sc->attach_done) {
		if ((chipc = sc->chipc_dev) == NULL)
			return (NULL);

		goto found;
	}

	/* Locate chipc core with a core unit of 0 */
	chipc = bhnd_find_child(sc->dev, BHND_DEVCLASS_CC, 0);
	if (chipc == NULL)
		return (NULL);

found:
	if (device_get_state(chipc) < DS_ATTACHING) {
		device_printf(sc->dev, "chipc found, but did not attach\n");
		return (NULL);
	}

	return (chipc);
}

/* Locate the ChipCommon core and return the device capabilities  */
static struct chipc_caps *
bhnd_find_chipc_caps(struct bhnd_softc *sc)
{
	device_t chipc;

	if ((chipc = bhnd_find_chipc(sc)) == NULL) {
		device_printf(sc->dev, 
		    "chipc unavailable; cannot fetch capabilities\n");
		return (NULL);
	}

	return (BHND_CHIPC_GET_CAPS(chipc));
}

/**
 * Find an attached platform device on @p dev, searching first for cores
 * matching @p classname, and if not found, searching the children of the first
 * bhnd_chipc device on the bus.
 * 
 * @param sc Driver state.
 * @param chipc Attached ChipCommon device.
 * @param classname Device class to search for.
 * 
 * @retval device_t A matching device.
 * @retval NULL If no matching device is found.
 */
static device_t
bhnd_find_platform_dev(struct bhnd_softc *sc, const char *classname)
{
	device_t chipc, child;

        /* Make sure we're holding Giant for newbus */
	GIANT_REQUIRED;

	/* Look for a directly-attached child */
	child = device_find_child(sc->dev, classname, -1);
	if (child != NULL)
		goto found;

	/* Look for the first matching ChipCommon child */
	if ((chipc = bhnd_find_chipc(sc)) == NULL) {
		device_printf(sc->dev, 
		    "chipc unavailable; cannot locate %s\n", classname);
		return (NULL);
	}

	child = device_find_child(chipc, classname, -1);
	if (child == NULL)
		return (NULL);

found:
	if (device_get_state(child) < DS_ATTACHING)
		return (NULL);

	return (child);
}

/* Locate the PMU device, if any */
static device_t
bhnd_find_pmu(struct bhnd_softc *sc)
{
	struct chipc_caps	*ccaps;

        /* Make sure we're holding Giant for newbus */
	GIANT_REQUIRED;

	/* pmu_dev is initialized during attachment */
	if (sc->attach_done) {
		if (sc->pmu_dev == NULL)
			return (NULL);

<<<<<<< HEAD
		if (!device_get_state(sc->pmu_dev) < DS_ATTACHING)
=======
		if (device_get_state(sc->pmu_dev) < DS_ATTACHING)
>>>>>>> 5e29f208
			return (NULL);

		return (sc->pmu_dev);
	}

	if ((ccaps = bhnd_find_chipc_caps(sc)) == NULL)
		return (NULL);

	if (!ccaps->pmu)
		return (NULL);

	return (bhnd_find_platform_dev(sc, "bhnd_pmu"));
}

/* Locate the NVRAM device, if any */
static device_t
bhnd_find_nvram(struct bhnd_softc *sc)
{
	struct chipc_caps *ccaps;

        /* Make sure we're holding Giant for newbus */
	GIANT_REQUIRED;


	/* nvram_dev is initialized during attachment */
	if (sc->attach_done) {
		if (sc->nvram_dev == NULL)
			return (NULL);

<<<<<<< HEAD
		if (!device_get_state(sc->nvram_dev) < DS_ATTACHING)
=======
		if (device_get_state(sc->nvram_dev) < DS_ATTACHING)
>>>>>>> 5e29f208
			return (NULL);

		return (sc->nvram_dev);
	}

	if ((ccaps = bhnd_find_chipc_caps(sc)) == NULL)
		return (NULL);

	if (ccaps->nvram_src == BHND_NVRAM_SRC_UNKNOWN)
		return (NULL);

	return (bhnd_find_platform_dev(sc, "bhnd_nvram"));
}

/*
 * Ascending comparison of bhnd device's probe order.
 */
static int
compare_ascending_probe_order(const void *lhs, const void *rhs)
{
	device_t	ldev, rdev;
	int		lorder, rorder;

	ldev = (*(const device_t *) lhs);
	rdev = (*(const device_t *) rhs);

	lorder = BHND_BUS_GET_PROBE_ORDER(device_get_parent(ldev), ldev);
	rorder = BHND_BUS_GET_PROBE_ORDER(device_get_parent(rdev), rdev);

	if (lorder < rorder) {
		return (-1);
	} else if (lorder > rorder) {
		return (1);
	} else {
		return (0);
	}
}

/*
 * Descending comparison of bhnd device's probe order.
 */
static int
compare_descending_probe_order(const void *lhs, const void *rhs)
{
	return (compare_ascending_probe_order(rhs, lhs));
}

/**
 * Default bhnd(4) bus driver implementation of BHND_BUS_GET_PROBE_ORDER().
 *
 * This implementation determines probe ordering based on the device's class
 * and other properties, including whether the device is serving as a host
 * bridge.
 */
int
bhnd_generic_get_probe_order(device_t dev, device_t child)
{
	switch (bhnd_get_class(child)) {
	case BHND_DEVCLASS_CC:
		/* Must be early enough to provide NVRAM access to the
		 * host bridge */
		return (BHND_PROBE_ROOT + BHND_PROBE_ORDER_FIRST);

	case BHND_DEVCLASS_CC_B:
		/* fall through */
	case BHND_DEVCLASS_PMU:
		return (BHND_PROBE_BUS + BHND_PROBE_ORDER_EARLY);

	case BHND_DEVCLASS_SOC_ROUTER:
		return (BHND_PROBE_BUS + BHND_PROBE_ORDER_LATE);

	case BHND_DEVCLASS_SOC_BRIDGE:
		return (BHND_PROBE_BUS + BHND_PROBE_ORDER_LAST);
		
	case BHND_DEVCLASS_CPU:
		return (BHND_PROBE_CPU + BHND_PROBE_ORDER_FIRST);

	case BHND_DEVCLASS_RAM:
		/* fall through */
	case BHND_DEVCLASS_MEMC:
		return (BHND_PROBE_CPU + BHND_PROBE_ORDER_EARLY);
		
	case BHND_DEVCLASS_NVRAM:
		return (BHND_PROBE_RESOURCE + BHND_PROBE_ORDER_EARLY);

	case BHND_DEVCLASS_PCI:
	case BHND_DEVCLASS_PCIE:
	case BHND_DEVCLASS_PCCARD:
	case BHND_DEVCLASS_ENET:
	case BHND_DEVCLASS_ENET_MAC:
	case BHND_DEVCLASS_ENET_PHY:
	case BHND_DEVCLASS_WLAN:
	case BHND_DEVCLASS_WLAN_MAC:
	case BHND_DEVCLASS_WLAN_PHY:
	case BHND_DEVCLASS_EROM:
	case BHND_DEVCLASS_OTHER:
	case BHND_DEVCLASS_INVALID:
		if (bhnd_find_hostb_device(dev) == child)
			return (BHND_PROBE_ROOT + BHND_PROBE_ORDER_EARLY);

		return (BHND_PROBE_DEFAULT);
	default:
		return (BHND_PROBE_DEFAULT);
	}
}

/**
 * Default bhnd(4) bus driver implementation of BHND_BUS_REQUEST_CLOCK().
 */
int
bhnd_generic_request_clock(device_t dev, device_t child, bhnd_clock clock)
{
	// TODO
	return (ENXIO);
}

/**
 * Default bhnd(4) bus driver implementation of BHND_BUS_IS_REGION_VALID().
 * 
 * This implementation assumes that port and region numbers are 0-indexed and
 * are allocated non-sparsely, using BHND_BUS_GET_PORT_COUNT() and
 * BHND_BUS_GET_REGION_COUNT() to determine if @p port and @p region fall
 * within the defined range.
 */
static bool
bhnd_generic_is_region_valid(device_t dev, device_t child,
    bhnd_port_type type, u_int port, u_int region)
{
	if (port >= bhnd_get_port_count(child, type))
		return (false);

	if (region >= bhnd_get_region_count(child, type, port))
		return (false);

	return (true);
}

/**
 * Default bhnd(4) bus driver implementation of BHND_BUS_GET_NVRAM_VAR().
 * 
 * This implementation searches @p dev for a usable NVRAM child device.
 * 
 * If no usable child device is found on @p dev, the request is delegated to
 * the BHND_BUS_GET_NVRAM_VAR() method on the parent of @p dev.
 */
int
bhnd_generic_get_nvram_var(device_t dev, device_t child, const char *name,
    void *buf, size_t *size)
{
	struct bhnd_softc	*sc;
	device_t		 nvram, parent;

	sc = device_get_softc(dev);

	/* If a NVRAM device is available, consult it first */
	if ((nvram = bhnd_find_nvram(sc)) != NULL)
		return BHND_NVRAM_GETVAR(nvram, name, buf, size);

	/* Otherwise, try to delegate to parent */
	if ((parent = device_get_parent(dev)) == NULL)
		return (ENODEV);

	return (BHND_BUS_GET_NVRAM_VAR(device_get_parent(dev), child,
	    name, buf, size));
}

/**
 * Default bhnd(4) bus driver implementation of BUS_PRINT_CHILD().
 * 
 * This implementation requests the device's struct resource_list via
 * BUS_GET_RESOURCE_LIST.
 */
int
bhnd_generic_print_child(device_t dev, device_t child)
{
	struct resource_list	*rl;
	int			retval = 0;

	retval += bus_print_child_header(dev, child);

	rl = BUS_GET_RESOURCE_LIST(dev, child);
	if (rl != NULL) {
		retval += resource_list_print_type(rl, "mem", SYS_RES_MEMORY,
		    "%#jx");
	}

	retval += printf(" at core %u", bhnd_get_core_index(child));

	retval += bus_print_child_domain(dev, child);
	retval += bus_print_child_footer(dev, child);

	return (retval);
}

/**
 * Default bhnd(4) bus driver implementation of BUS_PROBE_NOMATCH().
 * 
 * This implementation requests the device's struct resource_list via
 * BUS_GET_RESOURCE_LIST.
 */
void
bhnd_generic_probe_nomatch(device_t dev, device_t child)
{
	struct resource_list		*rl;
	const struct bhnd_nomatch	*nm;
	bool				 report;

	/* Fetch reporting configuration for this device */
	report = true;
	for (nm = bhnd_nomatch_table; nm->device != BHND_COREID_INVALID; nm++) {
		if (nm->vendor != bhnd_get_vendor(child))
			continue;

		if (nm->device != bhnd_get_device(child))
			continue;

		report = false;
		if (bootverbose && nm->if_verbose)
			report = true;
		break;
	}
	
	if (!report)
		return;

	/* Print the non-matched device info */
	device_printf(dev, "<%s %s>", bhnd_get_vendor_name(child),
		bhnd_get_device_name(child));

	rl = BUS_GET_RESOURCE_LIST(dev, child);
	if (rl != NULL)
		resource_list_print_type(rl, "mem", SYS_RES_MEMORY, "%#jx");

	printf(" at core %u (no driver attached)\n",
	    bhnd_get_core_index(child));
}

/**
 * Default implementation of BUS_CHILD_PNPINFO_STR().
 */
static int
bhnd_child_pnpinfo_str(device_t dev, device_t child, char *buf,
    size_t buflen)
{
	if (device_get_parent(child) != dev) {
		return (BUS_CHILD_PNPINFO_STR(device_get_parent(dev), child,
		    buf, buflen));
	}

	snprintf(buf, buflen, "vendor=0x%hx device=0x%hx rev=0x%hhx",
	    bhnd_get_vendor(child), bhnd_get_device(child),
	    bhnd_get_hwrev(child));

	return (0);
}

/**
 * Default implementation of BUS_CHILD_LOCATION_STR().
 */
static int
bhnd_child_location_str(device_t dev, device_t child, char *buf,
    size_t buflen)
{
	bhnd_addr_t	addr;
	bhnd_size_t	size;
	
	if (device_get_parent(child) != dev) {
		return (BUS_CHILD_LOCATION_STR(device_get_parent(dev), child,
		    buf, buflen));
	}


	if (bhnd_get_region_addr(child, BHND_PORT_DEVICE, 0, 0, &addr, &size)) {
		/* No device default port/region */
		if (buflen > 0)
			*buf = '\0';
		return (0);
	}

	snprintf(buf, buflen, "port0.0=0x%llx", (unsigned long long) addr);
	return (0);
}

/**
 * Default bhnd(4) bus driver implementation of BUS_ADD_CHILD().
 * 
 * This implementation manages internal bhnd(4) state, and must be called
 * by subclassing drivers.
 */
device_t
bhnd_generic_add_child(device_t dev, u_int order, const char *name, int unit)
{
	struct bhnd_devinfo	*dinfo;
	device_t		 child;

	child = device_add_child_ordered(dev, order, name, unit);
	if (child == NULL)
		return (NULL);

	if ((dinfo = BHND_BUS_ALLOC_DEVINFO(dev)) == NULL) {
		device_delete_child(dev, child);
		return (NULL);
	}

	device_set_ivars(child, dinfo);

	/* Inform concrete bus driver. */
	BHND_BUS_CHILD_ADDED(dev, child);

	return (child);
}

/**
 * Default bhnd(4) bus driver implementation of BUS_CHILD_DELETED().
 * 
 * This implementation manages internal bhnd(4) state, and must be called
 * by subclassing drivers.
 */
void
bhnd_generic_child_deleted(device_t dev, device_t child)
{
	struct bhnd_softc	*sc;
	struct bhnd_devinfo	*dinfo;

	sc = device_get_softc(dev);

	/* Free device info */
	if ((dinfo = device_get_ivars(child)) != NULL) {
		if (dinfo->clkreq != NULL)
			panic("%s leaking device clkreq\n",
			    device_get_nameunit(child));

		BHND_BUS_FREE_DEVINFO(dev, dinfo);
<<<<<<< HEAD
	}
=======
>>>>>>> 5e29f208

	/* Clean up platform device references */
	if (sc->chipc_dev == child) {
		sc->chipc_dev = NULL;
	} else if (sc->nvram_dev == child) {
		sc->nvram_dev = NULL;
	} else if (sc->pmu_dev == child) {
		sc->pmu_dev = NULL;
	}
}

/**
 * Helper function for implementing BUS_SUSPEND_CHILD().
 *
 * TODO: Power management
 * 
 * If @p child is not a direct child of @p dev, suspension is delegated to
 * the @p dev parent.
 */
int
bhnd_generic_suspend_child(device_t dev, device_t child)
{
	if (device_get_parent(child) != dev)
		BUS_SUSPEND_CHILD(device_get_parent(dev), child);

	return bus_generic_suspend_child(dev, child);
}

/**
 * Helper function for implementing BUS_RESUME_CHILD().
 *
 * TODO: Power management
 * 
 * If @p child is not a direct child of @p dev, suspension is delegated to
 * the @p dev parent.
 */
int
bhnd_generic_resume_child(device_t dev, device_t child)
{
	if (device_get_parent(child) != dev)
		BUS_RESUME_CHILD(device_get_parent(dev), child);

	return bus_generic_resume_child(dev, child);
}

/*
 * Delegate all indirect I/O to the parent device. When inherited by
 * non-bridged bus implementations, resources will never be marked as
 * indirect, and these methods will never be called.
 */
#define	BHND_IO_READ(_type, _name, _method)				\
static _type								\
bhnd_read_ ## _name (device_t dev, device_t child,			\
    struct bhnd_resource *r, bus_size_t offset)				\
{									\
	return (BHND_BUS_READ_ ## _method(				\
		    device_get_parent(dev), child, r, offset));		\
}

#define	BHND_IO_WRITE(_type, _name, _method)				\
static void								\
bhnd_write_ ## _name (device_t dev, device_t child,			\
    struct bhnd_resource *r, bus_size_t offset, _type value)		\
{									\
	return (BHND_BUS_WRITE_ ## _method(				\
		    device_get_parent(dev), child, r, offset,		\
		    value));	\
}

#define	BHND_IO_MISC(_type, _op, _method)				\
static void								\
bhnd_ ## _op (device_t dev, device_t child,				\
    struct bhnd_resource *r, bus_size_t offset, _type datap,		\
    bus_size_t count)							\
{									\
	BHND_BUS_ ## _method(device_get_parent(dev), child, r,		\
	    offset, datap, count);					\
}	

#define	BHND_IO_METHODS(_type, _size)					\
	BHND_IO_READ(_type, _size, _size)				\
	BHND_IO_WRITE(_type, _size, _size)				\
									\
	BHND_IO_READ(_type, stream_ ## _size, STREAM_ ## _size)		\
	BHND_IO_WRITE(_type, stream_ ## _size, STREAM_ ## _size)	\
									\
	BHND_IO_MISC(_type*, read_multi_ ## _size,			\
	    READ_MULTI_ ## _size)					\
	BHND_IO_MISC(_type*, write_multi_ ## _size,			\
	    WRITE_MULTI_ ## _size)					\
									\
	BHND_IO_MISC(_type*, read_multi_stream_ ## _size,		\
	   READ_MULTI_STREAM_ ## _size)					\
	BHND_IO_MISC(_type*, write_multi_stream_ ## _size,		\
	   WRITE_MULTI_STREAM_ ## _size)				\
									\
	BHND_IO_MISC(_type, set_multi_ ## _size, SET_MULTI_ ## _size)	\
	BHND_IO_MISC(_type, set_region_ ## _size, SET_REGION_ ## _size)	\
									\
	BHND_IO_MISC(_type*, read_region_ ## _size,			\
	    READ_REGION_ ## _size)					\
	BHND_IO_MISC(_type*, write_region_ ## _size,			\
	    WRITE_REGION_ ## _size)					\
									\
	BHND_IO_MISC(_type*, read_region_stream_ ## _size,		\
	    READ_REGION_STREAM_ ## _size)				\
	BHND_IO_MISC(_type*, write_region_stream_ ## _size,		\
	    WRITE_REGION_STREAM_ ## _size)				\

BHND_IO_METHODS(uint8_t, 1);
BHND_IO_METHODS(uint16_t, 2);
BHND_IO_METHODS(uint32_t, 4);

static void 
bhnd_barrier(device_t dev, device_t child, struct bhnd_resource *r,
    bus_size_t offset, bus_size_t length, int flags)
{
	BHND_BUS_BARRIER(device_get_parent(dev), child, r, offset, length,
	    flags);
}

static device_method_t bhnd_methods[] = {
	/* Device interface */ \
	DEVMETHOD(device_attach,		bhnd_generic_attach),
	DEVMETHOD(device_detach,		bhnd_generic_detach),
	DEVMETHOD(device_shutdown,		bhnd_generic_shutdown),
	DEVMETHOD(device_suspend,		bhnd_generic_suspend),
	DEVMETHOD(device_resume,		bhnd_generic_resume),

	/* Bus interface */
	DEVMETHOD(bus_new_pass,			bhnd_new_pass),
	DEVMETHOD(bus_add_child,		bhnd_generic_add_child),
	DEVMETHOD(bus_child_deleted,		bhnd_generic_child_deleted),
	DEVMETHOD(bus_probe_nomatch,		bhnd_generic_probe_nomatch),
	DEVMETHOD(bus_print_child,		bhnd_generic_print_child),
	DEVMETHOD(bus_child_pnpinfo_str,	bhnd_child_pnpinfo_str),
	DEVMETHOD(bus_child_location_str,	bhnd_child_location_str),

	DEVMETHOD(bus_suspend_child,		bhnd_generic_suspend_child),
	DEVMETHOD(bus_resume_child,		bhnd_generic_resume_child),

	DEVMETHOD(bus_set_resource,		bus_generic_rl_set_resource),
	DEVMETHOD(bus_get_resource,		bus_generic_rl_get_resource),
	DEVMETHOD(bus_delete_resource,		bus_generic_rl_delete_resource),
	DEVMETHOD(bus_alloc_resource,		bus_generic_rl_alloc_resource),
	DEVMETHOD(bus_adjust_resource,		bus_generic_adjust_resource),
	DEVMETHOD(bus_release_resource,		bus_generic_rl_release_resource),
	DEVMETHOD(bus_activate_resource,	bus_generic_activate_resource),
	DEVMETHOD(bus_deactivate_resource,	bus_generic_deactivate_resource),

	DEVMETHOD(bus_setup_intr,		bus_generic_setup_intr),
	DEVMETHOD(bus_teardown_intr,		bus_generic_teardown_intr),
	DEVMETHOD(bus_config_intr,		bus_generic_config_intr),
	DEVMETHOD(bus_bind_intr,		bus_generic_bind_intr),
	DEVMETHOD(bus_describe_intr,		bus_generic_describe_intr),

	DEVMETHOD(bus_get_dma_tag,		bus_generic_get_dma_tag),

	/* BHND interface */
	DEVMETHOD(bhnd_bus_get_chipid,		bhnd_bus_generic_get_chipid),
	DEVMETHOD(bhnd_bus_get_probe_order,	bhnd_generic_get_probe_order),
	DEVMETHOD(bhnd_bus_request_clock,	bhnd_generic_request_clock),
	DEVMETHOD(bhnd_bus_is_region_valid,	bhnd_generic_is_region_valid),
	DEVMETHOD(bhnd_bus_is_hw_disabled,	bhnd_bus_generic_is_hw_disabled),
	DEVMETHOD(bhnd_bus_get_nvram_var,	bhnd_generic_get_nvram_var),

	/* BHND interface (bus I/O) */
	DEVMETHOD(bhnd_bus_read_1,		bhnd_read_1),
	DEVMETHOD(bhnd_bus_read_2,		bhnd_read_2),
	DEVMETHOD(bhnd_bus_read_4,		bhnd_read_4),
	DEVMETHOD(bhnd_bus_write_1,		bhnd_write_1),
	DEVMETHOD(bhnd_bus_write_2,		bhnd_write_2),
	DEVMETHOD(bhnd_bus_write_4,		bhnd_write_4),

	DEVMETHOD(bhnd_bus_read_stream_1,	bhnd_read_stream_1),
	DEVMETHOD(bhnd_bus_read_stream_2,	bhnd_read_stream_2),
	DEVMETHOD(bhnd_bus_read_stream_4,	bhnd_read_stream_4),
	DEVMETHOD(bhnd_bus_write_stream_1,	bhnd_write_stream_1),
	DEVMETHOD(bhnd_bus_write_stream_2,	bhnd_write_stream_2),
	DEVMETHOD(bhnd_bus_write_stream_4,	bhnd_write_stream_4),

	DEVMETHOD(bhnd_bus_read_multi_1,	bhnd_read_multi_1),
	DEVMETHOD(bhnd_bus_read_multi_2,	bhnd_read_multi_2),
	DEVMETHOD(bhnd_bus_read_multi_4,	bhnd_read_multi_4),
	DEVMETHOD(bhnd_bus_write_multi_1,	bhnd_write_multi_1),
	DEVMETHOD(bhnd_bus_write_multi_2,	bhnd_write_multi_2),
	DEVMETHOD(bhnd_bus_write_multi_4,	bhnd_write_multi_4),
	
	DEVMETHOD(bhnd_bus_read_multi_stream_1,	bhnd_read_multi_stream_1),
	DEVMETHOD(bhnd_bus_read_multi_stream_2,	bhnd_read_multi_stream_2),
	DEVMETHOD(bhnd_bus_read_multi_stream_4,	bhnd_read_multi_stream_4),
	DEVMETHOD(bhnd_bus_write_multi_stream_1,bhnd_write_multi_stream_1),
	DEVMETHOD(bhnd_bus_write_multi_stream_2,bhnd_write_multi_stream_2),
	DEVMETHOD(bhnd_bus_write_multi_stream_4,bhnd_write_multi_stream_4),

	DEVMETHOD(bhnd_bus_set_multi_1,		bhnd_set_multi_1),
	DEVMETHOD(bhnd_bus_set_multi_2,		bhnd_set_multi_2),
	DEVMETHOD(bhnd_bus_set_multi_4,		bhnd_set_multi_4),

	DEVMETHOD(bhnd_bus_set_region_1,	bhnd_set_region_1),
	DEVMETHOD(bhnd_bus_set_region_2,	bhnd_set_region_2),
	DEVMETHOD(bhnd_bus_set_region_4,	bhnd_set_region_4),

	DEVMETHOD(bhnd_bus_read_region_1,	bhnd_read_region_1),
	DEVMETHOD(bhnd_bus_read_region_2,	bhnd_read_region_2),
	DEVMETHOD(bhnd_bus_read_region_4,	bhnd_read_region_4),
	DEVMETHOD(bhnd_bus_write_region_1,	bhnd_write_region_1),
	DEVMETHOD(bhnd_bus_write_region_2,	bhnd_write_region_2),
	DEVMETHOD(bhnd_bus_write_region_4,	bhnd_write_region_4),

	DEVMETHOD(bhnd_bus_read_region_stream_1,bhnd_read_region_stream_1),
	DEVMETHOD(bhnd_bus_read_region_stream_2,bhnd_read_region_stream_2),
	DEVMETHOD(bhnd_bus_read_region_stream_4,bhnd_read_region_stream_4),
	DEVMETHOD(bhnd_bus_write_region_stream_1, bhnd_write_region_stream_1),
	DEVMETHOD(bhnd_bus_write_region_stream_2, bhnd_write_region_stream_2),
	DEVMETHOD(bhnd_bus_write_region_stream_4, bhnd_write_region_stream_4),

	DEVMETHOD(bhnd_bus_barrier,			bhnd_barrier),

	DEVMETHOD_END
};

devclass_t bhnd_devclass;	/**< bhnd bus. */
devclass_t bhnd_hostb_devclass;	/**< bhnd bus host bridge. */
devclass_t bhnd_nvram_devclass;	/**< bhnd NVRAM device */

DEFINE_CLASS_0(bhnd, bhnd_driver, bhnd_methods, sizeof(struct bhnd_softc));
MODULE_VERSION(bhnd, 1);<|MERGE_RESOLUTION|>--- conflicted
+++ resolved
@@ -367,18 +367,11 @@
 	}
 
 	/* Look for a PMU  */
-<<<<<<< HEAD
 	if (ccaps->pmu || ccaps->pwr_ctrl) {
 		if ((sc->pmu_dev = bhnd_find_pmu(sc)) == NULL) {
 			device_printf(sc->dev,
 			    "attach failed: supported PMU not found\n");
 			return (ENXIO);
-=======
-	if (ccaps->pmu) {
-		if ((sc->pmu_dev = bhnd_find_pmu(sc)) == NULL) {
-			device_printf(sc->dev,
-			    "warning: PMU device not found\n");
->>>>>>> 5e29f208
 		}
 	}
 
@@ -491,11 +484,7 @@
 		if (sc->pmu_dev == NULL)
 			return (NULL);
 
-<<<<<<< HEAD
-		if (!device_get_state(sc->pmu_dev) < DS_ATTACHING)
-=======
 		if (device_get_state(sc->pmu_dev) < DS_ATTACHING)
->>>>>>> 5e29f208
 			return (NULL);
 
 		return (sc->pmu_dev);
@@ -525,11 +514,7 @@
 		if (sc->nvram_dev == NULL)
 			return (NULL);
 
-<<<<<<< HEAD
-		if (!device_get_state(sc->nvram_dev) < DS_ATTACHING)
-=======
 		if (device_get_state(sc->nvram_dev) < DS_ATTACHING)
->>>>>>> 5e29f208
 			return (NULL);
 
 		return (sc->nvram_dev);
@@ -863,10 +848,7 @@
 			    device_get_nameunit(child));
 
 		BHND_BUS_FREE_DEVINFO(dev, dinfo);
-<<<<<<< HEAD
-	}
-=======
->>>>>>> 5e29f208
+	}
 
 	/* Clean up platform device references */
 	if (sc->chipc_dev == child) {
