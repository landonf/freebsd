#-
# Copyright (c) 2015 Landon Fuller <landon@landonf.org>
# All rights reserved.
#
# Redistribution and use in source and binary forms, with or without
# modification, are permitted provided that the following conditions
# are met:
# 1. Redistributions of source code must retain the above copyright
#    notice, this list of conditions and the following disclaimer.
# 2. Redistributions in binary form must reproduce the above copyright
#    notice, this list of conditions and the following disclaimer in the
#    documentation and/or other materials provided with the distribution.
#
# THIS SOFTWARE IS PROVIDED BY THE AUTHOR ``AS IS'' AND ANY EXPRESS OR
# IMPLIED WARRANTIES, INCLUDING, BUT NOT LIMITED TO, THE IMPLIED WARRANTIES
# OF MERCHANTABILITY AND FITNESS FOR A PARTICULAR PURPOSE ARE DISCLAIMED.
# IN NO EVENT SHALL THE AUTHOR OR CONTRIBUTORS BE LIABLE FOR ANY DIRECT,
# INDIRECT, INCIDENTAL, SPECIAL, EXEMPLARY, OR CONSEQUENTIAL DAMAGES
# (INCLUDING, BUT NOT LIMITED TO, PROCUREMENT OF SUBSTITUTE GOODS OR
# SERVICES; LOSS OF USE, DATA, OR PROFITS; OR BUSINESS INTERRUPTION) HOWEVER
# CAUSED AND ON ANY THEORY OF LIABILITY, WHETHER IN CONTRACT, STRICT LIABILITY,
# OR TORT (INCLUDING NEGLIGENCE OR OTHERWISE) ARISING IN ANY WAY OUT OF THE
# USE OF THIS SOFTWARE, EVEN IF ADVISED OF THE POSSIBILITY OF SUCH DAMAGE.
#
# $FreeBSD$

#include <sys/types.h>
#include <sys/bus.h>
#include <sys/rman.h>

#include <dev/bhnd/bhnd_types.h>

INTERFACE bhnd_bus;

#
# bhnd(4) bus interface
#

HEADER {
	/* forward declarations */
	struct bhnd_board_info;
	struct bhnd_core_info;
	struct bhnd_chipid;
	struct bhnd_devinfo;
	struct bhnd_resource;
}

CODE {
	#include <sys/systm.h>

	#include <dev/bhnd/bhndvar.h>
	
	static struct bhnd_chipid *
	bhnd_bus_null_get_chipid(device_t dev, device_t child)
	{
		panic("bhnd_bus_get_chipid unimplemented");
	}

	static bhnd_attach_type
	bhnd_bus_null_get_attach_type(device_t dev, device_t child)
	{
		panic("bhnd_bus_get_attach_type unimplemented");
	}

	static int
	bhnd_bus_null_read_board_info(device_t dev, device_t child,
	    struct bhnd_board_info *info)
	{
		panic("bhnd_bus_read_boardinfo unimplemented");
	}
	
	static void
	bhnd_bus_null_child_added(device_t dev, device_t child)
	{
	}

	static struct bhnd_devinfo *
	bhnd_bus_null_alloc_devinfo(device_t dev)
	{
		panic("bhnd_bus_alloc_devinfo unimplemented");
	}

	static void
	bhnd_bus_null_free_devinfo(device_t dev, struct bhnd_devinfo *dinfo)
	{
		panic("bhnd_bus_release_devinfo unimplemented");
	}

	static void
	bhnd_bus_null_child_added(device_t dev, device_t child)
	{
	}

	static int
	bhnd_bus_null_reset_core(device_t dev, device_t child, uint16_t flags)
	{
		panic("bhnd_bus_reset_core unimplemented");
	}

	static int
	bhnd_bus_null_suspend_core(device_t dev, device_t child)
	{
		panic("bhnd_bus_suspend_core unimplemented");
	}

	static int
	bhnd_bus_null_request_clock(device_t dev, device_t child,
	    bhnd_clock clock)
	{
		panic("bhnd_bus_request_clock unimplemented");
	}

	static bool
	bhnd_bus_null_is_region_valid(device_t dev, device_t child,
	    bhnd_port_type type, u_int port_num, u_int region_num)
	{
		panic("bhnd_bus_is_region_valid unimplemented");
	}

	static u_int
	bhnd_bus_null_get_port_count(device_t dev, device_t child,
	    bhnd_port_type type)
	{
		panic("bhnd_bus_get_port_count unimplemented");
	}

	static u_int
	bhnd_bus_null_get_region_count(device_t dev, device_t child,
	    bhnd_port_type type, u_int port)
	{
		panic("bhnd_bus_get_region_count unimplemented");
	}

	static device_t
	bhnd_bus_null_find_hostb_device(device_t dev)
	{
		panic("bhnd_bus_find_hostb_device unimplemented");
	}

	static bool
	bhnd_bus_null_is_hw_disabled(device_t dev, device_t child)
	{
		panic("bhnd_bus_is_hw_disabled unimplemented");
	}
	
	static int
	bhnd_bus_null_get_probe_order(device_t dev, device_t child)
	{
		panic("bhnd_bus_get_probe_order unimplemented");
	}

	static int
	bhnd_bus_null_get_port_rid(device_t dev, device_t child,
	    bhnd_port_type port_type, u_int port, u_int region)
	{
		return (-1);
	}
	
	static int
	bhnd_bus_null_decode_port_rid(device_t dev, device_t child, int type,
	    int rid, bhnd_port_type *port_type, u_int *port, u_int *region)
	{
		return (ENOENT);
	}

	static int
	bhnd_bus_null_get_region_addr(device_t dev, device_t child, 
	    bhnd_port_type type, u_int port, u_int region, bhnd_addr_t *addr,
	    bhnd_size_t *size)
	{
		return (ENOENT);
	}
	
	static int
	bhnd_bus_null_get_nvram_var(device_t dev, device_t child,
	    const char *name, void *buf, size_t *size)
	{
		return (ENODEV);
	}

}

/**
 * Return the active host bridge core for the bhnd bus, if any.
 *
 * @param dev The bhnd bus device.
 *
 * @retval device_t if a hostb device exists
 * @retval NULL if no hostb device is found.
 */
METHOD device_t find_hostb_device {
	device_t dev;
} DEFAULT bhnd_bus_null_find_hostb_device;

/**
 * Return true if the hardware components required by @p child are unpopulated
 * or otherwise unusable.
 *
 * In some cases, enumerated devices may have pins that are left floating, or
 * the hardware may otherwise be non-functional; this method allows a parent
 * device to explicitly specify if a successfully enumerated @p child should
 * be disabled.
 *
 * @param dev The device whose child is being examined.
 * @param child The child device.
 */
METHOD bool is_hw_disabled {
	device_t dev;
	device_t child;
} DEFAULT bhnd_bus_null_is_hw_disabled;

/**
 * Return the probe (and attach) order for @p child. 
 *
 * All devices on the bhnd(4) bus will be probed, attached, or resumed in
 * ascending order; they will be suspended, shutdown, and detached in
 * descending order.
 *
 * The following device methods will be dispatched in ascending probe order
 * by the bus:
 *
 * - DEVICE_PROBE()
 * - DEVICE_ATTACH()
 * - DEVICE_RESUME()
 *
 * The following device methods will be dispatched in descending probe order
 * by the bus:
 *
 * - DEVICE_SHUTDOWN()
 * - DEVICE_DETACH()
 * - DEVICE_SUSPEND()
 *
 * @param dev The device whose child is being examined.
 * @param child The child device.
 *
 * Refer to BHND_PROBE_* and BHND_PROBE_ORDER_* for the standard set of
 * priorities.
 */
METHOD int get_probe_order {
	device_t dev;
	device_t child;
} DEFAULT bhnd_bus_null_get_probe_order;

/**
 * Return the BHND chip identification for the parent bus.
 *
 * @param dev The device whose child is being examined.
 * @param child The child device.
 */
METHOD const struct bhnd_chipid * get_chipid {
	device_t dev;
	device_t child;
} DEFAULT bhnd_bus_null_get_chipid;

/**
 * Return the BHND attachment type of the parent bus.
 *
 * @param dev The device whose child is being examined.
 * @param child The child device.
 *
 * @retval BHND_ATTACH_ADAPTER if the bus is resident on a bridged adapter,
 * such as a WiFi chipset.
 * @retval BHND_ATTACH_NATIVE if the bus provides hardware services (clock,
 * CPU, etc) to a directly attached native host.
 */
METHOD bhnd_attach_type get_attach_type {
	device_t dev;
	device_t child;
} DEFAULT bhnd_bus_null_get_attach_type;

/**
 * Attempt to read the BHND board identification from the parent bus.
 *
 * This relies on NVRAM access, and will fail if a valid NVRAM device cannot
 * be found, or is not yet attached.
 *
 * @param dev The parent of @p child.
 * @param child The bhnd device requesting board info.
 * @param[out] info On success, will be populated with the bhnd(4) device's
 * board information.
 *
 * @retval 0 success
 * @retval ENODEV	No valid NVRAM source could be found.
 * @retval non-zero	If reading @p name otherwise fails, a regular unix
 *			error code will be returned.
 */
METHOD int read_board_info {
	device_t dev;
	device_t child;
	struct bhnd_board_info *info;
} DEFAULT bhnd_bus_null_read_board_info;

/**
 * Allocate and zero-initialize a buffer suitably sized and aligned for a
 * bhnd_devinfo structure.
 *
 * @param dev The bhnd bus device.
 *
 * @retval non-NULL	success
 * @retval NULL		allocation failed
 */
METHOD struct bhnd_devinfo * alloc_devinfo {
	device_t dev;
<<<<<<< HEAD
} DEFAULT bhnd_bus_null_alloc_devinfo;
=======
};
>>>>>>> e6b22eb4

/**
 * Release memory previously allocated for @p devinfo.
 *
 * @param dev The bhnd bus device.
 * @param dinfo A devinfo buffer previously allocated via
 * BHND_BUS_ALLOC_DEVINFO().
 */
METHOD void free_devinfo {
	device_t dev;
	struct bhnd_devinfo *dinfo;
<<<<<<< HEAD
} DEFAULT bhnd_bus_null_free_devinfo;
=======
};
>>>>>>> e6b22eb4

/**
 * Notify a bhnd bus that a child was added.
 *
 * Called at the end of BUS_ADD_CHILD() to allow the concrete bhnd(4)
 * driver instance to initialize any additional driver-specific state for the
 * child.
 *
 * @param dev The bhnd bus whose child is being added.
 * @param child The child added to @p dev.
 */
METHOD void child_added {
	device_t dev;
	device_t child;
} DEFAULT bhnd_bus_null_child_added;

/**
 * Reset the device's hardware core.
 *
 * @param dev The parent of @p child.
 * @param child The device to be reset.
 * @param flags Device-specific core flags to be supplied on reset.
 *
 * @retval 0 success
 * @retval non-zero error
 */
METHOD int reset_core {
	device_t dev;
	device_t child;
	uint16_t flags;
} DEFAULT bhnd_bus_null_reset_core;

/**
 * Suspend a device hardware core.
 *
 * @param dev The parent of @p child.
 * @param child The device to be reset.
 *
 * @retval 0 success
 * @retval non-zero error
 */
METHOD int suspend_core {
	device_t dev;
	device_t child;
} DEFAULT bhnd_bus_null_suspend_core;

/**
 * Request that @p clock be routed to @p child.
 *
 * The core's register block must be allocated via bus_alloc_resource(9)
 * (or bhnd_alloc_resource) and activated before calling
 * BHND_BUS_REQUEST_CLOCK().
 *
 * @param dev The parent of @p child.
 * @param child The bhnd device requesting @p clock.
 * @param clock The requested clock source.
 */
METHOD int request_clock {
	device_t dev;
	device_t child;
	bhnd_clock clock;
} DEFAULT bhnd_bus_null_request_clock;

/**
 * Allocate a bhnd resource.
 *
 * This method's semantics are functionally identical to the bus API of the same
 * name; refer to BUS_ALLOC_RESOURCE for complete documentation.
 */
METHOD struct bhnd_resource * alloc_resource {
	device_t dev;
	device_t child;
	int type;
	int *rid;
	rman_res_t start;
	rman_res_t end;
	rman_res_t count;
	u_int flags;
} DEFAULT bhnd_bus_generic_alloc_resource;

/**
 * Release a bhnd resource.
 *
 * This method's semantics are functionally identical to the bus API of the same
 * name; refer to BUS_RELEASE_RESOURCE for complete documentation.
 */
METHOD int release_resource {
	device_t dev;
	device_t child;
	int type;
	int rid;
	struct bhnd_resource *res;
} DEFAULT bhnd_bus_generic_release_resource;

/**
 * Activate a bhnd resource.
 *
 * This method's semantics are functionally identical to the bus API of the same
 * name; refer to BUS_ACTIVATE_RESOURCE for complete documentation.
 */
METHOD int activate_resource {
	device_t dev;
        device_t child;
	int type;
        int rid;
        struct bhnd_resource *r;
} DEFAULT bhnd_bus_generic_activate_resource;

/**
 * Deactivate a bhnd resource.
 *
 * This method's semantics are functionally identical to the bus API of the same
 * name; refer to BUS_DEACTIVATE_RESOURCE for complete documentation.
 */
METHOD int deactivate_resource {
        device_t dev;
        device_t child;
        int type;
	int rid;
        struct bhnd_resource *r;
} DEFAULT bhnd_bus_generic_deactivate_resource;

/**
 * Return true if @p region_num is a valid region on @p port_num of
 * @p type attached to @p child.
 *
 * @param dev The device whose child is being examined.
 * @param child The child device.
 * @param type The port type being queried.
 * @param port_num The port number being queried.
 * @param region_num The region number being queried.
 */
METHOD bool is_region_valid {
	device_t dev;
	device_t child;
	bhnd_port_type type;
	u_int port_num;
	u_int region_num;
} DEFAULT bhnd_bus_null_is_region_valid;

/**
 * Return the number of ports of type @p type attached to @p child.
 *
 * @param dev The device whose child is being examined.
 * @param child The child device.
 * @param type The port type being queried.
 */
METHOD u_int get_port_count {
	device_t dev;
	device_t child;
	bhnd_port_type type;
} DEFAULT bhnd_bus_null_get_port_count;

/**
 * Return the number of memory regions mapped to @p child @p port of
 * type @p type.
 *
 * @param dev The device whose child is being examined.
 * @param child The child device.
 * @param port The port number being queried.
 * @param type The port type being queried.
 */
METHOD u_int get_region_count {
	device_t dev;
	device_t child;
	bhnd_port_type type;
	u_int port;
} DEFAULT bhnd_bus_null_get_region_count;

/**
 * Return the SYS_RES_MEMORY resource-ID for a port/region pair attached to
 * @p child.
 *
 * @param dev The bus device.
 * @param child The bhnd child.
 * @param port_type The port type.
 * @param port_num The index of the child interconnect port.
 * @param region_num The index of the port-mapped address region.
 *
 * @retval -1 No such port/region found.
 */
METHOD int get_port_rid {
	device_t dev;
	device_t child;
	bhnd_port_type port_type;
	u_int port_num;
	u_int region_num;
} DEFAULT bhnd_bus_null_get_port_rid;


/**
 * Decode a port / region pair on @p child defined by @p type and @p rid.
 *
 * @param dev The bus device.
 * @param child The bhnd child.
 * @param type The resource type.
 * @param rid The resource ID.
 * @param[out] port_type The port's type.
 * @param[out] port The port identifier.
 * @param[out] region The identifier of the memory region on @p port.
 * 
 * @retval 0 success
 * @retval non-zero No matching type/rid found.
 */
METHOD int decode_port_rid {
	device_t dev;
	device_t child;
	int type;
	int rid;
	bhnd_port_type *port_type;
	u_int *port;
	u_int *region;
} DEFAULT bhnd_bus_null_decode_port_rid;

/**
 * Get the address and size of @p region on @p port.
 *
 * @param dev The bus device.
 * @param child The bhnd child.
 * @param port_type The port type.
 * @param port The port identifier.
 * @param region The identifier of the memory region on @p port.
 * @param[out] region_addr The region's base address.
 * @param[out] region_size The region's size.
 *
 * @retval 0 success
 * @retval non-zero No matching port/region found.
 */
METHOD int get_region_addr {
	device_t dev;
	device_t child;
	bhnd_port_type port_type;
	u_int port;
	u_int region;
	bhnd_addr_t *region_addr;
	bhnd_size_t *region_size;
} DEFAULT bhnd_bus_null_get_region_addr;

/**
 * Read an NVRAM variable.
 * 
 * It is the responsibility of the bus to delegate this request to
 * the appropriate NVRAM child device, or to a parent bus implementation.
 *
 * @param		dev	The bus device.
 * @param		child	The requesting device.
 * @param		name	The NVRAM variable name.
 * @param[out]		buf	On success, the requested value will be written
 *				to this buffer. This argment may be NULL if
 *				the value is not desired.
 * @param[in,out]	size	The capacity of @p buf. On success, will be set
 *				to the actual size of the requested value.
 *
 * @retval 0		success
 * @retval ENOENT	The requested variable was not found.
 * @retval ENOMEM	If @p buf is non-NULL and a buffer of @p size is too
 *			small to hold the requested value.
 * @retval ENODEV	No valid NVRAM source could be found.
 * @retval non-zero	If reading @p name otherwise fails, a regular unix
 *			error code will be returned.
 */
METHOD int get_nvram_var {
	device_t	 dev;
	device_t	 child;
	const char	*name;
	void		*buf;
	size_t		*size;
} DEFAULT bhnd_bus_null_get_nvram_var;


/** An implementation of bus_read_1() compatible with bhnd_resource */
METHOD uint8_t read_1 {
	device_t dev;
	device_t child;
	struct bhnd_resource *r;
	bus_size_t offset;
}

/** An implementation of bus_read_2() compatible with bhnd_resource */
METHOD uint16_t read_2 {
	device_t dev;
	device_t child;
	struct bhnd_resource *r;
	bus_size_t offset;
}

/** An implementation of bus_read_4() compatible with bhnd_resource */
METHOD uint32_t read_4 {
	device_t dev;
	device_t child;
	struct bhnd_resource *r;
	bus_size_t offset;
}

/** An implementation of bus_write_1() compatible with bhnd_resource */
METHOD void write_1 {
	device_t dev;
	device_t child;
	struct bhnd_resource *r;
	bus_size_t offset;
	uint8_t value;
}

/** An implementation of bus_write_2() compatible with bhnd_resource */
METHOD void write_2 {
	device_t dev;
	device_t child;
	struct bhnd_resource *r;
	bus_size_t offset;
	uint16_t value;
}

/** An implementation of bus_write_4() compatible with bhnd_resource */
METHOD void write_4 {
	device_t dev;
	device_t child;
	struct bhnd_resource *r;
	bus_size_t offset;
	uint32_t value;
}

/** An implementation of bus_read_stream_1() compatible with bhnd_resource */
METHOD uint8_t read_stream_1 {
	device_t dev;
	device_t child;
	struct bhnd_resource *r;
	bus_size_t offset;
}

/** An implementation of bus_read_stream_2() compatible with bhnd_resource */
METHOD uint16_t read_stream_2 {
	device_t dev;
	device_t child;
	struct bhnd_resource *r;
	bus_size_t offset;
}

/** An implementation of bus_read_stream_4() compatible with bhnd_resource */
METHOD uint32_t read_stream_4 {
	device_t dev;
	device_t child;
	struct bhnd_resource *r;
	bus_size_t offset;
}

/** An implementation of bus_write_stream_1() compatible with bhnd_resource */
METHOD void write_stream_1 {
	device_t dev;
	device_t child;
	struct bhnd_resource *r;
	bus_size_t offset;
	uint8_t value;
}

/** An implementation of bus_write_stream_2() compatible with bhnd_resource */
METHOD void write_stream_2 {
	device_t dev;
	device_t child;
	struct bhnd_resource *r;
	bus_size_t offset;
	uint16_t value;
}

/** An implementation of bus_write_stream_4() compatible with bhnd_resource */
METHOD void write_stream_4 {
	device_t dev;
	device_t child;
	struct bhnd_resource *r;
	bus_size_t offset;
	uint32_t value;
}

/** An implementation of bus_read_multi_1() compatible with bhnd_resource */
METHOD void read_multi_1 {
	device_t dev;
	device_t child;
	struct bhnd_resource *r;
	bus_size_t offset;
	uint8_t *datap;
	bus_size_t count;
}

/** An implementation of bus_read_multi_2() compatible with bhnd_resource */
METHOD void read_multi_2 {
	device_t dev;
	device_t child;
	struct bhnd_resource *r;
	bus_size_t offset;
	uint16_t *datap;
	bus_size_t count;
}

/** An implementation of bus_read_multi_4() compatible with bhnd_resource */
METHOD void read_multi_4 {
	device_t dev;
	device_t child;
	struct bhnd_resource *r;
	bus_size_t offset;
	uint32_t *datap;
	bus_size_t count;
}

/** An implementation of bus_write_multi_1() compatible with bhnd_resource */
METHOD void write_multi_1 {
	device_t dev;
	device_t child;
	struct bhnd_resource *r;
	bus_size_t offset;
	uint8_t *datap;
	bus_size_t count;
}

/** An implementation of bus_write_multi_2() compatible with bhnd_resource */
METHOD void write_multi_2 {
	device_t dev;
	device_t child;
	struct bhnd_resource *r;
	bus_size_t offset;
	uint16_t *datap;
	bus_size_t count;
}

/** An implementation of bus_write_multi_4() compatible with bhnd_resource */
METHOD void write_multi_4 {
	device_t dev;
	device_t child;
	struct bhnd_resource *r;
	bus_size_t offset;
	uint32_t *datap;
	bus_size_t count;
}

/** An implementation of bus_read_multi_stream_1() compatible
 *  bhnd_resource */
METHOD void read_multi_stream_1 {
	device_t dev;
	device_t child;
	struct bhnd_resource *r;
	bus_size_t offset;
	uint8_t *datap;
	bus_size_t count;
}

/** An implementation of bus_read_multi_stream_2() compatible
 *  bhnd_resource */
METHOD void read_multi_stream_2 {
	device_t dev;
	device_t child;
	struct bhnd_resource *r;
	bus_size_t offset;
	uint16_t *datap;
	bus_size_t count;
}

/** An implementation of bus_read_multi_stream_4() compatible
 *  bhnd_resource */
METHOD void read_multi_stream_4 {
	device_t dev;
	device_t child;
	struct bhnd_resource *r;
	bus_size_t offset;
	uint32_t *datap;
	bus_size_t count;
}

/** An implementation of bus_write_multi_stream_1() compatible
 *  bhnd_resource */
METHOD void write_multi_stream_1 {
	device_t dev;
	device_t child;
	struct bhnd_resource *r;
	bus_size_t offset;
	uint8_t *datap;
	bus_size_t count;
}

/** An implementation of bus_write_multi_stream_2() compatible with
 *  bhnd_resource */
METHOD void write_multi_stream_2 {
	device_t dev;
	device_t child;
	struct bhnd_resource *r;
	bus_size_t offset;
	uint16_t *datap;
	bus_size_t count;
}

/** An implementation of bus_write_multi_stream_4() compatible with
 *  bhnd_resource */
METHOD void write_multi_stream_4 {
	device_t dev;
	device_t child;
	struct bhnd_resource *r;
	bus_size_t offset;
	uint32_t *datap;
	bus_size_t count;
}

/** An implementation of bus_set_multi_1() compatible with bhnd_resource */
METHOD void set_multi_1 {
	device_t dev;
	device_t child;
	struct bhnd_resource *r;
	bus_size_t offset;
	uint8_t value;
	bus_size_t count;
}

/** An implementation of bus_set_multi_2() compatible with bhnd_resource */
METHOD void set_multi_2 {
	device_t dev;
	device_t child;
	struct bhnd_resource *r;
	bus_size_t offset;
	uint16_t value;
	bus_size_t count;
}

/** An implementation of bus_set_multi_4() compatible with bhnd_resource */
METHOD void set_multi_4 {
	device_t dev;
	device_t child;
	struct bhnd_resource *r;
	bus_size_t offset;
	uint32_t value;
	bus_size_t count;
}

/** An implementation of bus_set_region_1() compatible with bhnd_resource */
METHOD void set_region_1 {
	device_t dev;
	device_t child;
	struct bhnd_resource *r;
	bus_size_t offset;
	uint8_t value;
	bus_size_t count;
}

/** An implementation of bus_set_region_2() compatible with bhnd_resource */
METHOD void set_region_2 {
	device_t dev;
	device_t child;
	struct bhnd_resource *r;
	bus_size_t offset;
	uint16_t value;
	bus_size_t count;
}

/** An implementation of bus_set_region_4() compatible with bhnd_resource */
METHOD void set_region_4 {
	device_t dev;
	device_t child;
	struct bhnd_resource *r;
	bus_size_t offset;
	uint32_t value;
	bus_size_t count;
}

/** An implementation of bus_read_region_1() compatible with bhnd_resource */
METHOD void read_region_1 {
	device_t dev;
	device_t child;
	struct bhnd_resource *r;
	bus_size_t offset;
	uint8_t *datap;
	bus_size_t count;
}

/** An implementation of bus_read_region_2() compatible with bhnd_resource */
METHOD void read_region_2 {
	device_t dev;
	device_t child;
	struct bhnd_resource *r;
	bus_size_t offset;
	uint16_t *datap;
	bus_size_t count;
}

/** An implementation of bus_read_region_4() compatible with bhnd_resource */
METHOD void read_region_4 {
	device_t dev;
	device_t child;
	struct bhnd_resource *r;
	bus_size_t offset;
	uint32_t *datap;
	bus_size_t count;
}

/** An implementation of bus_read_region_stream_1() compatible with
  * bhnd_resource */
METHOD void read_region_stream_1 {
	device_t dev;
	device_t child;
	struct bhnd_resource *r;
	bus_size_t offset;
	uint8_t *datap;
	bus_size_t count;
}

/** An implementation of bus_read_region_stream_2() compatible with
  * bhnd_resource */
METHOD void read_region_stream_2 {
	device_t dev;
	device_t child;
	struct bhnd_resource *r;
	bus_size_t offset;
	uint16_t *datap;
	bus_size_t count;
}

/** An implementation of bus_read_region_stream_4() compatible with
  * bhnd_resource */
METHOD void read_region_stream_4 {
	device_t dev;
	device_t child;
	struct bhnd_resource *r;
	bus_size_t offset;
	uint32_t *datap;
	bus_size_t count;
}

/** An implementation of bus_write_region_1() compatible with bhnd_resource */
METHOD void write_region_1 {
	device_t dev;
	device_t child;
	struct bhnd_resource *r;
	bus_size_t offset;
	uint8_t *datap;
	bus_size_t count;
}

/** An implementation of bus_write_region_2() compatible with bhnd_resource */
METHOD void write_region_2 {
	device_t dev;
	device_t child;
	struct bhnd_resource *r;
	bus_size_t offset;
	uint16_t *datap;
	bus_size_t count;
}

/** An implementation of bus_write_region_4() compatible with bhnd_resource */
METHOD void write_region_4 {
	device_t dev;
	device_t child;
	struct bhnd_resource *r;
	bus_size_t offset;
	uint32_t *datap;
	bus_size_t count;
}

/** An implementation of bus_write_region_stream_1() compatible with
  * bhnd_resource */
METHOD void write_region_stream_1 {
	device_t dev;
	device_t child;
	struct bhnd_resource *r;
	bus_size_t offset;
	uint8_t *datap;
	bus_size_t count;
}

/** An implementation of bus_write_region_stream_2() compatible with
  * bhnd_resource */
METHOD void write_region_stream_2 {
	device_t dev;
	device_t child;
	struct bhnd_resource *r;
	bus_size_t offset;
	uint16_t *datap;
	bus_size_t count;
}

/** An implementation of bus_write_region_stream_4() compatible with
  * bhnd_resource */
METHOD void write_region_stream_4 {
	device_t dev;
	device_t child;
	struct bhnd_resource *r;
	bus_size_t offset;
	uint32_t *datap;
	bus_size_t count;
}

/** An implementation of bus_barrier() compatible with bhnd_resource */
METHOD void barrier {
	device_t dev;
	device_t child;
	struct bhnd_resource *r;
	bus_size_t offset;
	bus_size_t length;
	int flags;
}<|MERGE_RESOLUTION|>--- conflicted
+++ resolved
@@ -301,11 +301,7 @@
  */
 METHOD struct bhnd_devinfo * alloc_devinfo {
 	device_t dev;
-<<<<<<< HEAD
 } DEFAULT bhnd_bus_null_alloc_devinfo;
-=======
-};
->>>>>>> e6b22eb4
 
 /**
  * Release memory previously allocated for @p devinfo.
@@ -317,11 +313,7 @@
 METHOD void free_devinfo {
 	device_t dev;
 	struct bhnd_devinfo *dinfo;
-<<<<<<< HEAD
 } DEFAULT bhnd_bus_null_free_devinfo;
-=======
-};
->>>>>>> e6b22eb4
 
 /**
  * Notify a bhnd bus that a child was added.
