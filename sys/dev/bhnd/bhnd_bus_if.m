#-
# Copyright (c) 2015 Landon Fuller <landon@landonf.org>
# All rights reserved.
#
# Redistribution and use in source and binary forms, with or without
# modification, are permitted provided that the following conditions
# are met:
# 1. Redistributions of source code must retain the above copyright
#    notice, this list of conditions and the following disclaimer.
# 2. Redistributions in binary form must reproduce the above copyright
#    notice, this list of conditions and the following disclaimer in the
#    documentation and/or other materials provided with the distribution.
#
# THIS SOFTWARE IS PROVIDED BY THE AUTHOR ``AS IS'' AND ANY EXPRESS OR
# IMPLIED WARRANTIES, INCLUDING, BUT NOT LIMITED TO, THE IMPLIED WARRANTIES
# OF MERCHANTABILITY AND FITNESS FOR A PARTICULAR PURPOSE ARE DISCLAIMED.
# IN NO EVENT SHALL THE AUTHOR OR CONTRIBUTORS BE LIABLE FOR ANY DIRECT,
# INDIRECT, INCIDENTAL, SPECIAL, EXEMPLARY, OR CONSEQUENTIAL DAMAGES
# (INCLUDING, BUT NOT LIMITED TO, PROCUREMENT OF SUBSTITUTE GOODS OR
# SERVICES; LOSS OF USE, DATA, OR PROFITS; OR BUSINESS INTERRUPTION) HOWEVER
# CAUSED AND ON ANY THEORY OF LIABILITY, WHETHER IN CONTRACT, STRICT LIABILITY,
# OR TORT (INCLUDING NEGLIGENCE OR OTHERWISE) ARISING IN ANY WAY OUT OF THE
# USE OF THIS SOFTWARE, EVEN IF ADVISED OF THE POSSIBILITY OF SUCH DAMAGE.
#
# $FreeBSD$

#include <sys/types.h>
#include <sys/bus.h>
#include <sys/rman.h>

#include <dev/bhnd/bhnd_types.h>

INTERFACE bhnd_bus;

#
# bhnd(4) bus interface
#

HEADER {
	/* forward declarations */
	struct bhnd_board_info;
	struct bhnd_core_info;
	struct bhnd_chipid;
	struct bhnd_resource;
}

CODE {
	#include <sys/systm.h>

	#include <dev/bhnd/bhndvar.h>
	
	static struct bhnd_chipid *
	bhnd_bus_null_get_chipid(device_t dev, device_t child)
	{
		panic("bhnd_bus_get_chipid unimplemented");
	}

	static int
	bhnd_bus_null_read_board_info(device_t dev, device_t child,
	    struct bhnd_board_info *info)
	{
		panic("bhnd_bus_read_boardinfo unimplemented");
	}

	static device_t
	bhnd_bus_null_find_hostb_device(device_t dev)
	{
		panic("bhnd_bus_find_hostb_device unimplemented");
	}

	static bool
	bhnd_bus_null_is_hw_disabled(device_t dev, device_t child)
	{
		panic("bhnd_bus_is_hw_disabled unimplemented");
	}
	
	static int
	bhnd_bus_null_get_probe_order(device_t dev, device_t child)
	{
		panic("bhnd_bus_get_probe_order unimplemented");
	}

	static int
	bhnd_bus_null_get_port_rid(device_t dev, device_t child,
	    bhnd_port_type port_type, u_int port, u_int region)
	{
		return (-1);
	}
	
	static int
	bhnd_bus_null_decode_port_rid(device_t dev, device_t child, int type,
	    int rid, bhnd_port_type *port_type, u_int *port, u_int *region)
	{
		return (ENOENT);
	}

	static int
	bhnd_bus_null_get_region_addr(device_t dev, device_t child, 
	    bhnd_port_type type, u_int port, u_int region, bhnd_addr_t *addr,
	    bhnd_size_t *size)
	{
		return (ENOENT);
	}
	
	static int
	bhnd_bus_null_get_nvram_var(device_t dev, device_t child,
	    const char *name, void *buf, size_t *size)
	{
		return (ENODEV);
	}

}

/**
 * Return the active host bridge core for the bhnd bus, if any.
 *
 * @param dev The bhnd bus device.
 *
 * @retval device_t if a hostb device exists
 * @retval NULL if no hostb device is found.
 */
METHOD device_t find_hostb_device {
	device_t dev;
} DEFAULT bhnd_bus_null_find_hostb_device;

/**
 * Return true if the hardware components required by @p child are unpopulated
 * or otherwise unusable.
 *
 * In some cases, enumerated devices may have pins that are left floating, or
 * the hardware may otherwise be non-functional; this method allows a parent
 * device to explicitly specify if a successfully enumerated @p child should
 * be disabled.
 *
 * @param dev The device whose child is being examined.
 * @param child The child device.
 */
METHOD bool is_hw_disabled {
	device_t dev;
	device_t child;
} DEFAULT bhnd_bus_null_is_hw_disabled;

/**
 * Return the probe (and attach) order for @p child. 
 *
 * All devices on the bhnd(4) bus will be probed, attached, or resumed in
 * ascending order; they will be suspended, shutdown, and detached in
 * descending order.
 *
 * The following device methods will be dispatched in ascending probe order
 * by the bus:
 *
 * - DEVICE_PROBE()
 * - DEVICE_ATTACH()
 * - DEVICE_RESUME()
 *
 * The following device methods will be dispatched in descending probe order
 * by the bus:
 *
 * - DEVICE_SHUTDOWN()
 * - DEVICE_DETACH()
 * - DEVICE_SUSPEND()
 *
 * @param dev The device whose child is being examined.
 * @param child The child device.
 *
 * Refer to BHND_PROBE_* and BHND_PROBE_ORDER_* for the standard set of
 * priorities.
 */
METHOD int get_probe_order {
	device_t dev;
	device_t child;
} DEFAULT bhnd_bus_null_get_probe_order;

/**
 * Return the BHND chip identification for the parent bus.
 *
 * @param dev The device whose child is being examined.
 * @param child The child device.
 */
METHOD const struct bhnd_chipid * get_chipid {
	device_t dev;
	device_t child;
} DEFAULT bhnd_bus_null_get_chipid;

/**
 * Attempt to read the BHND board identification from the parent bus.
 *
 * This relies on NVRAM access, and will fail if a valid NVRAM device cannot
 * be found, or is not yet attached.
 *
 * @param dev The parent of @p child.
 * @param child The bhnd device requesting board info.
 * @param[out] info On success, will be populated with the bhnd(4) device's
 * board information.
 *
 * @retval 0 success
 * @retval ENODEV	No valid NVRAM source could be found.
 * @retval non-zero	If reading @p name otherwise fails, a regular unix
 *			error code will be returned.
 */
METHOD int read_board_info {
	device_t dev;
	device_t child;
	struct bhnd_board_info *info;
} DEFAULT bhnd_bus_null_read_board_info;

/**
 * Reset the device's hardware core.
 *
 * @param dev The parent of @p child.
 * @param child The device to be reset.
 * @param flags Device-specific core flags to be supplied on reset.
 *
 * @retval 0 success
 * @retval non-zero error
 */
METHOD int reset_core {
	device_t dev;
	device_t child;
	uint16_t flags;
}

/**
 * Suspend a device hardware core.
 *
 * @param dev The parent of @p child.
 * @param child The device to be reset.
 *
 * @retval 0 success
 * @retval non-zero error
 */
METHOD int suspend_core {
	device_t dev;
	device_t child;
}

/**
 * Allocate a bhnd resource.
 *
 * This method's semantics are functionally identical to the bus API of the same
 * name; refer to BUS_ALLOC_RESOURCE for complete documentation.
 */
METHOD struct bhnd_resource * alloc_resource {
	device_t dev;
	device_t child;
	int type;
	int *rid;
	rman_res_t start;
	rman_res_t end;
	rman_res_t count;
	u_int flags;
} DEFAULT bhnd_bus_generic_alloc_resource;

/**
 * Release a bhnd resource.
 *
 * This method's semantics are functionally identical to the bus API of the same
 * name; refer to BUS_RELEASE_RESOURCE for complete documentation.
 */
METHOD int release_resource {
	device_t dev;
	device_t child;
	int type;
	int rid;
	struct bhnd_resource *res;
} DEFAULT bhnd_bus_generic_release_resource;

/**
 * Activate a bhnd resource.
 *
 * This method's semantics are functionally identical to the bus API of the same
 * name; refer to BUS_ACTIVATE_RESOURCE for complete documentation.
 */
METHOD int activate_resource {
	device_t dev;
        device_t child;
	int type;
        int rid;
        struct bhnd_resource *r;
} DEFAULT bhnd_bus_generic_activate_resource;

/**
 * Deactivate a bhnd resource.
 *
 * This method's semantics are functionally identical to the bus API of the same
 * name; refer to BUS_DEACTIVATE_RESOURCE for complete documentation.
 */
METHOD int deactivate_resource {
        device_t dev;
        device_t child;
        int type;
	int rid;
        struct bhnd_resource *r;
} DEFAULT bhnd_bus_generic_deactivate_resource;

/**
 * Return true if @p region_num is a valid region on @p port_num of
 * @p type attached to @p child.
 *
 * @param dev The device whose child is being examined.
 * @param child The child device.
 * @param type The port type being queried.
 * @param port_num The port number being queried.
 * @param region_num The region number being queried.
 */
METHOD bool is_region_valid {
	device_t dev;
	device_t child;
	bhnd_port_type type;
	u_int port_num;
	u_int region_num;
};

/**
 * Return the number of ports of type @p type attached to @p child.
 *
 * @param dev The device whose child is being examined.
 * @param child The child device.
 * @param type The port type being queried.
 */
METHOD u_int get_port_count {
	device_t dev;
	device_t child;
	bhnd_port_type type;
};

/**
 * Return the number of memory regions mapped to @p child @p port of
 * type @p type.
 *
 * @param dev The device whose child is being examined.
 * @param child The child device.
 * @param port The port number being queried.
 * @param type The port type being queried.
 */
METHOD u_int get_region_count {
	device_t dev;
	device_t child;
	bhnd_port_type type;
	u_int port;
};

/**
 * Return the SYS_RES_MEMORY resource-ID for a port/region pair attached to
 * @p child.
 *
 * @param dev The bus device.
 * @param child The bhnd child.
 * @param port_type The port type.
 * @param port_num The index of the child interconnect port.
 * @param region_num The index of the port-mapped address region.
 *
 * @retval -1 No such port/region found.
 */
METHOD int get_port_rid {
	device_t dev;
	device_t child;
	bhnd_port_type port_type;
	u_int port_num;
	u_int region_num;
} DEFAULT bhnd_bus_null_get_port_rid;


/**
 * Decode a port / region pair on @p child defined by @p type and @p rid.
 *
 * @param dev The bus device.
 * @param child The bhnd child.
 * @param type The resource type.
 * @param rid The resource ID.
 * @param[out] port_type The port's type.
 * @param[out] port The port identifier.
 * @param[out] region The identifier of the memory region on @p port.
 * 
 * @retval 0 success
 * @retval non-zero No matching type/rid found.
 */
METHOD int decode_port_rid {
	device_t dev;
	device_t child;
	int type;
	int rid;
	bhnd_port_type *port_type;
	u_int *port;
	u_int *region;
} DEFAULT bhnd_bus_null_decode_port_rid;

/**
 * Get the address and size of @p region on @p port.
 *
 * @param dev The bus device.
 * @param child The bhnd child.
 * @param port_type The port type.
 * @param port The port identifier.
 * @param region The identifier of the memory region on @p port.
 * @param[out] region_addr The region's base address.
 * @param[out] region_size The region's size.
 *
 * @retval 0 success
 * @retval non-zero No matching port/region found.
 */
METHOD int get_region_addr {
	device_t dev;
	device_t child;
	bhnd_port_type port_type;
	u_int port;
	u_int region;
	bhnd_addr_t *region_addr;
	bhnd_size_t *region_size;
} DEFAULT bhnd_bus_null_get_region_addr;

/**
 * Read an NVRAM variable.
 * 
 * It is the responsibility of the bus to delegate this request to
 * the appropriate NVRAM child device, or to a parent bus implementation.
 *
 * @param		dev	The bus device.
 * @param		child	The requesting device.
 * @param		name	The NVRAM variable name.
 * @param[out]		buf	On success, the requested value will be written
 *				to this buffer. This argment may be NULL if
 *				the value is not desired.
 * @param[in,out]	size	The capacity of @p buf. On success, will be set
 *				to the actual size of the requested value.
 *
 * @retval 0		success
 * @retval ENOENT	The requested variable was not found.
 * @retval ENOMEM	If @p buf is non-NULL and a buffer of @p size is too
 *			small to hold the requested value.
 * @retval ENODEV	No valid NVRAM source could be found.
 * @retval non-zero	If reading @p name otherwise fails, a regular unix
 *			error code will be returned.
 */
METHOD int get_nvram_var {
	device_t	 dev;
	device_t	 child;
	const char	*name;
	void		*buf;
	size_t		*size;
} DEFAULT bhnd_bus_null_get_nvram_var;


/** An implementation of bus_read_1() compatible with bhnd_resource */
METHOD uint8_t read_1 {
	device_t dev;
	device_t child;
	struct bhnd_resource *r;
	bus_size_t offset;
}

/** An implementation of bus_read_2() compatible with bhnd_resource */
METHOD uint16_t read_2 {
	device_t dev;
	device_t child;
	struct bhnd_resource *r;
	bus_size_t offset;
}

/** An implementation of bus_read_4() compatible with bhnd_resource */
METHOD uint32_t read_4 {
	device_t dev;
	device_t child;
	struct bhnd_resource *r;
	bus_size_t offset;
}

/** An implementation of bus_write_1() compatible with bhnd_resource */
METHOD void write_1 {
	device_t dev;
	device_t child;
	struct bhnd_resource *r;
	bus_size_t offset;
	uint8_t value;
}

/** An implementation of bus_write_2() compatible with bhnd_resource */
METHOD void write_2 {
	device_t dev;
	device_t child;
	struct bhnd_resource *r;
	bus_size_t offset;
	uint16_t value;
}

/** An implementation of bus_write_4() compatible with bhnd_resource */
METHOD void write_4 {
	device_t dev;
	device_t child;
	struct bhnd_resource *r;
	bus_size_t offset;
	uint32_t value;
}

/** An implementation of bus_read_stream_1() compatible with bhnd_resource */
METHOD uint8_t read_stream_1 {
	device_t dev;
	device_t child;
	struct bhnd_resource *r;
	bus_size_t offset;
}

/** An implementation of bus_read_stream_2() compatible with bhnd_resource */
METHOD uint16_t read_stream_2 {
	device_t dev;
	device_t child;
	struct bhnd_resource *r;
	bus_size_t offset;
}

/** An implementation of bus_read_stream_4() compatible with bhnd_resource */
METHOD uint32_t read_stream_4 {
	device_t dev;
	device_t child;
	struct bhnd_resource *r;
	bus_size_t offset;
}

/** An implementation of bus_write_stream_1() compatible with bhnd_resource */
METHOD void write_stream_1 {
	device_t dev;
	device_t child;
	struct bhnd_resource *r;
	bus_size_t offset;
	uint8_t value;
}

/** An implementation of bus_write_stream_2() compatible with bhnd_resource */
METHOD void write_stream_2 {
	device_t dev;
	device_t child;
	struct bhnd_resource *r;
	bus_size_t offset;
	uint16_t value;
}

/** An implementation of bus_write_stream_4() compatible with bhnd_resource */
METHOD void write_stream_4 {
	device_t dev;
	device_t child;
	struct bhnd_resource *r;
	bus_size_t offset;
	uint32_t value;
}

/** An implementation of bus_read_multi_1() compatible with bhnd_resource */
METHOD void read_multi_1 {
	device_t dev;
	device_t child;
	struct bhnd_resource *r;
	bus_size_t offset;
	uint8_t *datap;
	bus_size_t count;
}

/** An implementation of bus_read_multi_2() compatible with bhnd_resource */
METHOD void read_multi_2 {
	device_t dev;
	device_t child;
	struct bhnd_resource *r;
	bus_size_t offset;
	uint16_t *datap;
	bus_size_t count;
}

/** An implementation of bus_read_multi_4() compatible with bhnd_resource */
METHOD void read_multi_4 {
	device_t dev;
	device_t child;
	struct bhnd_resource *r;
	bus_size_t offset;
	uint32_t *datap;
	bus_size_t count;
}

/** An implementation of bus_write_multi_1() compatible with bhnd_resource */
METHOD void write_multi_1 {
	device_t dev;
	device_t child;
	struct bhnd_resource *r;
	bus_size_t offset;
	uint8_t *datap;
	bus_size_t count;
}

/** An implementation of bus_write_multi_2() compatible with bhnd_resource */
METHOD void write_multi_2 {
	device_t dev;
	device_t child;
	struct bhnd_resource *r;
	bus_size_t offset;
	uint16_t *datap;
	bus_size_t count;
}

/** An implementation of bus_write_multi_4() compatible with bhnd_resource */
METHOD void write_multi_4 {
	device_t dev;
	device_t child;
	struct bhnd_resource *r;
	bus_size_t offset;
	uint32_t *datap;
	bus_size_t count;
}

/** An implementation of bus_read_multi_stream_1() compatible
 *  bhnd_resource */
METHOD void read_multi_stream_1 {
	device_t dev;
	device_t child;
	struct bhnd_resource *r;
	bus_size_t offset;
	uint8_t *datap;
	bus_size_t count;
}

/** An implementation of bus_read_multi_stream_2() compatible
 *  bhnd_resource */
METHOD void read_multi_stream_2 {
	device_t dev;
	device_t child;
	struct bhnd_resource *r;
	bus_size_t offset;
	uint16_t *datap;
	bus_size_t count;
}

/** An implementation of bus_read_multi_stream_4() compatible
 *  bhnd_resource */
METHOD void read_multi_stream_4 {
	device_t dev;
	device_t child;
	struct bhnd_resource *r;
	bus_size_t offset;
	uint32_t *datap;
	bus_size_t count;
}

/** An implementation of bus_write_multi_stream_1() compatible
 *  bhnd_resource */
METHOD void write_multi_stream_1 {
	device_t dev;
	device_t child;
	struct bhnd_resource *r;
	bus_size_t offset;
	uint8_t *datap;
	bus_size_t count;
}

/** An implementation of bus_write_multi_stream_2() compatible with
 *  bhnd_resource */
METHOD void write_multi_stream_2 {
	device_t dev;
	device_t child;
	struct bhnd_resource *r;
	bus_size_t offset;
	uint16_t *datap;
	bus_size_t count;
}

/** An implementation of bus_write_multi_stream_4() compatible with
 *  bhnd_resource */
METHOD void write_multi_stream_4 {
	device_t dev;
	device_t child;
	struct bhnd_resource *r;
	bus_size_t offset;
	uint32_t *datap;
	bus_size_t count;
}

/** An implementation of bus_set_multi_1() compatible with bhnd_resource */
METHOD void set_multi_1 {
	device_t dev;
	device_t child;
	struct bhnd_resource *r;
	bus_size_t offset;
	uint8_t value;
	bus_size_t count;
}

/** An implementation of bus_set_multi_2() compatible with bhnd_resource */
METHOD void set_multi_2 {
	device_t dev;
	device_t child;
	struct bhnd_resource *r;
	bus_size_t offset;
	uint16_t value;
	bus_size_t count;
}

/** An implementation of bus_set_multi_4() compatible with bhnd_resource */
METHOD void set_multi_4 {
	device_t dev;
	device_t child;
	struct bhnd_resource *r;
	bus_size_t offset;
	uint32_t value;
	bus_size_t count;
}

<<<<<<< HEAD
/** An implementation of bus_set_multi_stream_1() compatible
 *  bhnd_resource */
METHOD void set_multi_stream_1 {
	device_t dev;
	device_t child;
	struct bhnd_resource *r;
	bus_size_t offset;
	uint8_t value;
	bus_size_t count;
}

/** An implementation of bus_set_multi_stream_2() compatible with
 *  bhnd_resource */
METHOD void set_multi_stream_2 {
	device_t dev;
	device_t child;
	struct bhnd_resource *r;
	bus_size_t offset;
	uint16_t value;
	bus_size_t count;
}

/** An implementation of bus_set_multi_stream_4() compatible with
 *  bhnd_resource */
METHOD void set_multi_stream_4 {
	device_t dev;
	device_t child;
	struct bhnd_resource *r;
	bus_size_t offset;
	uint32_t value;
	bus_size_t count;
}

=======
>>>>>>> c4cc4a79
/** An implementation of bus_set_region_1() compatible with bhnd_resource */
METHOD void set_region_1 {
	device_t dev;
	device_t child;
	struct bhnd_resource *r;
	bus_size_t offset;
	uint8_t value;
	bus_size_t count;
}

/** An implementation of bus_set_region_2() compatible with bhnd_resource */
METHOD void set_region_2 {
	device_t dev;
	device_t child;
	struct bhnd_resource *r;
	bus_size_t offset;
	uint16_t value;
	bus_size_t count;
}

/** An implementation of bus_set_region_4() compatible with bhnd_resource */
METHOD void set_region_4 {
	device_t dev;
	device_t child;
	struct bhnd_resource *r;
	bus_size_t offset;
	uint32_t value;
	bus_size_t count;
}

<<<<<<< HEAD
/** An implementation of bus_set_region_stream_1() compatible with
  * bhnd_resource */
METHOD void set_region_stream_1 {
	device_t dev;
	device_t child;
	struct bhnd_resource *r;
	bus_size_t offset;
	uint8_t value;
	bus_size_t count;
}

/** An implementation of bus_set_region_stream_2() compatible with
  * bhnd_resource */
METHOD void set_region_stream_2 {
	device_t dev;
	device_t child;
	struct bhnd_resource *r;
	bus_size_t offset;
	uint16_t value;
	bus_size_t count;
}

/** An implementation of bus_set_region_stream_4() compatible with
  * bhnd_resource */
METHOD void set_region_stream_4 {
	device_t dev;
	device_t child;
	struct bhnd_resource *r;
	bus_size_t offset;
	uint32_t value;
	bus_size_t count;
}

=======
>>>>>>> c4cc4a79
/** An implementation of bus_read_region_1() compatible with bhnd_resource */
METHOD void read_region_1 {
	device_t dev;
	device_t child;
	struct bhnd_resource *r;
	bus_size_t offset;
	uint8_t *datap;
	bus_size_t count;
}

/** An implementation of bus_read_region_2() compatible with bhnd_resource */
METHOD void read_region_2 {
	device_t dev;
	device_t child;
	struct bhnd_resource *r;
	bus_size_t offset;
	uint16_t *datap;
	bus_size_t count;
}

/** An implementation of bus_read_region_4() compatible with bhnd_resource */
METHOD void read_region_4 {
	device_t dev;
	device_t child;
	struct bhnd_resource *r;
	bus_size_t offset;
	uint32_t *datap;
	bus_size_t count;
}

/** An implementation of bus_read_region_stream_1() compatible with
  * bhnd_resource */
METHOD void read_region_stream_1 {
	device_t dev;
	device_t child;
	struct bhnd_resource *r;
	bus_size_t offset;
	uint8_t *datap;
	bus_size_t count;
}

/** An implementation of bus_read_region_stream_2() compatible with
  * bhnd_resource */
METHOD void read_region_stream_2 {
	device_t dev;
	device_t child;
	struct bhnd_resource *r;
	bus_size_t offset;
	uint16_t *datap;
	bus_size_t count;
}

/** An implementation of bus_read_region_stream_4() compatible with
  * bhnd_resource */
METHOD void read_region_stream_4 {
	device_t dev;
	device_t child;
	struct bhnd_resource *r;
	bus_size_t offset;
	uint32_t *datap;
	bus_size_t count;
}

/** An implementation of bus_write_region_1() compatible with bhnd_resource */
METHOD void write_region_1 {
	device_t dev;
	device_t child;
	struct bhnd_resource *r;
	bus_size_t offset;
	uint8_t *datap;
	bus_size_t count;
}

/** An implementation of bus_write_region_2() compatible with bhnd_resource */
METHOD void write_region_2 {
	device_t dev;
	device_t child;
	struct bhnd_resource *r;
	bus_size_t offset;
	uint16_t *datap;
	bus_size_t count;
}

/** An implementation of bus_write_region_4() compatible with bhnd_resource */
METHOD void write_region_4 {
	device_t dev;
	device_t child;
	struct bhnd_resource *r;
	bus_size_t offset;
	uint32_t *datap;
	bus_size_t count;
}

/** An implementation of bus_write_region_stream_1() compatible with
  * bhnd_resource */
METHOD void write_region_stream_1 {
	device_t dev;
	device_t child;
	struct bhnd_resource *r;
	bus_size_t offset;
	uint8_t *datap;
	bus_size_t count;
}

/** An implementation of bus_write_region_stream_2() compatible with
  * bhnd_resource */
METHOD void write_region_stream_2 {
	device_t dev;
	device_t child;
	struct bhnd_resource *r;
	bus_size_t offset;
	uint16_t *datap;
	bus_size_t count;
}

/** An implementation of bus_write_region_stream_4() compatible with
  * bhnd_resource */
METHOD void write_region_stream_4 {
	device_t dev;
	device_t child;
	struct bhnd_resource *r;
	bus_size_t offset;
	uint32_t *datap;
	bus_size_t count;
}

/** An implementation of bus_barrier() compatible with bhnd_resource */
METHOD void barrier {
	device_t dev;
	device_t child;
	struct bhnd_resource *r;
	bus_size_t offset;
	bus_size_t length;
	int flags;
}<|MERGE_RESOLUTION|>--- conflicted
+++ resolved
@@ -700,42 +700,6 @@
 	bus_size_t count;
 }
 
-<<<<<<< HEAD
-/** An implementation of bus_set_multi_stream_1() compatible
- *  bhnd_resource */
-METHOD void set_multi_stream_1 {
-	device_t dev;
-	device_t child;
-	struct bhnd_resource *r;
-	bus_size_t offset;
-	uint8_t value;
-	bus_size_t count;
-}
-
-/** An implementation of bus_set_multi_stream_2() compatible with
- *  bhnd_resource */
-METHOD void set_multi_stream_2 {
-	device_t dev;
-	device_t child;
-	struct bhnd_resource *r;
-	bus_size_t offset;
-	uint16_t value;
-	bus_size_t count;
-}
-
-/** An implementation of bus_set_multi_stream_4() compatible with
- *  bhnd_resource */
-METHOD void set_multi_stream_4 {
-	device_t dev;
-	device_t child;
-	struct bhnd_resource *r;
-	bus_size_t offset;
-	uint32_t value;
-	bus_size_t count;
-}
-
-=======
->>>>>>> c4cc4a79
 /** An implementation of bus_set_region_1() compatible with bhnd_resource */
 METHOD void set_region_1 {
 	device_t dev;
@@ -766,42 +730,6 @@
 	bus_size_t count;
 }
 
-<<<<<<< HEAD
-/** An implementation of bus_set_region_stream_1() compatible with
-  * bhnd_resource */
-METHOD void set_region_stream_1 {
-	device_t dev;
-	device_t child;
-	struct bhnd_resource *r;
-	bus_size_t offset;
-	uint8_t value;
-	bus_size_t count;
-}
-
-/** An implementation of bus_set_region_stream_2() compatible with
-  * bhnd_resource */
-METHOD void set_region_stream_2 {
-	device_t dev;
-	device_t child;
-	struct bhnd_resource *r;
-	bus_size_t offset;
-	uint16_t value;
-	bus_size_t count;
-}
-
-/** An implementation of bus_set_region_stream_4() compatible with
-  * bhnd_resource */
-METHOD void set_region_stream_4 {
-	device_t dev;
-	device_t child;
-	struct bhnd_resource *r;
-	bus_size_t offset;
-	uint32_t value;
-	bus_size_t count;
-}
-
-=======
->>>>>>> c4cc4a79
 /** An implementation of bus_read_region_1() compatible with bhnd_resource */
 METHOD void read_region_1 {
 	device_t dev;
