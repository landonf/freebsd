--- conflicted
+++ resolved
@@ -121,50 +121,12 @@
 		panic("bhnd_bus_read_boardinfo unimplemented");
 	}
 
-<<<<<<< HEAD
-	static struct bhnd_devinfo *
-	bhnd_bus_null_alloc_devinfo(device_t dev)
-	{
-		panic("bhnd_bus_alloc_devinfo unimplemented");
-	}
-
-	static void
-	bhnd_bus_null_free_devinfo(device_t dev, struct bhnd_devinfo *dinfo)
-	{
-		panic("bhnd_bus_release_devinfo unimplemented");
-	}
-
-=======
->>>>>>> 507cb204
 	static void
 	bhnd_bus_null_child_added(device_t dev, device_t child)
 	{
 	}
 
 	static int
-<<<<<<< HEAD
-	bhnd_bus_null_reset_core(device_t dev, device_t child, uint16_t flags)
-	{
-		panic("bhnd_bus_reset_core unimplemented");
-	}
-
-	static int
-	bhnd_bus_null_suspend_core(device_t dev, device_t child)
-	{
-		panic("bhnd_bus_suspend_core unimplemented");
-	}
-
-	static int
-	bhnd_bus_null_alloc_clkreq(device_t dev, device_t child)
-	{
-		panic("bhnd_bus_alloc_clkreq unimplemented");
-	}
-
-	static int
-	bhnd_bus_null_release_clkreq(device_t dev, device_t child)
-	{
-		panic("bhnd_bus_release_clkreq unimplemented");
-=======
 	bhnd_bus_null_alloc_pmu(device_t dev, device_t child)
 	{
 		panic("bhnd_bus_alloc_pmu unimplemented");
@@ -188,7 +150,6 @@
 	    bhnd_clock clock, u_int *freq)
 	{
 		panic("bhnd_pmu_get_clock_freq unimplemented");
->>>>>>> 507cb204
 	}
 
 	static int
@@ -198,7 +159,6 @@
 		panic("bhnd_bus_request_clock unimplemented");
 	}
 
-<<<<<<< HEAD
 	static bool
 	bhnd_bus_null_is_region_valid(device_t dev, device_t child,
 	    bhnd_port_type type, u_int port_num, u_int region_num)
@@ -218,7 +178,8 @@
 	    bhnd_port_type type, u_int port)
 	{
 		panic("bhnd_bus_get_region_count unimplemented");
-=======
+	}
+
 	static int
 	bhnd_bus_null_enable_clocks(device_t dev, device_t child,
 	    uint32_t clocks)
@@ -252,7 +213,6 @@
 	    bus_size_t offset, void *value, u_int width)
 	{
 		panic("bhnd_bus_null_write_config unimplemented");
->>>>>>> 507cb204
 	}
 
 	static device_t
@@ -602,12 +562,8 @@
  */
 METHOD void child_added {
 	device_t dev;
-<<<<<<< HEAD
-} DEFAULT bhnd_bus_null_alloc_devinfo;
-=======
 	device_t child;
 } DEFAULT bhnd_bus_null_child_added;
->>>>>>> 507cb204
 
 /**
  * Read the current value of @p child's I/O control register.
@@ -625,14 +581,9 @@
  */
 METHOD int read_ioctl {
 	device_t dev;
-<<<<<<< HEAD
-	struct bhnd_devinfo *dinfo;
-} DEFAULT bhnd_bus_null_free_devinfo;
-=======
 	device_t child;
 	uint16_t *ioctl;
 } DEFAULT bhnd_bus_null_read_ioctl;
->>>>>>> 507cb204
 
 /**
  * Write @p value with @p mask to @p child's I/O control register.
@@ -711,13 +662,8 @@
 METHOD int reset_hw {
 	device_t dev;
 	device_t child;
-<<<<<<< HEAD
-	uint16_t flags;
-} DEFAULT bhnd_bus_null_reset_core;
-=======
 	uint16_t ioctl;
 } DEFAULT bhnd_bus_null_reset_hw;
->>>>>>> 507cb204
 
 /**
  * Suspend @p child's hardware in a low-power reset state.
@@ -736,9 +682,6 @@
 METHOD int suspend_hw {
 	device_t dev;
 	device_t child;
-<<<<<<< HEAD
-} DEFAULT bhnd_bus_null_suspend_core;
-=======
 } DEFAULT bhnd_bus_null_suspend_hw;
 
 /**
@@ -983,7 +926,6 @@
 	const void *value;
 	u_int width;
 } DEFAULT bhnd_bus_null_write_config;
->>>>>>> 507cb204
 
 /**
  * Allocate a bhnd resource.
