--- conflicted
+++ resolved
@@ -56,22 +56,6 @@
 		panic("bhnd_bus_get_chipid unimplemented");
 	}
 
-<<<<<<< HEAD
-	static int
-	bhnd_bus_null_get_core_table(device_t dev, device_t child,
-	    struct bhnd_core_info **cores, u_int *num_cores)
-	{
-		panic("bhnd_bus_get_core_table unimplemented");
-	}
-
-	static int
-	bhnd_bus_null_get_core_region(device_t dev, device_t child,
-	    u_int core_idx, bhnd_port_type type, u_int port, u_int region,
-	    bhnd_addr_t *addr, bhnd_size_t *size)
-	{
-		panic("bhnd_bus_get_core_region unimplemented");
-	}
-
 	static bool
 	bhnd_bus_null_is_core_disabled(device_t dev, device_t child,
 	    struct bhnd_core_info *core)
@@ -79,8 +63,6 @@
 		panic("bhnd_bus_is_core_disabled unimplemented");
 	}
 
-=======
->>>>>>> d6904445
 	static bhnd_attach_type
 	bhnd_bus_null_get_attach_type(device_t dev, device_t child)
 	{
@@ -271,62 +253,6 @@
 	device_t dev;
 	device_t child;
 } DEFAULT bhnd_bus_null_get_chipid;
-
-/**
-<<<<<<< HEAD
- * Get a list of all cores discoverable on @p dev.
- *
- * Enumerates all cores discoverable on @p dev, returning the list in
- * @p cores and the count in @p num_cores.
- * 
- * The memory allocated for the list should be freed using
- * `free(*cores, M_BHND)`. @p cores and @p num_cores are not changed
- * when an error is returned.
- * 
- * @param	dev		The bhnd bus device.
- * @param	child		The requesting bhnd bus child.
- * @param[out]	cores		The table of core descriptors.
- * @param[out]	num_cores	The number of core descriptors in @p cores.
- * 
- * @retval 0		success
- * @retval non-zero	if an error occurs enumerating @p dev, a regular UNIX
- *			error code should be returned.
- */
-METHOD int get_core_table {
-	device_t			 dev;
-	device_t			 child;
-	struct bhnd_core_info		**cores;
-	u_int				*num_cores;
-} DEFAULT bhnd_bus_null_get_core_table;
-
-/**
- * Get the address and size of @p region on @p port of @p core_idx
- *
- * @param	dev		The bus device.
- * @param	child		The requesting bhnd bus child.
- * @param	core_idx	The core index to look up.
- * @param	port_type	The port type on @p core_idx.
- * @param	port		The port identifier.
- * @param	region		The identifier of the memory region on @p port.
- * @param[out]	region_addr	The region's base address.
- * @param[out]	region_size	The region's size.
- *
- * @retval 0		success
- * @retval ENOENT	No matching core, port, or region found.
- * @retval non-zero	if an error occurs enumerating @p dev, a regular UNIX
- *			error code should be returned.
- */
-METHOD int get_core_region {
-	device_t	 dev;
-	device_t	 child;
-	u_int		 core_idx;
-	bhnd_port_type	 port_type;
-	u_int		 port;
-	u_int		 region;
-	bhnd_addr_t	*region_addr;
-	bhnd_size_t	*region_size;
-} DEFAULT bhnd_bus_null_get_core_region;
-
 
 /**
  * Return true if the hardware components required by @p core are unpopulated
@@ -350,8 +276,6 @@
 
 
 /**
-=======
->>>>>>> d6904445
  * Return the BHND attachment type of the parent bus.
  *
  * @param dev The device whose child is being examined.
