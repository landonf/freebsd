--- conflicted
+++ resolved
@@ -51,12 +51,6 @@
 	if ("0xA" + 0 != 10) {
 		AWK_REQ_HEX_PARSING=1
 	}
-<<<<<<< HEAD
-
-	# Seed rand()
-	srand()
-=======
->>>>>>> 53008aed
 
 	# Output type
 	OUT_T = null
@@ -256,28 +250,19 @@
 	# Value Formats
 	Fmt = class_new("Fmt")
 		class_add_prop(Fmt, p_name, "name")
-<<<<<<< HEAD
-		class_add_prop(Fmt, p_symbol, "const")
-=======
 		class_add_prop(Fmt, p_symbol, "symbol")
 		class_add_prop(Fmt, p_array_fmt, "array_fmt")
->>>>>>> 53008aed
 
 	FmtHex		= fmt_new("hex", "bhnd_nvram_val_bcm_hex_fmt")
 	FmtDec 		= fmt_new("decimal", "bhnd_nvram_val_bcm_decimal_fmt")
 	FmtMAC		= fmt_new("macaddr", "bhnd_nvram_val_bcm_macaddr_fmt")
 	FmtLEDDC	= fmt_new("leddc", "bhnd_nvram_val_bcm_leddc_fmt")
-<<<<<<< HEAD
-	FmtStr		= fmt_new("string", "bhnd_nvram_val_bcm_string_fmt")
-
-=======
 	FmtCharArray	= fmt_new("char_array", "bhnd_nvram_val_char_array_fmt")
 	FmtChar		= fmt_new("char", "bhnd_nvram_val_char_array_fmt",
 			      FmtCharArray)
 	FmtStr		= fmt_new("string", "bhnd_nvram_val_bcm_string_fmt")
 
 	# User-specifiable value formats
->>>>>>> 53008aed
 	ValueFormats = map_new()
 		map_set(ValueFormats, get(FmtHex,	p_name), FmtHex)
 		map_set(ValueFormats, get(FmtDec,	p_name), FmtDec)
@@ -332,11 +317,7 @@
 	   "BHND_NVRAM_TYPE_INT32_ARRAY", FmtDec, UInt32Max, 6, 22)
 
 	Char	= type_new("char", 1, 1, "BHND_NVRAM_TYPE_CHAR",
-<<<<<<< HEAD
-	   "BHND_NVRAM_TYPE_CHAR_ARRAY", FmtStr, UInt8Max, 8, 24)
-=======
 	   "BHND_NVRAM_TYPE_CHAR_ARRAY", FmtChar, UInt8Max, 8, 24)
->>>>>>> 53008aed
 
 	BaseTypes = map_new()
 		map_set(BaseTypes, get(UInt8,	p_name), UInt8)
@@ -456,7 +437,6 @@
 	# Skip completion handling if exiting from an error
 	if (_EARLY_EXIT)
 		exit 1
-<<<<<<< HEAD
 
 	# Check for complete block closure
 	if (!in_parser_context(NVRAM)) {
@@ -486,37 +466,6 @@
 	# Sort by variable name
 	array_sort(_output_vars, prop_to_path(p_name))
 
-=======
-
-	# Check for complete block closure
-	if (!in_parser_context(NVRAM)) {
-		_state = parser_state_get()
-		_block_start = get(_state, p_line)
-		errorx("missing '}' for block opened on line " _block_start "")
-	}
-
-	# Apply lexicographical sorting to our variable names. To support more
-	# effecient table searching, we guarantee a stable sort order (using C
-	# collation).
-	#
-	# This also has a side-effect of generating a unique monotonic ID
-	# for all variables, which we will emit as a #define and can use as a
-	# direct index into the C variable table
-	_output_vars = array_new()
-	for (_name in _g_var_names) {
-		_var = _g_var_names[_name]
-
-		# Don't include internal variables in the output
-		if (var_is_internal(_var))
-			continue
-
-		array_append(_output_vars, _var)
-	}
-
-	# Sort by variable name
-	array_sort(_output_vars, prop_to_path(p_name))
-
->>>>>>> 53008aed
 	# Set all variable ID properties to their newly assigned ID value
 	_noutput_vars = array_size(_output_vars)
 	for (_i = 0; _i < _noutput_vars; _i++) {
@@ -569,7 +518,6 @@
 
 	# Calculate value tab alignment position for our macros
 	_tab_align = macros_get_tab_alignment(_macros, _num_macros)
-<<<<<<< HEAD
 
 	# Write the macros
 	for (_i = 0; _i < _num_macros; _i++)
@@ -596,34 +544,6 @@
 	for (_i = 0; _i < _nlayouts; _i++) {
 		_layout = array_get(_layouts, _i)
 
-=======
-
-	# Write the macros
-	for (_i = 0; _i < _num_macros; _i++)
-		write_macro_define(_macros[_i], _tab_align)
-}
-
-# Write the private data header (output type DATA)
-function write_data(output_vars, _noutput_vars, _var, _nvram, _layouts,
-    _nlayouts, _layout, _revs, _rev, _rev_start, _rev_end, _base_type,
-    _srom_table, _nsrom_table, _i, _j)
-{
-	_nvram = parser_state_get_context(NVRAM)
-	_layouts = get(_nvram, p_srom_layouts)
-	_nlayouts = array_size(_layouts)
-
-	_noutput_vars = array_size(output_vars)
-
-	# Write all our private NVAR_ID defines
-	write_data_defines(output_vars)
-
-	# Write all layout binding opcodes, and build an array
-	# mapping SROM revision to corresponding SROM layout
-	_srom_table = array_new()
-	for (_i = 0; _i < _nlayouts; _i++) {
-		_layout = array_get(_layouts, _i)
-
->>>>>>> 53008aed
 		# Write binding opcode table to our output file
 		write_srom_bindings(_layout)
 
@@ -665,7 +585,6 @@
 		    get(_base_type, p_array_const),
 		    get(_base_type, p_array_const_val),
 		    "array type constant out of sync"))
-<<<<<<< HEAD
 	}
 
 	# Write all top-level bhnd_sprom_layout entries
@@ -676,8 +595,6 @@
 		_rev = array_get(_srom_table, _i)
 		_layout = nvram_get_srom_layout(_nvram, _rev)
 		write_data_srom_layout(_layout, _rev)
-=======
->>>>>>> 53008aed
 	}
 	output_depth--
 	emit("};\n")
@@ -712,48 +629,6 @@
 	emit(".fmt = &" get(_fmt, p_symbol) ",\n")
 	emit(".flags = " gen_var_flags(v) ",\n")
 
-	# Write all top-level bhnd_sprom_layout entries
-	emit("/* SPROM layouts */\n")
-	emit("const struct bhnd_sprom_layout bhnd_sprom_layouts[] = {\n")
-	output_depth++
-	for (_i = 0; _i < _nsrom_table; _i++) {
-		_rev = array_get(_srom_table, _i)
-		_layout = nvram_get_srom_layout(_nvram, _rev)
-		write_data_srom_layout(_layout, _rev)
-	}
-	output_depth--
-	emit("};\n")
-	emit("const size_t bhnd_sprom_num_layouts = " _nsrom_table ";\n")
-}
-
-# Write a bhnd_nvram_vardef entry for the given variable
-function write_data_nvram_vardefn(v, _desc, _help, _type, _fmt) {
-	obj_assert_class(v, Var)
-
-	_desc = get(v, p_desc)
-	_help = get(v, p_help)
-	_type = get(v, p_type)
-	_fmt = var_get_fmt(v)
-
-	emit("{\n")
-	output_depth++
-	emit(sprintf(".name = \"%s\",\n", get(v, p_name)))
-
-	if (_desc != null)
-		emit(sprintf(".desc = \"%s\",\n", get(_desc, p_value)))
-	else
-		emit(".desc = NULL,\n")
-
-	if (_help != null)
-		emit(sprintf(".help = \"%s\",\n", get(_help, p_value)))
-	else
-		emit(".help = NULL,\n")
-
-	emit(".type = " type_get_const(_type) ",\n")
-	emit(".nelem = " var_get_array_len(v) ",\n")
-	emit(".fmt = &" get(_fmt, p_symbol) ",\n")
-	emit(".flags = " gen_var_flags(v) ",\n")
-
 	output_depth--
 	emit("},\n")
 }
@@ -761,11 +636,7 @@
 # Write a top-level bhnd_sprom_layout entry for the given revision
 # and layout definition
 function write_data_srom_layout(layout, revision, _flags, _size,
-<<<<<<< HEAD
-    _sromcrc, _crc_seg,
-=======
     _sromcrc, _crc_seg, _crc_off,
->>>>>>> 53008aed
     _sromsig, _sig_seg, _sig_offset, _sig_value,
     _sromrev, _rev_seg, _rev_off,
     _num_vars)
@@ -779,12 +650,8 @@
 		    "cannot compute total size")
 	} else {
 		_crc_seg = srom_entry_get_single_segment(_sromcrc)
-<<<<<<< HEAD
-		_size = get(_crc_seg, p_offset)
-=======
 		_crc_off = get(_crc_seg, p_offset)
 		_size = _crc_off
->>>>>>> 53008aed
 		_size += get(get(_crc_seg, p_type), p_width)
 	}
 
@@ -828,15 +695,9 @@
 	} else {
 		emit(".flags = 0,\n")
 	}
-<<<<<<< HEAD
 
 	emit(".srev_offset = " _rev_off ",\n")
 
-=======
-
-	emit(".srev_offset = " _rev_off ",\n")
-
->>>>>>> 53008aed
 	if (_sromsig != null) {
 		emit(".magic_offset = " _sig_offset ",\n")
 		emit(".magic_value = " _sig_value ",\n")
@@ -845,11 +706,8 @@
 		emit(".magic_value = 0,\n")
 	}
 
-<<<<<<< HEAD
-=======
 	emit(".crc_offset = " _crc_off ",\n")
 
->>>>>>> 53008aed
 	emit(".bindings = " srom_layout_get_variable_name(layout) ",\n")
 	emit(".bindings_size = nitems(" \
 	    srom_layout_get_variable_name(layout) "),\n")
@@ -1658,15 +1516,10 @@
 		array_append(_entries, _entry)
 	}
 
-<<<<<<< HEAD
-	# Sort entries by variable ID, ascending
-	array_sort(_entries, prop_path_create(p_var, p_vid))
-=======
 	# Sort entries by (variable ID, revision range), ascending
 	array_sort(_entries, prop_path_create(p_var, p_vid),
 	    prop_path_create(p_revisions, p_start),
 	    prop_path_create(p_revisions, p_end))
->>>>>>> 53008aed
 
 	# Emit all entry binding opcodes
 	emit("static const uint8_t " _varname "[] = {\n")
@@ -1895,12 +1748,9 @@
 	if (class == null)
 		return (0)
 
-<<<<<<< HEAD
-=======
 	if (prop_id == null)
 		return (0)
 
->>>>>>> 53008aed
 	# Check class<->prop cache
 	if ((class, prop_id) in _g_class_prop_cache)
 		return (1)
@@ -2446,14 +2296,6 @@
 #
 # Sort an array, using standard awk comparison operators over its values.
 #
-<<<<<<< HEAD
-# If `prop_path` is non-NULL, the corresponding property path (or property ID)
-# will be fetched from each array element and used as the sorting value.
-#
-function array_sort(array, prop_path, _size) {
-	obj_assert_class(array, Array)
-
-=======
 # If `prop_path*` is non-NULL, the corresponding property path (or property ID)
 # will be fetched from each array element and used as the sorting value.
 #
@@ -2467,16 +2309,11 @@
 	if (_size != null)
 		errorx("no more than three property paths may be specified")
 
->>>>>>> 53008aed
 	_size = array_size(array)
 	if (_size <= 1)
 		return
 
-<<<<<<< HEAD
-	_qsort(array, prop_path, 0, _size-1)
-=======
 	_qsort(array, prop_path0, prop_path1, prop_path2, 0, _size-1)
->>>>>>> 53008aed
 }
 
 function _qsort_get_key(array, idx, prop_path, _v) {
@@ -2488,10 +2325,6 @@
 	return (prop_get_path(_v, prop_path))
 }
 
-<<<<<<< HEAD
-function _qsort(array, prop_path, first, last, _qpivot, _qpivot_val, _qleft,
-    _qleft_val, _qright, _qright_val)
-=======
 function _qsort_compare(array, lhs_idx, rhs_val, ppath0, ppath1, ppath2,
     _lhs_val, _rhs_prop_val)
 {
@@ -2521,7 +2354,6 @@
 
 function _qsort(array, ppath0, ppath1, ppath2, first, last, _qpivot,
     _qleft, _qleft_val, _qright, _qright_val)
->>>>>>> 53008aed
 {
 	if (first >= last)
 		return
@@ -2531,17 +2363,6 @@
 	_qleft = first
 	_qright = last
 
-<<<<<<< HEAD
-	_qpivot_val = _qsort_get_key(array, _qpivot, prop_path)
-
-	# partition
-	while (_qleft <= _qright) {
-		while (_qsort_get_key(array, _qleft, prop_path) < _qpivot_val)
-			_qleft++
-
-		while (_qsort_get_key(array, _qright, prop_path) > _qpivot_val)
-			_qright--
-=======
 	_qpivot_val = array_get(array, _qpivot)
 
 	# partition
@@ -2557,7 +2378,6 @@
 		{
 			_qright--
 		}
->>>>>>> 53008aed
 
 		# swap
 		if (_qleft <= _qright) {
@@ -2573,13 +2393,8 @@
 	}
 
 	# sort the partitions
-<<<<<<< HEAD
-	_qsort(array, prop_path, first, _qright)
-	_qsort(array, prop_path, _qleft, last)
-=======
 	_qsort(array, ppath0, ppath1, ppath2, first, _qright)
 	_qsort(array, ppath0, ppath1, ppath2, _qleft, last)
->>>>>>> 53008aed
 }
 
 
@@ -2773,11 +2588,6 @@
 }
 
 # Return the default fmt for a given type instance
-<<<<<<< HEAD
-function type_get_default_fmt(type, _base) {
-	_base = type_get_base(type)
-	return (get(_base, p_default_fmt))
-=======
 function type_get_default_fmt(type, _base, _fmt, _array_fmt) {
 	_base = type_get_base(type)
 	_fmt = get(_base, p_default_fmt)
@@ -2789,7 +2599,6 @@
 	}
 
 	return (_fmt)
->>>>>>> 53008aed
 }
 
 # Return a string representation of the given type
@@ -2890,21 +2699,14 @@
 }
 
 # Create a new Fmt instance
-<<<<<<< HEAD
-function fmt_new(name, symbol, _obj) {
-=======
 function fmt_new(name, symbol, array_fmt, _obj) {
->>>>>>> 53008aed
 	_obj = obj_new(Fmt)
 	set(_obj, p_name, name)
 	set(_obj, p_symbol, symbol)
 
-<<<<<<< HEAD
-=======
 	if (array_fmt != null)
 		set(_obj, p_array_fmt, array_fmt)
 
->>>>>>> 53008aed
 	return (_obj)
 }
 
@@ -3660,7 +3462,6 @@
 	_out = 0
 	for (; _p <= _count; _p++)
 		_out = (_out * 16) + _g_hex_table[_hex_pstate[_p]]
-<<<<<<< HEAD
 
 	return (_out)
 }
@@ -3693,40 +3494,6 @@
 	# Drop any trailing ':', ',', or '|'
 	sub("[,|:]$", "", str)
 
-=======
-
-	return (_out)
-}
-
-#
-# Return the integer representation of an unsigned decimal, hexadecimal, or
-# octal string
-#
-function parse_uint_string(str) {
-	if (str ~ UINT_REGEX)
-		return (int(str))
-	else if (str ~ HEX_REGEX)
-		return (parse_hex_string(str))
-	else
-		error("invalid integer value: '" str "'")
-}
-
-#
-# Parse an offset string, stripping any leading '+' or trailing ':' or ','
-# characters
-#
-# +0x0:
-# 0x0,
-# ...
-#
-function parse_uint_offset(str) {
-	# Drop any leading '+'
-	sub(/^\+/, "", str)
-
-	# Drop any trailing ':', ',', or '|'
-	sub("[,|:]$", "", str)
-
->>>>>>> 53008aed
 	# Parse the cleaned up string
 	return (parse_uint_string(str))
 }
@@ -4123,7 +3890,6 @@
 #
 function parse_variable_param(param_name, _var, _vprops, _prop_id, _pval) {
 	_var = parser_state_get_context(Var)
-<<<<<<< HEAD
 
 	if (param_name == "fmt") {
 		debug($1 " " $2)
@@ -4134,18 +3900,6 @@
 			    obj_get_prop_nr(_var, p_fmt))
 		}
 
-=======
-
-	if (param_name == "fmt") {
-		debug($1 " " $2)
-
-		# Check for an existing definition
-		if ((_pval = get(_var, p_fmt)) != null) {
-			error("fmt previously specified on line " \
-			    obj_get_prop_nr(_var, p_fmt))
-		}
-
->>>>>>> 53008aed
 		# Validate arguments
 		if (NF != 2) {
 			error("'" $1 "' requires a single parameter value of " \
