--- conflicted
+++ resolved
@@ -180,20 +180,6 @@
 	}
 }
 
-<<<<<<< HEAD
-static void
-bcma_child_deleted(device_t dev, device_t child)
-{
-	struct bcma_devinfo *dinfo = device_get_ivars(child);
-	if (dinfo != NULL)
-		bcma_free_dinfo(dev, dinfo);
-
-	/* Call superclass implementation */
-	bhnd_generic_child_deleted(dev, child);
-}
-
-=======
->>>>>>> 6958adc8
 static struct resource_list *
 bcma_get_resource_list(device_t dev, device_t child)
 {
