--- conflicted
+++ resolved
@@ -529,22 +529,10 @@
 		return (ENODEV);
 
 	/* Add all cores. */
-<<<<<<< HEAD
-	while (!error) {
-		int nintr;
-
-		/* Parse next core */
-		error = bcma_erom_parse_corecfg(&erom, &corecfg);
-		if (error && error == ENOENT) {
-			return (0);
-		} else if (error) {
-			goto failed;
-		}
-=======
 	bcma_erom = (struct bcma_erom *)erom;
 	while ((error = bcma_erom_next_corecfg(bcma_erom, &corecfg)) == 0) {
-		struct bhnd_core_info *core;
->>>>>>> b9047c62
+		struct bhnd_core_info	*core;
+		int			 nintr;
 
 		/* Add the child device */
 		child = BUS_ADD_CHILD(bus, 0, NULL, -1);
@@ -563,8 +551,7 @@
 
 		/* Allocate device's agent registers, if any */
 		if ((error = bcma_dinfo_alloc_agent(bus, child, dinfo)))
-<<<<<<< HEAD
-			goto failed;
+			goto cleanup;
 
 		/* Assign interrupts */
 		nintr = bhnd_get_intr_count(child);
@@ -576,9 +563,6 @@
 				    BCMA_DINFO_COREIDX(dinfo), error);
 			}
 		}
-=======
-			goto cleanup;
->>>>>>> b9047c62
 
 		/* If pins are floating or the hardware is otherwise
 		 * unpopulated, the device shouldn't be used. */
