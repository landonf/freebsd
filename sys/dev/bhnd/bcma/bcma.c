/*-
 * Copyright (c) 2015 Landon Fuller <landon@landonf.org>
 * All rights reserved.
 *
 * Redistribution and use in source and binary forms, with or without
 * modification, are permitted provided that the following conditions
 * are met:
 * 1. Redistributions of source code must retain the above copyright
 *    notice, this list of conditions and the following disclaimer,
 *    without modification.
 * 2. Redistributions in binary form must reproduce at minimum a disclaimer
 *    similar to the "NO WARRANTY" disclaimer below ("Disclaimer") and any
 *    redistribution must be conditioned upon including a substantially
 *    similar Disclaimer requirement for further binary redistribution.
 *
 * NO WARRANTY
 * THIS SOFTWARE IS PROVIDED BY THE COPYRIGHT HOLDERS AND CONTRIBUTORS
 * ``AS IS'' AND ANY EXPRESS OR IMPLIED WARRANTIES, INCLUDING, BUT NOT
 * LIMITED TO, THE IMPLIED WARRANTIES OF NONINFRINGEMENT, MERCHANTIBILITY
 * AND FITNESS FOR A PARTICULAR PURPOSE ARE DISCLAIMED. IN NO EVENT SHALL
 * THE COPYRIGHT HOLDERS OR CONTRIBUTORS BE LIABLE FOR SPECIAL, EXEMPLARY,
 * OR CONSEQUENTIAL DAMAGES (INCLUDING, BUT NOT LIMITED TO, PROCUREMENT OF
 * SUBSTITUTE GOODS OR SERVICES; LOSS OF USE, DATA, OR PROFITS; OR BUSINESS
 * INTERRUPTION) HOWEVER CAUSED AND ON ANY THEORY OF LIABILITY, WHETHER
 * IN CONTRACT, STRICT LIABILITY, OR TORT (INCLUDING NEGLIGENCE OR OTHERWISE)
 * ARISING IN ANY WAY OUT OF THE USE OF THIS SOFTWARE, EVEN IF ADVISED OF
 * THE POSSIBILITY OF SUCH DAMAGES.
 */

#include <sys/cdefs.h>
__FBSDID("$FreeBSD$");

#include <sys/param.h>
#include <sys/bus.h>
#include <sys/kernel.h>
#include <sys/malloc.h>
#include <sys/module.h>
#include <sys/systm.h>

#include <machine/bus.h>

#include "bcmavar.h"

#include "bcma_eromvar.h"

#include <dev/bhnd/bhnd_core.h>

/* RID used when allocating EROM table */
#define	BCMA_EROM_RID	0

int
bcma_probe(device_t dev)
{
	device_set_desc(dev, "BCMA BHND bus");
	return (BUS_PROBE_DEFAULT);
}

int
bcma_attach(device_t dev)
{
	struct bcma_devinfo	*dinfo;
	device_t		*devs, child;
	int			 ndevs;
	int			 error;

	if ((error = device_get_children(dev, &devs, &ndevs)))
		return (error);

	/*
	 * Map our children's agent register block.
	 */
	for (int i = 0; i < ndevs; i++) {
		bhnd_addr_t	addr;
		bhnd_size_t	size;
		rman_res_t	r_start, r_count, r_end;

		child = devs[i];
		dinfo = device_get_ivars(child);

		KASSERT(!device_is_suspended(child),
		    ("bcma(4) stateful suspend handling requires that devices "
		        "not be suspended before bcma_attach()"));
		
		/* Verify that the agent register block exists and is
		 * mappable */
		if (bhnd_get_port_rid(child, BHND_PORT_AGENT, 0, 0) == -1)
			continue;

		/* Fetch the address of the agent register block */
		error = bhnd_get_region_addr(child, BHND_PORT_AGENT, 0, 0,
		    &addr, &size);
		if (error) {
			device_printf(dev, "failed fetching agent register "
			    "block address for core %d\n", i);
			goto cleanup;
		}

		/* Allocate the resource */
		r_start = addr;
		r_count = size;
		r_end = r_start + r_count - 1;

		dinfo->rid_agent = i + 1;
		dinfo->res_agent = BHND_BUS_ALLOC_RESOURCE(dev, dev,
		    SYS_RES_MEMORY, &dinfo->rid_agent, r_start, r_end, r_count,
		    RF_ACTIVE);
		if (dinfo->res_agent == NULL) {
			device_printf(dev, "failed allocating agent register "
			    "block for core %d\n", i);
			error = ENXIO;
			goto cleanup;
		}
	}

cleanup:
	free(devs, M_BHND);
	if (error)
		return (error);
	
	return (bhnd_generic_attach(dev));
}

int
bcma_detach(device_t dev)
{
	return (bhnd_generic_detach(dev));
}

static int
bcma_read_ivar(device_t dev, device_t child, int index, uintptr_t *result)
{
	const struct bcma_devinfo *dinfo;
	const struct bhnd_core_info *ci;
	
	dinfo = device_get_ivars(child);
	ci = &dinfo->corecfg->core_info;
	
	switch (index) {
	case BHND_IVAR_VENDOR:
		*result = ci->vendor;
		return (0);
	case BHND_IVAR_DEVICE:
		*result = ci->device;
		return (0);
	case BHND_IVAR_HWREV:
		*result = ci->hwrev;
		return (0);
	case BHND_IVAR_DEVICE_CLASS:
		*result = bhnd_core_class(ci);
		return (0);
	case BHND_IVAR_VENDOR_NAME:
		*result = (uintptr_t) bhnd_vendor_name(ci->vendor);
		return (0);
	case BHND_IVAR_DEVICE_NAME:
		*result = (uintptr_t) bhnd_core_name(ci);
		return (0);
	case BHND_IVAR_CORE_INDEX:
		*result = ci->core_idx;
		return (0);
	case BHND_IVAR_CORE_UNIT:
		*result = ci->unit;
		return (0);
	default:
		return (ENOENT);
	}
}

static int
bcma_write_ivar(device_t dev, device_t child, int index, uintptr_t value)
{
	switch (index) {
	case BHND_IVAR_VENDOR:
	case BHND_IVAR_DEVICE:
	case BHND_IVAR_HWREV:
	case BHND_IVAR_DEVICE_CLASS:
	case BHND_IVAR_VENDOR_NAME:
	case BHND_IVAR_DEVICE_NAME:
	case BHND_IVAR_CORE_INDEX:
	case BHND_IVAR_CORE_UNIT:
		return (EINVAL);
	default:
		return (ENOENT);
	}
}

static struct resource_list *
bcma_get_resource_list(device_t dev, device_t child)
{
	struct bcma_devinfo *dinfo = device_get_ivars(child);
	return (&dinfo->resources);
}

static device_t
bcma_find_hostb_device(device_t dev)
{
	struct bcma_softc *sc = device_get_softc(dev);

	/* This is set (or not) by the concrete bcma driver subclass. */
	return (sc->hostb_dev);
}

static int
bcma_reset_core(device_t dev, device_t child, uint16_t flags)
{
	struct bcma_devinfo *dinfo;

	if (device_get_parent(child) != dev)
		BHND_BUS_RESET_CORE(device_get_parent(dev), child, flags);

	dinfo = device_get_ivars(child);

	/* Can't reset the core without access to the agent registers */
	if (dinfo->res_agent == NULL)
		return (ENODEV);

	/* Start reset */
	bhnd_bus_write_4(dinfo->res_agent, BHND_RESET_CF, BHND_RESET_CF_ENABLE);
	bhnd_bus_read_4(dinfo->res_agent, BHND_RESET_CF);
	DELAY(10);

	/* Disable clock */
	bhnd_bus_write_4(dinfo->res_agent, BHND_CF, flags);
	bhnd_bus_read_4(dinfo->res_agent, BHND_CF);
	DELAY(10);

	/* Enable clocks & force clock gating */
	bhnd_bus_write_4(dinfo->res_agent, BHND_CF, BHND_CF_CLOCK_EN |
	    BHND_CF_FGC | flags);
	bhnd_bus_read_4(dinfo->res_agent, BHND_CF);
	DELAY(10);

	/* Complete reset */
	bhnd_bus_write_4(dinfo->res_agent, BHND_RESET_CF, 0);
	bhnd_bus_read_4(dinfo->res_agent, BHND_RESET_CF);
	DELAY(10);

	/* Release force clock gating */
	bhnd_bus_write_4(dinfo->res_agent, BHND_CF, BHND_CF_CLOCK_EN | flags);
	bhnd_bus_read_4(dinfo->res_agent, BHND_CF);
	DELAY(10);

	return (0);
}

static int
bcma_suspend_core(device_t dev, device_t child)
{
	struct bcma_devinfo *dinfo;

	if (device_get_parent(child) != dev)
		BHND_BUS_SUSPEND_CORE(device_get_parent(dev), child);

	dinfo = device_get_ivars(child);

	/* Can't suspend the core without access to the agent registers */
	if (dinfo->res_agent == NULL)
		return (ENODEV);

	// TODO - perform suspend

	return (ENXIO);
}

static uint32_t
bcma_read_config(device_t dev, device_t child, bus_size_t offset, u_int width)
{
	struct bcma_devinfo	*dinfo;
	struct bhnd_resource	*r;

	/* Must be a directly attached child core */
	if (device_get_parent(child) != dev)
		return (UINT32_MAX);

	/* Fetch the agent registers */
	dinfo = device_get_ivars(child);
	if ((r = dinfo->res_agent) == NULL)
		return (UINT32_MAX);

	/* Verify bounds */
	if (offset > rman_get_size(r->res))
		return (UINT32_MAX);

	if (rman_get_size(r->res) - offset < width)
		return (UINT32_MAX);

	switch (width) {
	case 1:
		return (bhnd_bus_read_1(r, offset));
	case 2:
		return (bhnd_bus_read_2(r, offset));
	case 4:
		return (bhnd_bus_read_4(r, offset));
	default:
		return (UINT32_MAX);
	}
}

static void
bcma_write_config(device_t dev, device_t child, bus_size_t offset, uint32_t val,
    u_int width)
{
	struct bcma_devinfo	*dinfo;
	struct bhnd_resource	*r;

	/* Must be a directly attached child core */
	if (device_get_parent(child) != dev)
		return;

	/* Fetch the agent registers */
	dinfo = device_get_ivars(child);
	if ((r = dinfo->res_agent) == NULL)
		return;

	/* Verify bounds */
	if (offset > rman_get_size(r->res))
		return;

	if (rman_get_size(r->res) - offset < width)
		return;

	switch (width) {
	case 1:
		bhnd_bus_write_1(r, offset, val);
		break;
	case 2:
		bhnd_bus_write_2(r, offset, val);
		break;
	case 4:
		bhnd_bus_write_4(r, offset, val);
		break;
	default:
		break;
	}
}

static u_int
bcma_get_port_count(device_t dev, device_t child, bhnd_port_type type)
{
	struct bcma_devinfo *dinfo;

	/* delegate non-bus-attached devices to our parent */
	if (device_get_parent(child) != dev)
		return (BHND_BUS_GET_PORT_COUNT(device_get_parent(dev), child,
		    type));

	dinfo = device_get_ivars(child);
	switch (type) {
	case BHND_PORT_DEVICE:
		return (dinfo->corecfg->num_dev_ports);
	case BHND_PORT_BRIDGE:
		return (dinfo->corecfg->num_bridge_ports);
	case BHND_PORT_AGENT:
		return (dinfo->corecfg->num_wrapper_ports);
	default:
		device_printf(dev, "%s: unknown type (%d)\n",
		    __func__,
		    type);
		return (0);
	}
}

static u_int
bcma_get_region_count(device_t dev, device_t child, bhnd_port_type type,
    u_int port_num)
{
	struct bcma_devinfo	*dinfo;
	struct bcma_sport_list	*ports;
	struct bcma_sport	*port;

	/* delegate non-bus-attached devices to our parent */
	if (device_get_parent(child) != dev)
		return (BHND_BUS_GET_REGION_COUNT(device_get_parent(dev), child,
		    type, port_num));

	dinfo = device_get_ivars(child);
	ports = bcma_corecfg_get_port_list(dinfo->corecfg, type);
	
	STAILQ_FOREACH(port, ports, sp_link) {
		if (port->sp_num == port_num)
			return (port->sp_num_maps);
	}

	/* not found */
	return (0);
}

static int
bcma_get_port_rid(device_t dev, device_t child, bhnd_port_type port_type,
    u_int port_num, u_int region_num)
{
	struct bcma_devinfo	*dinfo;
	struct bcma_map		*map;
	struct bcma_sport_list	*ports;
	struct bcma_sport	*port;
	
	dinfo = device_get_ivars(child);
	ports = bcma_corecfg_get_port_list(dinfo->corecfg, port_type);

	STAILQ_FOREACH(port, ports, sp_link) {
		if (port->sp_num != port_num)
			continue;

		STAILQ_FOREACH(map, &port->sp_maps, m_link)
			if (map->m_region_num == region_num)
				return map->m_rid;
	}

	return -1;
}

static int
bcma_decode_port_rid(device_t dev, device_t child, int type, int rid,
    bhnd_port_type *port_type, u_int *port_num, u_int *region_num)
{
	struct bcma_devinfo	*dinfo;
	struct bcma_map		*map;
	struct bcma_sport_list	*ports;
	struct bcma_sport	*port;

	dinfo = device_get_ivars(child);

	/* Ports are always memory mapped */
	if (type != SYS_RES_MEMORY)
		return (EINVAL);

	/* Starting with the most likely device list, search all three port
	 * lists */
	bhnd_port_type types[] = {
	    BHND_PORT_DEVICE, 
	    BHND_PORT_AGENT,
	    BHND_PORT_BRIDGE
	};

	for (int i = 0; i < nitems(types); i++) {
		ports = bcma_corecfg_get_port_list(dinfo->corecfg, types[i]);

		STAILQ_FOREACH(port, ports, sp_link) {
			STAILQ_FOREACH(map, &port->sp_maps, m_link) {
				if (map->m_rid != rid)
					continue;

				*port_type = port->sp_type;
				*port_num = port->sp_num;
				*region_num = map->m_region_num;
				return (0);
			}
		}
	}

	return (ENOENT);
}

static int
bcma_get_region_addr(device_t dev, device_t child, bhnd_port_type port_type,
    u_int port_num, u_int region_num, bhnd_addr_t *addr, bhnd_size_t *size)
{
	struct bcma_devinfo	*dinfo;
	struct bcma_map		*map;
	struct bcma_sport_list	*ports;
	struct bcma_sport	*port;
	
	dinfo = device_get_ivars(child);
	ports = bcma_corecfg_get_port_list(dinfo->corecfg, port_type);

	/* Search the port list */
	STAILQ_FOREACH(port, ports, sp_link) {
		if (port->sp_num != port_num)
			continue;

		STAILQ_FOREACH(map, &port->sp_maps, m_link) {
			if (map->m_region_num != region_num)
				continue;

			/* Found! */
			*addr = map->m_base;
			*size = map->m_size;
			return (0);
		}
	}

	return (ENOENT);
}

static struct bhnd_devinfo *
bcma_alloc_bhnd_dinfo(device_t dev)
{
	struct bcma_devinfo *dinfo = bcma_alloc_dinfo(dev);
	return ((struct bhnd_devinfo *)dinfo);
}

static void
bcma_free_bhnd_dinfo(device_t dev, struct bhnd_devinfo *dinfo)
{
	bcma_free_dinfo(dev, (struct bcma_devinfo *)dinfo);
}

<<<<<<< HEAD
static int
bcma_get_core_table(device_t dev, device_t child, struct bhnd_core_info **cores,
    u_int *num_cores)
{
	struct bcma_erom		 erom;
	struct bhnd_resource		*r;
	int				 error;
	int				 rid;

	/* Allocate EROM read state. */
	if ((error = bcma_alloc_erom_reader(dev, &erom, &r, &rid)))
		return (error);

	/* Enumerate all declared cores */
	error = bcma_erom_get_core_info(&erom, cores, num_cores);

	/* Clean up our allocated EROM resource */
	bhnd_release_resource(dev, SYS_RES_MEMORY, rid, r);
	return (error);
}

static int
bcma_get_core_region(device_t dev, device_t child, u_int core_idx,
    bhnd_port_type port_type, u_int port, u_int region,
    bhnd_addr_t *region_addr, bhnd_size_t *region_size)
{
	struct bcma_erom		 erom;
	struct bcma_erom_sport_region	 sp_region;
	struct bhnd_resource		*r;
	int				 error;
	int				 rid;

	/* Allocate EROM read state. */
	if ((error = bcma_alloc_erom_reader(dev, &erom, &r, &rid)))
		return (error);

	/* Locate requested core slave port region */
	error = bcma_erom_seek_core_sport_region(&erom, core_idx, port_type,
	    port, region);
	if (error)
		goto finished;

	/* Parse the region record */
	if ((error = bcma_erom_parse_sport_region(&erom, &sp_region)))
		goto finished;

	*region_addr = sp_region.base_addr;
	*region_size = sp_region.size;

finished:
	/* Clean up our allocated EROM resource */
	bhnd_release_resource(dev, SYS_RES_MEMORY, rid, r);

	return (error);
}

/**
 * Scan the bcma device enumeration ROM table, adding all valid discovered
 * cores to the bus.
=======
/**
 * Scan the device enumeration ROM table, adding all valid discovered cores to
 * the bus.
>>>>>>> d6904445
 * 
 * @param bus The bcma bus.
 */
int
bcma_add_children(device_t bus)
{
<<<<<<< HEAD
	struct bhnd_resource	*eres;
	struct bcma_erom	 erom;
	struct bcma_corecfg	*corecfg;
	struct bcma_devinfo	*dinfo;
	device_t		 child;
	int			 erid;
	int			 error;
=======
	bhnd_erom_t			*erom;
	struct bcma_erom		*bcma_erom;
	const struct bhnd_chipid	*cid;
	struct bcma_corecfg		*corecfg;
	struct bcma_devinfo		*dinfo;
	device_t			 child;
	int				 error;
>>>>>>> d6904445

	cid = BHND_BUS_GET_CHIPID(bus, bus);
	corecfg = NULL;

<<<<<<< HEAD
	/* Allocate our EROM resource and initialize our reader */
	error = bcma_alloc_erom_reader(bus, &erom, &eres, &erid);
	if (error)
		return (error);

	/* Add all cores. */
	while ((error = bcma_erom_parse_corecfg(&erom, &corecfg)) == 0) {
		struct bhnd_core_info *core;

=======
	/* Allocate our EROM parser */
	erom = bhnd_erom_alloc(&bcma_erom_parser, bus, BCMA_EROM_RID,
	    cid->enum_addr);
	if (erom == NULL)
		return (ENODEV);

	/* Add all cores. */
	bcma_erom = (struct bcma_erom *)erom;
	while ((error = bcma_erom_next_corecfg(bcma_erom, &corecfg)) == 0) {
>>>>>>> d6904445
		/* Add the child device */
		child = BUS_ADD_CHILD(bus, 0, NULL, -1);
		if (child == NULL) {
			error = ENXIO;
			goto cleanup;
		}

		/* Initialize device ivars */
		dinfo = device_get_ivars(child);
		if ((error = bcma_init_dinfo(bus, dinfo, corecfg)))
			goto cleanup;

		/* The dinfo instance now owns the corecfg value */
		corecfg = NULL;

		/* If pins are floating or the hardware is otherwise
		 * unpopulated, the device shouldn't be used. */
		core = &dinfo->corecfg->core_info;
		if (BHND_BUS_IS_CORE_DISABLED(bus, bus, core))
			device_disable(child);

		/* Issue bus callback for fully initialized child. */
		BHND_BUS_CHILD_ADDED(bus, child);
	}

	/* EOF while parsing cores is expected */
	if (error == ENOENT)
		error = 0;
	
<<<<<<< HEAD
cleanup:
	bhnd_release_resource(bus, SYS_RES_MEMORY, erid, eres);
=======
failed:
	bhnd_erom_free(erom);
>>>>>>> d6904445

	if (corecfg != NULL)
		bcma_free_corecfg(corecfg);

	if (error)
		device_delete_children(bus);

	return (error);
}


static device_method_t bcma_methods[] = {
	/* Device interface */
	DEVMETHOD(device_probe,			bcma_probe),
	DEVMETHOD(device_attach,		bcma_attach),
	DEVMETHOD(device_detach,		bcma_detach),
	
	/* Bus interface */
	DEVMETHOD(bus_read_ivar,		bcma_read_ivar),
	DEVMETHOD(bus_write_ivar,		bcma_write_ivar),
	DEVMETHOD(bus_get_resource_list,	bcma_get_resource_list),

	/* BHND interface */
	DEVMETHOD(bhnd_bus_find_hostb_device,	bcma_find_hostb_device),
	DEVMETHOD(bhnd_bus_alloc_devinfo,	bcma_alloc_bhnd_dinfo),
	DEVMETHOD(bhnd_bus_free_devinfo,	bcma_free_bhnd_dinfo),
<<<<<<< HEAD
	DEVMETHOD(bhnd_bus_get_core_table,	bcma_get_core_table),
	DEVMETHOD(bhnd_bus_get_core_region,	bcma_get_core_region),
=======
>>>>>>> d6904445
	DEVMETHOD(bhnd_bus_reset_core,		bcma_reset_core),
	DEVMETHOD(bhnd_bus_suspend_core,	bcma_suspend_core),
	DEVMETHOD(bhnd_bus_read_config,		bcma_read_config),
	DEVMETHOD(bhnd_bus_write_config,	bcma_write_config),
	DEVMETHOD(bhnd_bus_get_port_count,	bcma_get_port_count),
	DEVMETHOD(bhnd_bus_get_region_count,	bcma_get_region_count),
	DEVMETHOD(bhnd_bus_get_port_rid,	bcma_get_port_rid),
	DEVMETHOD(bhnd_bus_decode_port_rid,	bcma_decode_port_rid),
	DEVMETHOD(bhnd_bus_get_region_addr,	bcma_get_region_addr),

	DEVMETHOD_END
};

DEFINE_CLASS_1(bhnd, bcma_driver, bcma_methods, sizeof(struct bcma_softc), bhnd_driver);
MODULE_VERSION(bcma, 1);
MODULE_DEPEND(bcma, bhnd, 1, 1, 1);<|MERGE_RESOLUTION|>--- conflicted
+++ resolved
@@ -41,8 +41,8 @@
 
 #include "bcmavar.h"
 
+#include "bcma_eromreg.h"
 #include "bcma_eromvar.h"
-
 #include <dev/bhnd/bhnd_core.h>
 
 /* RID used when allocating EROM table */
@@ -62,6 +62,7 @@
 	device_t		*devs, child;
 	int			 ndevs;
 	int			 error;
+
 
 	if ((error = device_get_children(dev, &devs, &ndevs)))
 		return (error);
@@ -494,86 +495,15 @@
 	bcma_free_dinfo(dev, (struct bcma_devinfo *)dinfo);
 }
 
-<<<<<<< HEAD
-static int
-bcma_get_core_table(device_t dev, device_t child, struct bhnd_core_info **cores,
-    u_int *num_cores)
-{
-	struct bcma_erom		 erom;
-	struct bhnd_resource		*r;
-	int				 error;
-	int				 rid;
-
-	/* Allocate EROM read state. */
-	if ((error = bcma_alloc_erom_reader(dev, &erom, &r, &rid)))
-		return (error);
-
-	/* Enumerate all declared cores */
-	error = bcma_erom_get_core_info(&erom, cores, num_cores);
-
-	/* Clean up our allocated EROM resource */
-	bhnd_release_resource(dev, SYS_RES_MEMORY, rid, r);
-	return (error);
-}
-
-static int
-bcma_get_core_region(device_t dev, device_t child, u_int core_idx,
-    bhnd_port_type port_type, u_int port, u_int region,
-    bhnd_addr_t *region_addr, bhnd_size_t *region_size)
-{
-	struct bcma_erom		 erom;
-	struct bcma_erom_sport_region	 sp_region;
-	struct bhnd_resource		*r;
-	int				 error;
-	int				 rid;
-
-	/* Allocate EROM read state. */
-	if ((error = bcma_alloc_erom_reader(dev, &erom, &r, &rid)))
-		return (error);
-
-	/* Locate requested core slave port region */
-	error = bcma_erom_seek_core_sport_region(&erom, core_idx, port_type,
-	    port, region);
-	if (error)
-		goto finished;
-
-	/* Parse the region record */
-	if ((error = bcma_erom_parse_sport_region(&erom, &sp_region)))
-		goto finished;
-
-	*region_addr = sp_region.base_addr;
-	*region_size = sp_region.size;
-
-finished:
-	/* Clean up our allocated EROM resource */
-	bhnd_release_resource(dev, SYS_RES_MEMORY, rid, r);
-
-	return (error);
-}
-
-/**
- * Scan the bcma device enumeration ROM table, adding all valid discovered
- * cores to the bus.
-=======
 /**
  * Scan the device enumeration ROM table, adding all valid discovered cores to
  * the bus.
->>>>>>> d6904445
  * 
  * @param bus The bcma bus.
  */
 int
 bcma_add_children(device_t bus)
 {
-<<<<<<< HEAD
-	struct bhnd_resource	*eres;
-	struct bcma_erom	 erom;
-	struct bcma_corecfg	*corecfg;
-	struct bcma_devinfo	*dinfo;
-	device_t		 child;
-	int			 erid;
-	int			 error;
-=======
 	bhnd_erom_t			*erom;
 	struct bcma_erom		*bcma_erom;
 	const struct bhnd_chipid	*cid;
@@ -581,22 +511,10 @@
 	struct bcma_devinfo		*dinfo;
 	device_t			 child;
 	int				 error;
->>>>>>> d6904445
 
 	cid = BHND_BUS_GET_CHIPID(bus, bus);
 	corecfg = NULL;
 
-<<<<<<< HEAD
-	/* Allocate our EROM resource and initialize our reader */
-	error = bcma_alloc_erom_reader(bus, &erom, &eres, &erid);
-	if (error)
-		return (error);
-
-	/* Add all cores. */
-	while ((error = bcma_erom_parse_corecfg(&erom, &corecfg)) == 0) {
-		struct bhnd_core_info *core;
-
-=======
 	/* Allocate our EROM parser */
 	erom = bhnd_erom_alloc(&bcma_erom_parser, bus, BCMA_EROM_RID,
 	    cid->enum_addr);
@@ -606,7 +524,6 @@
 	/* Add all cores. */
 	bcma_erom = (struct bcma_erom *)erom;
 	while ((error = bcma_erom_next_corecfg(bcma_erom, &corecfg)) == 0) {
->>>>>>> d6904445
 		/* Add the child device */
 		child = BUS_ADD_CHILD(bus, 0, NULL, -1);
 		if (child == NULL) {
@@ -636,13 +553,8 @@
 	if (error == ENOENT)
 		error = 0;
 	
-<<<<<<< HEAD
-cleanup:
-	bhnd_release_resource(bus, SYS_RES_MEMORY, erid, eres);
-=======
 failed:
 	bhnd_erom_free(erom);
->>>>>>> d6904445
 
 	if (corecfg != NULL)
 		bcma_free_corecfg(corecfg);
@@ -669,11 +581,6 @@
 	DEVMETHOD(bhnd_bus_find_hostb_device,	bcma_find_hostb_device),
 	DEVMETHOD(bhnd_bus_alloc_devinfo,	bcma_alloc_bhnd_dinfo),
 	DEVMETHOD(bhnd_bus_free_devinfo,	bcma_free_bhnd_dinfo),
-<<<<<<< HEAD
-	DEVMETHOD(bhnd_bus_get_core_table,	bcma_get_core_table),
-	DEVMETHOD(bhnd_bus_get_core_region,	bcma_get_core_region),
-=======
->>>>>>> d6904445
 	DEVMETHOD(bhnd_bus_reset_core,		bcma_reset_core),
 	DEVMETHOD(bhnd_bus_suspend_core,	bcma_suspend_core),
 	DEVMETHOD(bhnd_bus_read_config,		bcma_read_config),
