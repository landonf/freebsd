/*-
 * Copyright (c) 2015 Landon Fuller <landon@landonf.org>
 * All rights reserved.
 *
 * Redistribution and use in source and binary forms, with or without
 * modification, are permitted provided that the following conditions
 * are met:
 * 1. Redistributions of source code must retain the above copyright
 *    notice, this list of conditions and the following disclaimer,
 *    without modification.
 * 2. Redistributions in binary form must reproduce at minimum a disclaimer
 *    similar to the "NO WARRANTY" disclaimer below ("Disclaimer") and any
 *    redistribution must be conditioned upon including a substantially
 *    similar Disclaimer requirement for further binary redistribution.
 *
 * NO WARRANTY
 * THIS SOFTWARE IS PROVIDED BY THE COPYRIGHT HOLDERS AND CONTRIBUTORS
 * ``AS IS'' AND ANY EXPRESS OR IMPLIED WARRANTIES, INCLUDING, BUT NOT
 * LIMITED TO, THE IMPLIED WARRANTIES OF NONINFRINGEMENT, MERCHANTIBILITY
 * AND FITNESS FOR A PARTICULAR PURPOSE ARE DISCLAIMED. IN NO EVENT SHALL
 * THE COPYRIGHT HOLDERS OR CONTRIBUTORS BE LIABLE FOR SPECIAL, EXEMPLARY,
 * OR CONSEQUENTIAL DAMAGES (INCLUDING, BUT NOT LIMITED TO, PROCUREMENT OF
 * SUBSTITUTE GOODS OR SERVICES; LOSS OF USE, DATA, OR PROFITS; OR BUSINESS
 * INTERRUPTION) HOWEVER CAUSED AND ON ANY THEORY OF LIABILITY, WHETHER
 * IN CONTRACT, STRICT LIABILITY, OR TORT (INCLUDING NEGLIGENCE OR OTHERWISE)
 * ARISING IN ANY WAY OUT OF THE USE OF THIS SOFTWARE, EVEN IF ADVISED OF
 * THE POSSIBILITY OF SUCH DAMAGES.
 */

#include <sys/cdefs.h>
__FBSDID("$FreeBSD$");

#include <sys/param.h>
#include <sys/kernel.h>
#include <sys/bus.h>
#include <sys/module.h>

#include <dev/bhnd/bhnd_ids.h>
#include <dev/bhnd/bhndb/bhndbvar.h>
#include <dev/bhnd/bhndb/bhndb_hwdata.h>

#include "bcmavar.h"

#include "bcma_eromreg.h"
#include "bcma_eromvar.h"

/*
 * Supports attachment of bcma(4) bus devices via a bhndb bridge.
 */

static int
bcma_bhndb_probe(device_t dev)
{
	const struct bhnd_chipid	*cid;
	int				 error;

	/* Defer to default probe implementation */
	if ((error = bcma_probe(dev)) > 0)
		return (error);

	/* Check bus type */
	cid = BHNDB_GET_CHIPID(device_get_parent(dev), dev);
	if (cid->chip_type != BHND_CHIPTYPE_BCMA)
		return (ENXIO);

	/* Set device description */
	bhnd_set_default_bus_desc(dev, cid);

	return (error);
}


static int
bcma_bhndb_attach(device_t dev)
{
<<<<<<< HEAD
	struct bcma_softc	*sc;
	struct bhnd_core_info	 hostb_core;
	struct bhnd_core_match	 md;
	int			 error;

	sc = device_get_softc(dev);

	/* Perform bridge initialization, giving us a complete set of
	 * register windows to work with. */
=======
	struct bcma_softc		*sc;
	int				 error;

	sc = device_get_softc(dev);

	/* Enumerate our children. */
	if ((error = bcma_add_children(dev)))
		return (error);

	/* Initialize full bridge configuration */
>>>>>>> d6904445
	error = BHNDB_INIT_FULL_CONFIG(device_get_parent(dev), dev,
	    bhndb_bcma_priority_table);
	if (error)
		return (error);

	/* Enumerate our children */
	if ((error = bcma_add_children(dev)))
		return (error);

	/* Ask our bridge to locate the bridge core */
	error = BHNDB_FIND_HOSTB_CORE(device_get_parent(dev), dev, &hostb_core);
	if (error)
		goto failed;

	md = bhnd_core_get_match_desc(&hostb_core);
	if ((sc->hostb_dev = bhnd_match_child(dev, &md)) == NULL) {
		error = ENXIO;
		goto failed;
	}

	/* Call our superclass' implementation */
	if ((error = bcma_attach(dev)))
		goto failed;

	return (0);

failed:
	device_delete_children(dev);
	return (error);
}

static int
bcma_bhndb_suspend_child(device_t dev, device_t child)
{
	struct bcma_devinfo	*dinfo;
	int			 error;

	if (device_get_parent(child) != dev)
		BUS_SUSPEND_CHILD(device_get_parent(dev), child);
	
	if (device_is_suspended(child))
		return (EBUSY);

	dinfo = device_get_ivars(child);

	/* Suspend the child */
	if ((error = bhnd_generic_br_suspend_child(dev, child)))
		return (error);

	/* Suspend child's agent resource  */
	if (dinfo->res_agent != NULL)
		BHNDB_SUSPEND_RESOURCE(device_get_parent(dev), dev,
		    SYS_RES_MEMORY, dinfo->res_agent->res);
	
	return (0);
}

static int
bcma_bhndb_resume_child(device_t dev, device_t child)
{
	struct bcma_devinfo	*dinfo;
	int			 error;

	if (device_get_parent(child) != dev)
		BUS_SUSPEND_CHILD(device_get_parent(dev), child);

	if (!device_is_suspended(child))
		return (EBUSY);

	dinfo = device_get_ivars(child);

	/* Resume child's agent resource  */
	if (dinfo->res_agent != NULL) {
		error = BHNDB_RESUME_RESOURCE(device_get_parent(dev), dev,
		    SYS_RES_MEMORY, dinfo->res_agent->res);
		if (error)
			return (error);
	}

	/* Resume the child */
	if ((error = bhnd_generic_br_resume_child(dev, child))) {
		/* On failure, re-suspend the agent resource */
		if (dinfo->res_agent != NULL) {
			BHNDB_SUSPEND_RESOURCE(device_get_parent(dev), dev,
			    SYS_RES_MEMORY, dinfo->res_agent->res);
		}

		return (error);
	}

	return (0);
}

static device_method_t bcma_bhndb_methods[] = {
	/* Device interface */
	DEVMETHOD(device_probe,			bcma_bhndb_probe),
	DEVMETHOD(device_attach,		bcma_bhndb_attach),

	/* Bus interface */
	DEVMETHOD(bus_suspend_child,		bcma_bhndb_suspend_child),
	DEVMETHOD(bus_resume_child,		bcma_bhndb_resume_child),

	DEVMETHOD_END
};

DEFINE_CLASS_2(bhnd, bcma_bhndb_driver, bcma_bhndb_methods,
    sizeof(struct bcma_softc), bhnd_bhndb_driver, bcma_driver);

DRIVER_MODULE(bcma_bhndb, bhndb, bcma_bhndb_driver, bhnd_devclass, NULL, NULL);
 
MODULE_VERSION(bcma_bhndb, 1);
MODULE_DEPEND(bcma_bhndb, bcma, 1, 1, 1);
MODULE_DEPEND(bcma_bhndb, bhnd, 1, 1, 1);
MODULE_DEPEND(bcma_bhndb, bhndb, 1, 1, 1);<|MERGE_RESOLUTION|>--- conflicted
+++ resolved
@@ -69,11 +69,9 @@
 	return (error);
 }
 
-
 static int
 bcma_bhndb_attach(device_t dev)
 {
-<<<<<<< HEAD
 	struct bcma_softc	*sc;
 	struct bhnd_core_info	 hostb_core;
 	struct bhnd_core_match	 md;
@@ -83,18 +81,6 @@
 
 	/* Perform bridge initialization, giving us a complete set of
 	 * register windows to work with. */
-=======
-	struct bcma_softc		*sc;
-	int				 error;
-
-	sc = device_get_softc(dev);
-
-	/* Enumerate our children. */
-	if ((error = bcma_add_children(dev)))
-		return (error);
-
-	/* Initialize full bridge configuration */
->>>>>>> d6904445
 	error = BHNDB_INIT_FULL_CONFIG(device_get_parent(dev), dev,
 	    bhndb_bcma_priority_table);
 	if (error)
