/*-
 * Copyright (c) 2001 Atsushi Onoe
 * Copyright (c) 2002-2008 Sam Leffler, Errno Consulting
 * All rights reserved.
 *
 * Redistribution and use in source and binary forms, with or without
 * modification, are permitted provided that the following conditions
 * are met:
 * 1. Redistributions of source code must retain the above copyright
 *    notice, this list of conditions and the following disclaimer.
 * 2. Redistributions in binary form must reproduce the above copyright
 *    notice, this list of conditions and the following disclaimer in the
 *    documentation and/or other materials provided with the distribution.
 *
 * THIS SOFTWARE IS PROVIDED BY THE AUTHOR ``AS IS'' AND ANY EXPRESS OR
 * IMPLIED WARRANTIES, INCLUDING, BUT NOT LIMITED TO, THE IMPLIED WARRANTIES
 * OF MERCHANTABILITY AND FITNESS FOR A PARTICULAR PURPOSE ARE DISCLAIMED.
 * IN NO EVENT SHALL THE AUTHOR BE LIABLE FOR ANY DIRECT, INDIRECT,
 * INCIDENTAL, SPECIAL, EXEMPLARY, OR CONSEQUENTIAL DAMAGES (INCLUDING, BUT
 * NOT LIMITED TO, PROCUREMENT OF SUBSTITUTE GOODS OR SERVICES; LOSS OF USE,
 * DATA, OR PROFITS; OR BUSINESS INTERRUPTION) HOWEVER CAUSED AND ON ANY
 * THEORY OF LIABILITY, WHETHER IN CONTRACT, STRICT LIABILITY, OR TORT
 * (INCLUDING NEGLIGENCE OR OTHERWISE) ARISING IN ANY WAY OUT OF THE USE OF
 * THIS SOFTWARE, EVEN IF ADVISED OF THE POSSIBILITY OF SUCH DAMAGE.
 */

#include <sys/cdefs.h>
__FBSDID("$FreeBSD$");

/*
 * IEEE 802.11 generic handler
 */
#include "opt_wlan.h"

#include <sys/param.h>
#include <sys/systm.h> 
#include <sys/kernel.h>
 
#include <sys/socket.h>

#include <net/if.h>
#include <net/if_dl.h>
#include <net/if_media.h>
#include <net/if_types.h>
#include <net/ethernet.h>

#include <net80211/ieee80211_var.h>
#include <net80211/ieee80211_regdomain.h>

#include <net/bpf.h>

const char *ieee80211_phymode_name[] = {
	"auto",		/* IEEE80211_MODE_AUTO */
	"11a",		/* IEEE80211_MODE_11A */
	"11b",		/* IEEE80211_MODE_11B */
	"11g",		/* IEEE80211_MODE_11G */
	"FH",		/* IEEE80211_MODE_FH */
	"turboA",	/* IEEE80211_MODE_TURBO_A */
	"turboG",	/* IEEE80211_MODE_TURBO_G */
	"sturboA",	/* IEEE80211_MODE_STURBO_A */
	"11na",		/* IEEE80211_MODE_11NA */
	"11ng",		/* IEEE80211_MODE_11NG */
};
static const uint8_t ieee80211broadcastaddr[IEEE80211_ADDR_LEN] =
	{ 0xff, 0xff, 0xff, 0xff, 0xff, 0xff };

static	void ieee80211_syncflag_locked(struct ieee80211com *ic, int flag);
static	void ieee80211_syncflag_ext_locked(struct ieee80211com *ic, int flag);
static	int ieee80211_media_setup(struct ieee80211com *ic,
		struct ifmedia *media, int caps, int addsta,
		ifm_change_cb_t media_change, ifm_stat_cb_t media_stat);
static	void ieee80211com_media_status(struct ifnet *, struct ifmediareq *);
static	int ieee80211com_media_change(struct ifnet *);
static	int media_status(enum ieee80211_opmode,
		const struct ieee80211_channel *);

MALLOC_DEFINE(M_80211_VAP, "80211vap", "802.11 vap state");

/*
 * Default supported rates for 802.11 operation (in IEEE .5Mb units).
 */
#define	B(r)	((r) | IEEE80211_RATE_BASIC)
static const struct ieee80211_rateset ieee80211_rateset_11a =
	{ 8, { B(12), 18, B(24), 36, B(48), 72, 96, 108 } };
static const struct ieee80211_rateset ieee80211_rateset_half =
	{ 8, { B(6), 9, B(12), 18, B(24), 36, 48, 54 } };
static const struct ieee80211_rateset ieee80211_rateset_quarter =
	{ 8, { B(3), 4, B(6), 9, B(12), 18, 24, 27 } };
static const struct ieee80211_rateset ieee80211_rateset_11b =
	{ 4, { B(2), B(4), B(11), B(22) } };
/* NB: OFDM rates are handled specially based on mode */
static const struct ieee80211_rateset ieee80211_rateset_11g =
	{ 12, { B(2), B(4), B(11), B(22), 12, 18, 24, 36, 48, 72, 96, 108 } };
#undef B

/*
 * Fill in 802.11 available channel set, mark
 * all available channels as active, and pick
 * a default channel if not already specified.
 */
static void
ieee80211_chan_init(struct ieee80211com *ic)
{
#define	DEFAULTRATES(m, def) do { \
	if (isset(ic->ic_modecaps, m) && ic->ic_sup_rates[m].rs_nrates == 0) \
		ic->ic_sup_rates[m] = def; \
} while (0)
	struct ieee80211_channel *c;
	int i;

	KASSERT(0 < ic->ic_nchans && ic->ic_nchans < IEEE80211_CHAN_MAX,
		("invalid number of channels specified: %u", ic->ic_nchans));
	memset(ic->ic_chan_avail, 0, sizeof(ic->ic_chan_avail));
	memset(ic->ic_modecaps, 0, sizeof(ic->ic_modecaps));
	setbit(ic->ic_modecaps, IEEE80211_MODE_AUTO);
	for (i = 0; i < ic->ic_nchans; i++) {
		c = &ic->ic_channels[i];
		KASSERT(c->ic_flags != 0, ("channel with no flags"));
		KASSERT(c->ic_ieee < IEEE80211_CHAN_MAX,
			("channel with bogus ieee number %u", c->ic_ieee));
		setbit(ic->ic_chan_avail, c->ic_ieee);
		/*
		 * Identify mode capabilities.
		 */
		if (IEEE80211_IS_CHAN_A(c))
			setbit(ic->ic_modecaps, IEEE80211_MODE_11A);
		if (IEEE80211_IS_CHAN_B(c))
			setbit(ic->ic_modecaps, IEEE80211_MODE_11B);
		if (IEEE80211_IS_CHAN_ANYG(c))
			setbit(ic->ic_modecaps, IEEE80211_MODE_11G);
		if (IEEE80211_IS_CHAN_FHSS(c))
			setbit(ic->ic_modecaps, IEEE80211_MODE_FH);
		if (IEEE80211_IS_CHAN_108A(c))
			setbit(ic->ic_modecaps, IEEE80211_MODE_TURBO_A);
		if (IEEE80211_IS_CHAN_108G(c))
			setbit(ic->ic_modecaps, IEEE80211_MODE_TURBO_G);
		if (IEEE80211_IS_CHAN_ST(c))
			setbit(ic->ic_modecaps, IEEE80211_MODE_STURBO_A);
		if (IEEE80211_IS_CHAN_HTA(c))
			setbit(ic->ic_modecaps, IEEE80211_MODE_11NA);
		if (IEEE80211_IS_CHAN_HTG(c))
			setbit(ic->ic_modecaps, IEEE80211_MODE_11NG);
	}
	/* initialize candidate channels to all available */
	memcpy(ic->ic_chan_active, ic->ic_chan_avail,
		sizeof(ic->ic_chan_avail));

	/* sort channel table to allow lookup optimizations */
	ieee80211_sort_channels(ic->ic_channels, ic->ic_nchans);

	/* invalidate any previous state */
	ic->ic_bsschan = IEEE80211_CHAN_ANYC;
	ic->ic_prevchan = NULL;
	ic->ic_csa_newchan = NULL;
	/* arbitrarily pick the first channel */
	ic->ic_curchan = &ic->ic_channels[0];

	/* fillin well-known rate sets if driver has not specified */
	DEFAULTRATES(IEEE80211_MODE_11B,	 ieee80211_rateset_11b);
	DEFAULTRATES(IEEE80211_MODE_11G,	 ieee80211_rateset_11g);
	DEFAULTRATES(IEEE80211_MODE_11A,	 ieee80211_rateset_11a);
	DEFAULTRATES(IEEE80211_MODE_TURBO_A,	 ieee80211_rateset_11a);
	DEFAULTRATES(IEEE80211_MODE_TURBO_G,	 ieee80211_rateset_11g);

	/*
	 * Set auto mode to reset active channel state and any desired channel.
	 */
	(void) ieee80211_setmode(ic, IEEE80211_MODE_AUTO);
#undef DEFAULTRATES
}

static void
null_update_mcast(struct ifnet *ifp)
{
	if_printf(ifp, "need multicast update callback\n");
}

static void
null_update_promisc(struct ifnet *ifp)
{
	if_printf(ifp, "need promiscuous mode update callback\n");
}

/*
 * Attach/setup the common net80211 state.  Called by
 * the driver on attach to prior to creating any vap's.
 */
void
ieee80211_ifattach(struct ieee80211com *ic)
{
	struct ifnet *ifp = ic->ic_ifp;
	struct sockaddr_dl *sdl;
	struct ifaddr *ifa;

	KASSERT(ifp->if_type == IFT_IEEE80211, ("if_type %d", ifp->if_type));

	IEEE80211_LOCK_INIT(ic, "ieee80211com");
	TAILQ_INIT(&ic->ic_vaps);
	/*
	 * Fill in 802.11 available channel set, mark all
	 * available channels as active, and pick a default
	 * channel if not already specified.
	 */
	ieee80211_media_init(ic);

	ic->ic_update_mcast = null_update_mcast;
	ic->ic_update_promisc = null_update_promisc;

	ic->ic_bintval = IEEE80211_BINTVAL_DEFAULT;
	ic->ic_lintval = ic->ic_bintval;
	ic->ic_txpowlimit = IEEE80211_TXPOWER_MAX;

	ieee80211_crypto_attach(ic);
	ieee80211_node_attach(ic);
	ieee80211_power_attach(ic);
	ieee80211_proto_attach(ic);
	ieee80211_ht_attach(ic);
	ieee80211_scan_attach(ic);
<<<<<<< HEAD

	ieee80211_add_vap(ic);

	ieee80211_sysctl_attach(ic);		/* NB: requires ic_vap */

	/*
	 * Install a default reset method for the ioctl support.
	 * The driver is expected to fill this in before calling us.
	 */
	if (ic->ic_reset == NULL)
		ic->ic_reset = ieee80211_default_reset;

	KASSERT(ifp->if_llsoftc == NULL, ("oops, hosed"));
	ifp->if_llsoftc = ic;
=======
	ieee80211_regdomain_attach(ic);

	ieee80211_sysctl_attach(ic);

	ifp->if_addrlen = IEEE80211_ADDR_LEN;
	ifp->if_hdrlen = 0;
	if_attach(ifp);
	ifp->if_mtu = IEEE80211_MTU_MAX;
	ifp->if_broadcastaddr = ieee80211broadcastaddr;

	ifa = ifaddr_byindex(ifp->if_index);
	KASSERT(ifa != NULL, ("%s: no lladdr!\n", __func__));
	sdl = (struct sockaddr_dl *)ifa->ifa_addr;
	sdl->sdl_type = IFT_ETHER;		/* XXX IFT_IEEE80211? */
	sdl->sdl_alen = IEEE80211_ADDR_LEN;
	IEEE80211_ADDR_COPY(LLADDR(sdl), ic->ic_myaddr);
>>>>>>> 3569e353
}

/*
 * Detach net80211 state on device detach.  Tear down
 * all vap's and reclaim all common state prior to the
 * device state going away.  Note we may call back into
 * driver; it must be prepared for this.
 */
void
ieee80211_ifdetach(struct ieee80211com *ic)
{
	struct ifnet *ifp = ic->ic_ifp;
	struct ieee80211vap *vap;

	/* XXX ieee80211_stop_all? */
	while ((vap = TAILQ_FIRST(&ic->ic_vaps)) != NULL)
		ieee80211_vap_destroy(vap);

	ieee80211_sysctl_detach(ic);
	ieee80211_regdomain_detach(ic);
	ieee80211_scan_detach(ic);
	ieee80211_ht_detach(ic);
	/* NB: must be called before ieee80211_node_detach */
	ieee80211_proto_detach(ic);
	ieee80211_crypto_detach(ic);
	ieee80211_power_detach(ic);
	ieee80211_node_detach(ic);
	ifmedia_removeall(&ic->ic_media);

	IEEE80211_LOCK_DESTROY(ic);
	if_detach(ifp);
}

/*
 * Default reset method for use with the ioctl support.  This
 * method is invoked after any state change in the 802.11
 * layer that should be propagated to the hardware but not
 * require re-initialization of the 802.11 state machine (e.g
 * rescanning for an ap).  We always return ENETRESET which
 * should cause the driver to re-initialize the device. Drivers
 * can override this method to implement more optimized support.
 */
static int
default_reset(struct ieee80211vap *vap, u_long cmd)
{
	return ENETRESET;
}

/*
 * Prepare a vap for use.  Drivers use this call to
 * setup net80211 state in new vap's prior attaching
 * them with ieee80211_vap_attach (below).
 */
int
ieee80211_vap_setup(struct ieee80211com *ic, struct ieee80211vap *vap,
	const char name[IFNAMSIZ], int unit, int opmode, int flags,
	const uint8_t bssid[IEEE80211_ADDR_LEN],
	const uint8_t macaddr[IEEE80211_ADDR_LEN])
{
#define	IEEE80211_C_OPMODE \
	(IEEE80211_C_IBSS | IEEE80211_C_HOSTAP | IEEE80211_C_AHDEMO | \
	 IEEE80211_C_MONITOR | IEEE80211_C_WDS)
	struct ifnet *ifp;

	ifp = if_alloc(IFT_ETHER);
	if (ifp == NULL) {
		if_printf(ic->ic_ifp, "%s: unable to allocate ifnet\n",
		    __func__);
		return ENOMEM;
	}
	if_initname(ifp, name, unit);
	ifp->if_softc = vap;			/* back pointer */
	ifp->if_flags = IFF_SIMPLEX | IFF_BROADCAST | IFF_MULTICAST;
	ifp->if_start = ieee80211_start;
	ifp->if_ioctl = ieee80211_ioctl;
	ifp->if_watchdog = NULL;		/* NB: no watchdog routine */
	ifp->if_init = ieee80211_init;
	/* NB: input+output filled in by ether_ifattach */
	IFQ_SET_MAXLEN(&ifp->if_snd, IFQ_MAXLEN);
	ifp->if_snd.ifq_drv_maxlen = IFQ_MAXLEN;
	IFQ_SET_READY(&ifp->if_snd);

	vap->iv_ifp = ifp;
	vap->iv_ic = ic;
	vap->iv_flags = ic->ic_flags;		/* propagate common flags */
	vap->iv_flags_ext = ic->ic_flags_ext;
	vap->iv_flags_ven = ic->ic_flags_ven;
	vap->iv_caps = ic->ic_caps &~ IEEE80211_C_OPMODE;
	vap->iv_htcaps = ic->ic_htcaps;
	vap->iv_opmode = opmode;
	switch (opmode) {
	case IEEE80211_M_STA:
		/* auto-enable s/w beacon miss support */
		if (flags & IEEE80211_CLONE_NOBEACONS)
			vap->iv_flags_ext |= IEEE80211_FEXT_SWBMISS;
		break;
	case IEEE80211_M_IBSS:
		vap->iv_caps |= IEEE80211_C_IBSS;
		break;
	case IEEE80211_M_AHDEMO:
		vap->iv_caps |= IEEE80211_C_AHDEMO;
		break;
	case IEEE80211_M_HOSTAP:
		vap->iv_caps |= IEEE80211_C_HOSTAP;
		break;
	case IEEE80211_M_MONITOR:
		vap->iv_caps |= IEEE80211_C_MONITOR;
		break;
	case IEEE80211_M_WDS:
		vap->iv_caps |= IEEE80211_C_WDS;
		/*
		 * WDS links must specify the bssid of the far end.
		 * For legacy operation this is a static relationship.
		 * For non-legacy operation the station must associate
		 * and be authorized to pass traffic.  Plumbing the
		 * vap to the proper node happens when the vap
		 * transitions to RUN state.
		 */
		IEEE80211_ADDR_COPY(vap->iv_des_bssid, bssid);
		vap->iv_flags |= IEEE80211_F_DESBSSID;
		if (flags & IEEE80211_CLONE_WDSLEGACY)
			vap->iv_flags_ext |= IEEE80211_FEXT_WDSLEGACY;
		break;
	}
	/*
	 * Enable various functionality by default if we're
	 * capable; the driver can override us if it knows better.
	 */
	if (vap->iv_caps & IEEE80211_C_WME)
		vap->iv_flags |= IEEE80211_F_WME;
	if (vap->iv_caps & IEEE80211_C_BURST)
		vap->iv_flags |= IEEE80211_F_BURST;
	if (vap->iv_caps & IEEE80211_C_FF)
		vap->iv_flags |= IEEE80211_F_FF;
	if (vap->iv_caps & IEEE80211_C_TURBOP)
		vap->iv_flags |= IEEE80211_F_TURBOP;
	/* NB: bg scanning only makes sense for station mode right now */
	if (vap->iv_opmode == IEEE80211_M_STA &&
	    (vap->iv_caps & IEEE80211_C_BGSCAN))
		vap->iv_flags |= IEEE80211_F_BGSCAN;
	vap->iv_flags |= IEEE80211_F_DOTH;	/* XXX out of caps, just ena */
	/* XXX out of caps, just ena */
	if (vap->iv_opmode == IEEE80211_M_HOSTAP)
		vap->iv_flags_ext |= IEEE80211_FEXT_DFS;

	vap->iv_des_chan = IEEE80211_CHAN_ANYC;		/* any channel is ok */
	vap->iv_bmissthreshold = IEEE80211_HWBMISS_DEFAULT;
	vap->iv_dtim_period = IEEE80211_DTIM_DEFAULT;
	/*
	 * Install a default reset method for the ioctl support;
	 * the driver can override this.
	 */
	vap->iv_reset = default_reset;

	IEEE80211_ADDR_COPY(vap->iv_myaddr, macaddr);

	ieee80211_sysctl_vattach(vap);
	ieee80211_crypto_vattach(vap);
	ieee80211_node_vattach(vap);
	ieee80211_power_vattach(vap);
	ieee80211_proto_vattach(vap);
	ieee80211_ht_vattach(vap);
	ieee80211_scan_vattach(vap);
	ieee80211_regdomain_vattach(vap);

	return 0;
#undef IEEE80211_C_OPMODE
}

/*
 * Activate a vap.  State should have been prepared with a
 * call to ieee80211_vap_setup and by the driver.  On return
 * from this call the vap is ready for use.
 */
int
ieee80211_vap_attach(struct ieee80211vap *vap,
	ifm_change_cb_t media_change, ifm_stat_cb_t media_stat)
{
	struct ifnet *ifp = vap->iv_ifp;
	struct ieee80211com *ic = vap->iv_ic;
	struct ifmediareq imr;
	int maxrate;

	IEEE80211_DPRINTF(vap, IEEE80211_MSG_STATE,
	    "%s: %s parent %s flags 0x%x flags_ext 0x%x\n",
	    __func__, ieee80211_opmode_name[vap->iv_opmode],
	    ic->ic_ifp->if_xname, vap->iv_flags, vap->iv_flags_ext);

	/*
	 * Do late attach work that cannot happen until after
	 * the driver has had a chance to override defaults.
	 */
	ieee80211_node_latevattach(vap);
	ieee80211_power_latevattach(vap);

	maxrate = ieee80211_media_setup(ic, &vap->iv_media, vap->iv_caps,
	    vap->iv_opmode == IEEE80211_M_STA, media_change, media_stat);
	ieee80211_media_status(ifp, &imr);
	/* NB: strip explicit mode; we're actually in autoselect */
	ifmedia_set(&vap->iv_media, imr.ifm_active &~ IFM_MMASK);
	if (maxrate)
		ifp->if_baudrate = IF_Mbps(maxrate);

	ether_ifattach(ifp, vap->iv_myaddr);
	/* hook output method setup by ether_ifattach */
	vap->iv_output = ifp->if_output;
	ifp->if_output = ieee80211_output;
	/* NB: if_mtu set by ether_ifattach to ETHERMTU */
	bpfattach2(ifp, DLT_IEEE802_11, ifp->if_hdrlen, &vap->iv_rawbpf);

	IEEE80211_LOCK(ic);
	TAILQ_INSERT_TAIL(&ic->ic_vaps, vap, iv_next);
	ieee80211_syncflag_locked(ic, IEEE80211_F_WME);
	ieee80211_syncflag_locked(ic, IEEE80211_F_TURBOP);
	ieee80211_syncflag_locked(ic, IEEE80211_F_PCF);
	ieee80211_syncflag_locked(ic, IEEE80211_F_BURST);
	ieee80211_syncflag_ext_locked(ic, IEEE80211_FEXT_HT);
	ieee80211_syncflag_ext_locked(ic, IEEE80211_FEXT_USEHT40);
	ieee80211_syncifflag_locked(ic, IFF_PROMISC);
	ieee80211_syncifflag_locked(ic, IFF_ALLMULTI);
	IEEE80211_UNLOCK(ic);

	return 1;
}

/* 
 * Tear down vap state and reclaim the ifnet.
 * The driver is assumed to have prepared for
 * this; e.g. by turning off interrupts for the
 * underlying device.
 */
void
ieee80211_vap_detach(struct ieee80211vap *vap)
{
	struct ieee80211com *ic = vap->iv_ic;
	struct ifnet *ifp = vap->iv_ifp;

	IEEE80211_DPRINTF(vap, IEEE80211_MSG_STATE, "%s: %s parent %s\n",
	    __func__, ieee80211_opmode_name[vap->iv_opmode],
	    ic->ic_ifp->if_xname);

	IEEE80211_LOCK(ic);
	/* block traffic from above */
	ifp->if_drv_flags |= IFF_DRV_OACTIVE;
	/*
	 * Evil hack.  Clear the backpointer from the ifnet to the
	 * vap so any requests from above will return an error or
	 * be ignored.  In particular this short-circuits requests
	 * by the bridge to turn off promiscuous mode as a result
	 * of calling ether_ifdetach.
	 */
	ifp->if_softc = NULL;
	/*
	 * Stop the vap before detaching the ifnet.  Ideally we'd
	 * do this in the other order so the ifnet is inaccessible
	 * while we cleanup internal state but that is hard.
	 */
	ieee80211_stop_locked(vap);

	/* XXX accumulate iv_stats in ic_stats? */
	TAILQ_REMOVE(&ic->ic_vaps, vap, iv_next);
	ieee80211_syncflag_locked(ic, IEEE80211_F_WME);
	ieee80211_syncflag_locked(ic, IEEE80211_F_TURBOP);
	ieee80211_syncflag_locked(ic, IEEE80211_F_PCF);
	ieee80211_syncflag_locked(ic, IEEE80211_F_BURST);
	ieee80211_syncflag_ext_locked(ic, IEEE80211_FEXT_HT);
	ieee80211_syncflag_ext_locked(ic, IEEE80211_FEXT_USEHT40);
	ieee80211_syncifflag_locked(ic, IFF_PROMISC);
	ieee80211_syncifflag_locked(ic, IFF_ALLMULTI);
	IEEE80211_UNLOCK(ic);

	/* XXX can't hold com lock */
	/* NB: bpfattach is called by ether_ifdetach and claims all taps */
	ether_ifdetach(ifp);

	ifmedia_removeall(&vap->iv_media);

	ieee80211_regdomain_vdetach(vap);
	ieee80211_scan_vdetach(vap);
	ieee80211_ht_vdetach(vap);
	/* NB: must be before ieee80211_node_vdetach */
	ieee80211_proto_vdetach(vap);
	ieee80211_crypto_vdetach(vap);
	ieee80211_power_vdetach(vap);
	ieee80211_node_vdetach(vap);
	ieee80211_sysctl_vdetach(vap);
}

/*
 * Synchronize flag bit state in the parent ifnet structure
 * according to the state of all vap ifnet's.  This is used,
 * for example, to handle IFF_PROMISC and IFF_ALLMULTI.
 */
void
ieee80211_syncifflag_locked(struct ieee80211com *ic, int flag)
{
	struct ifnet *ifp = ic->ic_ifp;
	struct ieee80211vap *vap;
	int bit, oflags;

	IEEE80211_LOCK_ASSERT(ic);

	bit = 0;
	TAILQ_FOREACH(vap, &ic->ic_vaps, iv_next)
		if (vap->iv_ifp->if_flags & flag) {
			/*
			 * XXX the bridge sets PROMISC but we don't want to
			 * enable it on the device, discard here so all the
			 * drivers don't need to special-case it
			 */
			if (flag == IFF_PROMISC &&
			    vap->iv_opmode == IEEE80211_M_HOSTAP)
				continue;
			bit = 1;
			break;
		}
	oflags = ifp->if_flags;
	if (bit)
		ifp->if_flags |= flag;
	else
		ifp->if_flags &= ~flag;
	if ((ifp->if_flags ^ oflags) & flag) {
		/* XXX should we return 1/0 and let caller do this? */
		if (ifp->if_drv_flags & IFF_DRV_RUNNING) {
			if (flag == IFF_PROMISC)
				ic->ic_update_promisc(ifp);
			else if (flag == IFF_ALLMULTI)
				ic->ic_update_mcast(ifp);
		}
	}
}

/*
 * Synchronize flag bit state in the com structure
 * according to the state of all vap's.  This is used,
 * for example, to handle state changes via ioctls.
 */
static void
ieee80211_syncflag_locked(struct ieee80211com *ic, int flag)
{
	struct ieee80211vap *vap;
	int bit;

	IEEE80211_LOCK_ASSERT(ic);

	bit = 0;
	TAILQ_FOREACH(vap, &ic->ic_vaps, iv_next)
		if (vap->iv_flags & flag) {
			bit = 1;
			break;
		}
	if (bit)
		ic->ic_flags |= flag;
	else
		ic->ic_flags &= ~flag;
}

void
ieee80211_syncflag(struct ieee80211vap *vap, int flag)
{
	struct ieee80211com *ic = vap->iv_ic;

	IEEE80211_LOCK(ic);
	if (flag < 0) {
		flag = -flag;
		vap->iv_flags &= ~flag;
	} else
		vap->iv_flags |= flag;
	ieee80211_syncflag_locked(ic, flag);
	IEEE80211_UNLOCK(ic);
}

/*
 * Synchronize flag bit state in the com structure
 * according to the state of all vap's.  This is used,
 * for example, to handle state changes via ioctls.
 */
static void
ieee80211_syncflag_ext_locked(struct ieee80211com *ic, int flag)
{
	struct ieee80211vap *vap;
	int bit;

	IEEE80211_LOCK_ASSERT(ic);

	bit = 0;
	TAILQ_FOREACH(vap, &ic->ic_vaps, iv_next)
		if (vap->iv_flags_ext & flag) {
			bit = 1;
			break;
		}
	if (bit)
		ic->ic_flags_ext |= flag;
	else
		ic->ic_flags_ext &= ~flag;
}

void
ieee80211_syncflag_ext(struct ieee80211vap *vap, int flag)
{
	struct ieee80211com *ic = vap->iv_ic;

	IEEE80211_LOCK(ic);
	if (flag < 0) {
		flag = -flag;
		vap->iv_flags_ext &= ~flag;
	} else
		vap->iv_flags_ext |= flag;
	ieee80211_syncflag_ext_locked(ic, flag);
	IEEE80211_UNLOCK(ic);
}

static __inline int
mapgsm(u_int freq, u_int flags)
{
	freq *= 10;
	if (flags & IEEE80211_CHAN_QUARTER)
		freq += 5;
	else if (flags & IEEE80211_CHAN_HALF)
		freq += 10;
	else
		freq += 20;
	/* NB: there is no 907/20 wide but leave room */
	return (freq - 906*10) / 5;
}

static __inline int
mappsb(u_int freq, u_int flags)
{
	return 37 + ((freq * 10) + ((freq % 5) == 2 ? 5 : 0) - 49400) / 5;
}

/*
 * Convert MHz frequency to IEEE channel number.
 */
int
ieee80211_mhz2ieee(u_int freq, u_int flags)
{
#define	IS_FREQ_IN_PSB(_freq) ((_freq) > 4940 && (_freq) < 4990)
	if (flags & IEEE80211_CHAN_GSM)
		return mapgsm(freq, flags);
	if (flags & IEEE80211_CHAN_2GHZ) {	/* 2GHz band */
		if (freq == 2484)
			return 14;
		if (freq < 2484)
			return ((int) freq - 2407) / 5;
		else
			return 15 + ((freq - 2512) / 20);
	} else if (flags & IEEE80211_CHAN_5GHZ) {	/* 5Ghz band */
		if (freq <= 5000) {
			/* XXX check regdomain? */
			if (IS_FREQ_IN_PSB(freq))
				return mappsb(freq, flags);
			return (freq - 4000) / 5;
		} else
			return (freq - 5000) / 5;
	} else {				/* either, guess */
		if (freq == 2484)
			return 14;
		if (freq < 2484) {
			if (907 <= freq && freq <= 922)
				return mapgsm(freq, flags);
			return ((int) freq - 2407) / 5;
		}
		if (freq < 5000) {
			if (IS_FREQ_IN_PSB(freq))
				return mappsb(freq, flags);
			else if (freq > 4900)
				return (freq - 4000) / 5;
			else
				return 15 + ((freq - 2512) / 20);
		}
		return (freq - 5000) / 5;
	}
#undef IS_FREQ_IN_PSB
}

/*
 * Convert channel to IEEE channel number.
 */
int
ieee80211_chan2ieee(struct ieee80211com *ic, const struct ieee80211_channel *c)
{
	if (c == NULL) {
		if_printf(ic->ic_ifp, "invalid channel (NULL)\n");
		return 0;		/* XXX */
	}
	return (c == IEEE80211_CHAN_ANYC ?  IEEE80211_CHAN_ANY : c->ic_ieee);
}

/*
 * Convert IEEE channel number to MHz frequency.
 */
u_int
ieee80211_ieee2mhz(u_int chan, u_int flags)
{
	if (flags & IEEE80211_CHAN_GSM)
		return 907 + 5 * (chan / 10);
	if (flags & IEEE80211_CHAN_2GHZ) {	/* 2GHz band */
		if (chan == 14)
			return 2484;
		if (chan < 14)
			return 2407 + chan*5;
		else
			return 2512 + ((chan-15)*20);
	} else if (flags & IEEE80211_CHAN_5GHZ) {/* 5Ghz band */
		if (flags & (IEEE80211_CHAN_HALF|IEEE80211_CHAN_QUARTER)) {
			chan -= 37;
			return 4940 + chan*5 + (chan % 5 ? 2 : 0);
		}
		return 5000 + (chan*5);
	} else {				/* either, guess */
		/* XXX can't distinguish PSB+GSM channels */
		if (chan == 14)
			return 2484;
		if (chan < 14)			/* 0-13 */
			return 2407 + chan*5;
		if (chan < 27)			/* 15-26 */
			return 2512 + ((chan-15)*20);
		return 5000 + (chan*5);
	}
}

/*
 * Locate a channel given a frequency+flags.  We cache
 * the previous lookup to optimize switching between two
 * channels--as happens with dynamic turbo.
 */
struct ieee80211_channel *
ieee80211_find_channel(struct ieee80211com *ic, int freq, int flags)
{
	struct ieee80211_channel *c;
	int i;

	flags &= IEEE80211_CHAN_ALLTURBO;
	c = ic->ic_prevchan;
	if (c != NULL && c->ic_freq == freq &&
	    (c->ic_flags & IEEE80211_CHAN_ALLTURBO) == flags)
		return c;
	/* brute force search */
	for (i = 0; i < ic->ic_nchans; i++) {
		c = &ic->ic_channels[i];
		if (c->ic_freq == freq &&
		    (c->ic_flags & IEEE80211_CHAN_ALLTURBO) == flags)
			return c;
	}
	return NULL;
}

/*
 * Locate a channel given a channel number+flags.  We cache
 * the previous lookup to optimize switching between two
 * channels--as happens with dynamic turbo.
 */
struct ieee80211_channel *
ieee80211_find_channel_byieee(struct ieee80211com *ic, int ieee, int flags)
{
	struct ieee80211_channel *c;
	int i;

	flags &= IEEE80211_CHAN_ALLTURBO;
	c = ic->ic_prevchan;
	if (c != NULL && c->ic_ieee == ieee &&
	    (c->ic_flags & IEEE80211_CHAN_ALLTURBO) == flags)
		return c;
	/* brute force search */
	for (i = 0; i < ic->ic_nchans; i++) {
		c = &ic->ic_channels[i];
		if (c->ic_ieee == ieee &&
		    (c->ic_flags & IEEE80211_CHAN_ALLTURBO) == flags)
			return c;
	}
	return NULL;
}

static void
addmedia(struct ifmedia *media, int caps, int addsta, int mode, int mword)
{
#define	ADD(_ic, _s, _o) \
	ifmedia_add(media, \
		IFM_MAKEWORD(IFM_IEEE80211, (_s), (_o), 0), 0, NULL)
	static const u_int mopts[IEEE80211_MODE_MAX] = { 
		IFM_AUTO,
		IFM_IEEE80211_11A,
		IFM_IEEE80211_11B,
		IFM_IEEE80211_11G,
		IFM_IEEE80211_FH,
		IFM_IEEE80211_11A | IFM_IEEE80211_TURBO,
		IFM_IEEE80211_11G | IFM_IEEE80211_TURBO,
		IFM_IEEE80211_11A | IFM_IEEE80211_TURBO,
		IFM_IEEE80211_11NA,
		IFM_IEEE80211_11NG,
	};
	u_int mopt;

	mopt = mopts[mode];
	if (addsta)
		ADD(ic, mword, mopt);	/* STA mode has no cap */
	if (caps & IEEE80211_C_IBSS)
		ADD(media, mword, mopt | IFM_IEEE80211_ADHOC);
	if (caps & IEEE80211_C_HOSTAP)
		ADD(media, mword, mopt | IFM_IEEE80211_HOSTAP);
	if (caps & IEEE80211_C_AHDEMO)
		ADD(media, mword, mopt | IFM_IEEE80211_ADHOC | IFM_FLAG0);
	if (caps & IEEE80211_C_MONITOR)
		ADD(media, mword, mopt | IFM_IEEE80211_MONITOR);
	if (caps & IEEE80211_C_WDS)
		ADD(media, mword, mopt | IFM_IEEE80211_WDS);
#undef ADD
}

/*
 * Setup the media data structures according to the channel and
 * rate tables.
 */
static int
ieee80211_media_setup(struct ieee80211com *ic,
	struct ifmedia *media, int caps, int addsta,
	ifm_change_cb_t media_change, ifm_stat_cb_t media_stat)
{
	int i, j, mode, rate, maxrate, mword, r;
	const struct ieee80211_rateset *rs;
	struct ieee80211_rateset allrates;

	/*
	 * Fill in media characteristics.
	 */
	ifmedia_init(media, 0, media_change, media_stat);
	maxrate = 0;
	/*
	 * Add media for legacy operating modes.
	 */
	memset(&allrates, 0, sizeof(allrates));
	for (mode = IEEE80211_MODE_AUTO; mode < IEEE80211_MODE_11NA; mode++) {
		if (isclr(ic->ic_modecaps, mode))
			continue;
		addmedia(media, caps, addsta, mode, IFM_AUTO);
		if (mode == IEEE80211_MODE_AUTO)
			continue;
		rs = &ic->ic_sup_rates[mode];
		for (i = 0; i < rs->rs_nrates; i++) {
			rate = rs->rs_rates[i];
			mword = ieee80211_rate2media(ic, rate, mode);
			if (mword == 0)
				continue;
			addmedia(media, caps, addsta, mode, mword);
			/*
			 * Add legacy rate to the collection of all rates.
			 */
			r = rate & IEEE80211_RATE_VAL;
			for (j = 0; j < allrates.rs_nrates; j++)
				if (allrates.rs_rates[j] == r)
					break;
			if (j == allrates.rs_nrates) {
				/* unique, add to the set */
				allrates.rs_rates[j] = r;
				allrates.rs_nrates++;
			}
			rate = (rate & IEEE80211_RATE_VAL) / 2;
			if (rate > maxrate)
				maxrate = rate;
		}
	}
	for (i = 0; i < allrates.rs_nrates; i++) {
		mword = ieee80211_rate2media(ic, allrates.rs_rates[i],
				IEEE80211_MODE_AUTO);
		if (mword == 0)
			continue;
		/* NB: remove media options from mword */
		addmedia(media, caps, addsta,
		    IEEE80211_MODE_AUTO, IFM_SUBTYPE(mword));
	}
	/*
	 * Add HT/11n media.  Note that we do not have enough
	 * bits in the media subtype to express the MCS so we
	 * use a "placeholder" media subtype and any fixed MCS
	 * must be specified with a different mechanism.
	 */
	for (; mode < IEEE80211_MODE_MAX; mode++) {
		if (isclr(ic->ic_modecaps, mode))
			continue;
		addmedia(media, caps, addsta, mode, IFM_AUTO);
		addmedia(media, caps, addsta, mode, IFM_IEEE80211_MCS);
	}
	if (isset(ic->ic_modecaps, IEEE80211_MODE_11NA) ||
	    isset(ic->ic_modecaps, IEEE80211_MODE_11NG)) {
		addmedia(media, caps, addsta,
		    IEEE80211_MODE_AUTO, IFM_IEEE80211_MCS);
		/* XXX could walk htrates */
		/* XXX known array size */
		if (ieee80211_htrates[15].ht40_rate_400ns > maxrate)
			maxrate = ieee80211_htrates[15].ht40_rate_400ns;
	}
	return maxrate;
}

void
ieee80211_media_init(struct ieee80211com *ic)
{
	struct ifnet *ifp = ic->ic_ifp;
	int maxrate;

	/* NB: this works because the structure is initialized to zero */
	if (!LIST_EMPTY(&ic->ic_media.ifm_list)) {
		/*
		 * We are re-initializing the channel list; clear
		 * the existing media state as the media routines
		 * don't suppress duplicates.
		 */
		ifmedia_removeall(&ic->ic_media);
	}
	ieee80211_chan_init(ic);

	/*
	 * Recalculate media settings in case new channel list changes
	 * the set of available modes.
	 */
	maxrate = ieee80211_media_setup(ic, &ic->ic_media, ic->ic_caps, 1,
		ieee80211com_media_change, ieee80211com_media_status);
	/* NB: strip explicit mode; we're actually in autoselect */
	ifmedia_set(&ic->ic_media,
		media_status(ic->ic_opmode, ic->ic_curchan) &~ IFM_MMASK);
	if (maxrate)
		ifp->if_baudrate = IF_Mbps(maxrate);

	/* XXX need to propagate new media settings to vap's */
}

const struct ieee80211_rateset *
ieee80211_get_suprates(struct ieee80211com *ic, const struct ieee80211_channel *c)
{
	if (IEEE80211_IS_CHAN_HALF(c))
		return &ieee80211_rateset_half;
	if (IEEE80211_IS_CHAN_QUARTER(c))
		return &ieee80211_rateset_quarter;
	if (IEEE80211_IS_CHAN_HTA(c))
		return &ic->ic_sup_rates[IEEE80211_MODE_11A];
	if (IEEE80211_IS_CHAN_HTG(c)) {
		/* XXX does this work for basic rates? */
		return &ic->ic_sup_rates[IEEE80211_MODE_11G];
	}
	return &ic->ic_sup_rates[ieee80211_chan2mode(c)];
}

void
ieee80211_announce(struct ieee80211com *ic)
{
	struct ifnet *ifp = ic->ic_ifp;
	int i, mode, rate, mword;
	const struct ieee80211_rateset *rs;

	/* NB: skip AUTO since it has no rates */
	for (mode = IEEE80211_MODE_AUTO+1; mode < IEEE80211_MODE_11NA; mode++) {
		if (isclr(ic->ic_modecaps, mode))
			continue;
		if_printf(ifp, "%s rates: ", ieee80211_phymode_name[mode]);
		rs = &ic->ic_sup_rates[mode];
		for (i = 0; i < rs->rs_nrates; i++) {
			mword = ieee80211_rate2media(ic, rs->rs_rates[i], mode);
			if (mword == 0)
				continue;
			rate = ieee80211_media2rate(mword);
			printf("%s%d%sMbps", (i != 0 ? " " : ""),
			    rate / 2, ((rate & 0x1) != 0 ? ".5" : ""));
		}
		printf("\n");
	}
	ieee80211_ht_announce(ic);
}

void
ieee80211_announce_channels(struct ieee80211com *ic)
{
	const struct ieee80211_channel *c;
	char type;
	int i, cw;

	printf("Chan  Freq  CW  RegPwr  MinPwr  MaxPwr\n");
	for (i = 0; i < ic->ic_nchans; i++) {
		c = &ic->ic_channels[i];
		if (IEEE80211_IS_CHAN_ST(c))
			type = 'S';
		else if (IEEE80211_IS_CHAN_108A(c))
			type = 'T';
		else if (IEEE80211_IS_CHAN_108G(c))
			type = 'G';
		else if (IEEE80211_IS_CHAN_HT(c))
			type = 'n';
		else if (IEEE80211_IS_CHAN_A(c))
			type = 'a';
		else if (IEEE80211_IS_CHAN_ANYG(c))
			type = 'g';
		else if (IEEE80211_IS_CHAN_B(c))
			type = 'b';
		else
			type = 'f';
		if (IEEE80211_IS_CHAN_HT40(c) || IEEE80211_IS_CHAN_TURBO(c))
			cw = 40;
		else if (IEEE80211_IS_CHAN_HALF(c))
			cw = 10;
		else if (IEEE80211_IS_CHAN_QUARTER(c))
			cw = 5;
		else
			cw = 20;
		printf("%4d  %4d%c %2d%c %6d  %4d.%d  %4d.%d\n"
			, c->ic_ieee, c->ic_freq, type
			, cw
			, IEEE80211_IS_CHAN_HT40U(c) ? '+' :
			  IEEE80211_IS_CHAN_HT40D(c) ? '-' : ' '
			, c->ic_maxregpower
			, c->ic_minpower / 2, c->ic_minpower & 1 ? 5 : 0
			, c->ic_maxpower / 2, c->ic_maxpower & 1 ? 5 : 0
		);
	}
}

static int
media2mode(const struct ieee80211com *ic,
	const struct ifmedia_entry *ime, enum ieee80211_phymode *mode)
{
	switch (IFM_MODE(ime->ifm_media)) {
	case IFM_IEEE80211_11A:
		*mode = IEEE80211_MODE_11A;
		break;
	case IFM_IEEE80211_11B:
		*mode = IEEE80211_MODE_11B;
		break;
	case IFM_IEEE80211_11G:
		*mode = IEEE80211_MODE_11G;
		break;
	case IFM_IEEE80211_FH:
		*mode = IEEE80211_MODE_FH;
		break;
	case IFM_IEEE80211_11NA:
		*mode = IEEE80211_MODE_11NA;
		break;
	case IFM_IEEE80211_11NG:
		*mode = IEEE80211_MODE_11NG;
		break;
	case IFM_AUTO:
		*mode = IEEE80211_MODE_AUTO;
		break;
	default:
		return 0;
	}
	/*
	 * Turbo mode is an ``option''.
	 * XXX does not apply to AUTO
	 */
	if (ime->ifm_media & IFM_IEEE80211_TURBO) {
		if (*mode == IEEE80211_MODE_11A) {
			if (ic->ic_flags & IEEE80211_F_TURBOP)
				*mode = IEEE80211_MODE_TURBO_A;
			else
				*mode = IEEE80211_MODE_STURBO_A;
		} else if (*mode == IEEE80211_MODE_11G)
			*mode = IEEE80211_MODE_TURBO_G;
		else
			return 0;
	}
	/* XXX HT40 +/- */
	return 1;
}

/*
 * Handle a media change request on the underlying
 * interface; we accept mode changes only.
 */
int
ieee80211com_media_change(struct ifnet *ifp)
{
	struct ieee80211com *ic = ifp->if_l2com;
	struct ifmedia_entry *ime = ic->ic_media.ifm_cur;
	enum ieee80211_phymode newphymode;
	int error = 0;

	/*
	 * First, identify the phy mode.
	 */
	if (!media2mode(ic, ime, &newphymode))
		return EINVAL;
	/* NB: mode must be supported, no need to check */

	/*
	 * Handle phy mode change.
	 */
	IEEE80211_LOCK(ic);
	if (ic->ic_curmode != newphymode) {		/* change phy mode */
		struct ieee80211vap *vap;

		(void) ieee80211_setmode(ic, newphymode);
		/*
		 * Propagate new state to each vap.
		 */
		TAILQ_FOREACH(vap, &ic->ic_vaps, iv_next) {
		}
	}
	IEEE80211_UNLOCK(ic);
	return error;
}

static int
findrate(const struct ieee80211com *ic, enum ieee80211_phymode m, int r)
{
	int i, nrates;

	for (i = 0, nrates = ic->ic_sup_rates[m].rs_nrates; i < nrates; i++)
		if ((ic->ic_sup_rates[m].rs_rates[i] & IEEE80211_RATE_VAL) == r)
			return i;
	return -1;
}

/*
 * Handle a media change request on the vap interface.
 */
int
ieee80211_media_change(struct ifnet *ifp)
{
	struct ieee80211vap *vap = ifp->if_softc;
	struct ifmedia_entry *ime = vap->iv_media.ifm_cur;
	struct ieee80211com *ic = vap->iv_ic;
	int newrate;

	/* XXX this won't work unless ic_curmode is != IEEE80211_MODE_AUTO */
	if (ic->ic_curmode == IEEE80211_MODE_AUTO)
		return EINVAL;
	if (IFM_SUBTYPE(ime->ifm_media) != IFM_AUTO) {
		/*
		 * NB: this can only be used to specify a legacy rate.
		 */
		newrate = ieee80211_media2rate(ime->ifm_media);
		if (newrate == 0)
			return EINVAL;
		if (findrate(ic, ic->ic_curmode, newrate) == -1)
			return EINVAL;
	} else {
		newrate = IEEE80211_FIXED_RATE_NONE;
	}
	if (newrate != vap->iv_txparms[ic->ic_curmode].ucastrate) {
		vap->iv_txparms[ic->ic_curmode].ucastrate = newrate;
		return ENETRESET;
	}
	return 0;
}

/*
 * Common code to calculate the media status word
 * from the operating mode and channel state.
 */
static int
media_status(enum ieee80211_opmode opmode, const struct ieee80211_channel *chan)
{
	int status;

	status = IFM_IEEE80211;
	switch (opmode) {
	case IEEE80211_M_STA:
		break;
	case IEEE80211_M_IBSS:
		status |= IFM_IEEE80211_ADHOC;
		break;
	case IEEE80211_M_HOSTAP:
		status |= IFM_IEEE80211_HOSTAP;
		break;
	case IEEE80211_M_MONITOR:
		status |= IFM_IEEE80211_MONITOR;
		break;
	case IEEE80211_M_AHDEMO:
		status |= IFM_IEEE80211_ADHOC | IFM_FLAG0;
		break;
	case IEEE80211_M_WDS:
		status |= IFM_IEEE80211_WDS;
		break;
	}
	if (IEEE80211_IS_CHAN_HTA(chan)) {
		status |= IFM_IEEE80211_11NA;
	} else if (IEEE80211_IS_CHAN_HTG(chan)) {
		status |= IFM_IEEE80211_11NG;
	} else if (IEEE80211_IS_CHAN_A(chan)) {
		status |= IFM_IEEE80211_11A;
	} else if (IEEE80211_IS_CHAN_B(chan)) {
		status |= IFM_IEEE80211_11B;
	} else if (IEEE80211_IS_CHAN_ANYG(chan)) {
		status |= IFM_IEEE80211_11G;
	} else if (IEEE80211_IS_CHAN_FHSS(chan)) {
		status |= IFM_IEEE80211_FH;
	}
	/* XXX else complain? */

	if (IEEE80211_IS_CHAN_TURBO(chan))
		status |= IFM_IEEE80211_TURBO;
#if 0
	if (IEEE80211_IS_CHAN_HT20(chan))
		status |= IFM_IEEE80211_HT20;
	if (IEEE80211_IS_CHAN_HT40(chan))
		status |= IFM_IEEE80211_HT40;
#endif
	return status;
}

static void
ieee80211com_media_status(struct ifnet *ifp, struct ifmediareq *imr)
{
	struct ieee80211com *ic = ifp->if_l2com;
	struct ieee80211vap *vap;

	imr->ifm_status = IFM_AVALID;
	TAILQ_FOREACH(vap, &ic->ic_vaps, iv_next)
		if (vap->iv_ifp->if_flags & IFF_UP) {
			imr->ifm_status |= IFM_ACTIVE;
			break;
		}
	imr->ifm_active = media_status(ic->ic_opmode, ic->ic_curchan);
	if (imr->ifm_status & IFM_ACTIVE)
		imr->ifm_current = imr->ifm_active;
}

void
ieee80211_media_status(struct ifnet *ifp, struct ifmediareq *imr)
{
	struct ieee80211vap *vap = ifp->if_softc;
	struct ieee80211com *ic = vap->iv_ic;
	enum ieee80211_phymode mode;

	imr->ifm_status = IFM_AVALID;
	/*
	 * NB: use the current channel's mode to lock down a xmit
	 * rate only when running; otherwise we may have a mismatch
	 * in which case the rate will not be convertible.
	 */
	if (vap->iv_state == IEEE80211_S_RUN) {
		imr->ifm_status |= IFM_ACTIVE;
		mode = ieee80211_chan2mode(ic->ic_curchan);
	} else
		mode = IEEE80211_MODE_AUTO;
	imr->ifm_active = media_status(vap->iv_opmode, ic->ic_curchan);
	/*
	 * Calculate a current rate if possible.
	 */
	if (vap->iv_txparms[mode].ucastrate != IEEE80211_FIXED_RATE_NONE) {
		/*
		 * A fixed rate is set, report that.
		 */
		imr->ifm_active |= ieee80211_rate2media(ic,
			vap->iv_txparms[mode].ucastrate, mode);
	} else if (vap->iv_opmode == IEEE80211_M_STA) {
		/*
		 * In station mode report the current transmit rate.
		 */
		imr->ifm_active |= ieee80211_rate2media(ic,
			vap->iv_bss->ni_txrate, mode);
	} else
		imr->ifm_active |= IFM_AUTO;
	if (imr->ifm_status & IFM_ACTIVE)
		imr->ifm_current = imr->ifm_active;
}

/*
 * Set the current phy mode and recalculate the active channel
 * set based on the available channels for this mode.  Also
 * select a new default/current channel if the current one is
 * inappropriate for this mode.
 */
int
ieee80211_setmode(struct ieee80211com *ic, enum ieee80211_phymode mode)
{
	/*
	 * Adjust basic rates in 11b/11g supported rate set.
	 * Note that if operating on a hal/quarter rate channel
	 * this is a noop as those rates sets are different
	 * and used instead.
	 */
	if (mode == IEEE80211_MODE_11G || mode == IEEE80211_MODE_11B)
		ieee80211_setbasicrates(&ic->ic_sup_rates[mode], mode);

	ic->ic_curmode = mode;
	ieee80211_reset_erp(ic);	/* reset ERP state */

	return 0;
}

/*
 * Return the phy mode for with the specified channel.
 */
enum ieee80211_phymode
ieee80211_chan2mode(const struct ieee80211_channel *chan)
{

	if (IEEE80211_IS_CHAN_HTA(chan))
		return IEEE80211_MODE_11NA;
	else if (IEEE80211_IS_CHAN_HTG(chan))
		return IEEE80211_MODE_11NG;
	else if (IEEE80211_IS_CHAN_108G(chan))
		return IEEE80211_MODE_TURBO_G;
	else if (IEEE80211_IS_CHAN_ST(chan))
		return IEEE80211_MODE_STURBO_A;
	else if (IEEE80211_IS_CHAN_TURBO(chan))
		return IEEE80211_MODE_TURBO_A;
	else if (IEEE80211_IS_CHAN_A(chan))
		return IEEE80211_MODE_11A;
	else if (IEEE80211_IS_CHAN_ANYG(chan))
		return IEEE80211_MODE_11G;
	else if (IEEE80211_IS_CHAN_B(chan))
		return IEEE80211_MODE_11B;
	else if (IEEE80211_IS_CHAN_FHSS(chan))
		return IEEE80211_MODE_FH;

	/* NB: should not get here */
	printf("%s: cannot map channel to mode; freq %u flags 0x%x\n",
		__func__, chan->ic_freq, chan->ic_flags);
	return IEEE80211_MODE_11B;
}

struct ratemedia {
	u_int	match;	/* rate + mode */
	u_int	media;	/* if_media rate */
};

static int
findmedia(const struct ratemedia rates[], int n, u_int match)
{
	int i;

	for (i = 0; i < n; i++)
		if (rates[i].match == match)
			return rates[i].media;
	return IFM_AUTO;
}

/*
 * Convert IEEE80211 rate value to ifmedia subtype.
 * Rate is either a legacy rate in units of 0.5Mbps
 * or an MCS index.
 */
int
ieee80211_rate2media(struct ieee80211com *ic, int rate, enum ieee80211_phymode mode)
{
#define	N(a)	(sizeof(a) / sizeof(a[0]))
	static const struct ratemedia rates[] = {
		{   2 | IFM_IEEE80211_FH, IFM_IEEE80211_FH1 },
		{   4 | IFM_IEEE80211_FH, IFM_IEEE80211_FH2 },
		{   2 | IFM_IEEE80211_11B, IFM_IEEE80211_DS1 },
		{   4 | IFM_IEEE80211_11B, IFM_IEEE80211_DS2 },
		{  11 | IFM_IEEE80211_11B, IFM_IEEE80211_DS5 },
		{  22 | IFM_IEEE80211_11B, IFM_IEEE80211_DS11 },
		{  44 | IFM_IEEE80211_11B, IFM_IEEE80211_DS22 },
		{  12 | IFM_IEEE80211_11A, IFM_IEEE80211_OFDM6 },
		{  18 | IFM_IEEE80211_11A, IFM_IEEE80211_OFDM9 },
		{  24 | IFM_IEEE80211_11A, IFM_IEEE80211_OFDM12 },
		{  36 | IFM_IEEE80211_11A, IFM_IEEE80211_OFDM18 },
		{  48 | IFM_IEEE80211_11A, IFM_IEEE80211_OFDM24 },
		{  72 | IFM_IEEE80211_11A, IFM_IEEE80211_OFDM36 },
		{  96 | IFM_IEEE80211_11A, IFM_IEEE80211_OFDM48 },
		{ 108 | IFM_IEEE80211_11A, IFM_IEEE80211_OFDM54 },
		{   2 | IFM_IEEE80211_11G, IFM_IEEE80211_DS1 },
		{   4 | IFM_IEEE80211_11G, IFM_IEEE80211_DS2 },
		{  11 | IFM_IEEE80211_11G, IFM_IEEE80211_DS5 },
		{  22 | IFM_IEEE80211_11G, IFM_IEEE80211_DS11 },
		{  12 | IFM_IEEE80211_11G, IFM_IEEE80211_OFDM6 },
		{  18 | IFM_IEEE80211_11G, IFM_IEEE80211_OFDM9 },
		{  24 | IFM_IEEE80211_11G, IFM_IEEE80211_OFDM12 },
		{  36 | IFM_IEEE80211_11G, IFM_IEEE80211_OFDM18 },
		{  48 | IFM_IEEE80211_11G, IFM_IEEE80211_OFDM24 },
		{  72 | IFM_IEEE80211_11G, IFM_IEEE80211_OFDM36 },
		{  96 | IFM_IEEE80211_11G, IFM_IEEE80211_OFDM48 },
		{ 108 | IFM_IEEE80211_11G, IFM_IEEE80211_OFDM54 },
		{   6 | IFM_IEEE80211_11A, IFM_IEEE80211_OFDM3 },
		{   9 | IFM_IEEE80211_11A, IFM_IEEE80211_OFDM4 },
		{  54 | IFM_IEEE80211_11A, IFM_IEEE80211_OFDM27 },
		/* NB: OFDM72 doesn't realy exist so we don't handle it */
	};
	static const struct ratemedia htrates[] = {
		{   0, IFM_IEEE80211_MCS },
		{   1, IFM_IEEE80211_MCS },
		{   2, IFM_IEEE80211_MCS },
		{   3, IFM_IEEE80211_MCS },
		{   4, IFM_IEEE80211_MCS },
		{   5, IFM_IEEE80211_MCS },
		{   6, IFM_IEEE80211_MCS },
		{   7, IFM_IEEE80211_MCS },
		{   8, IFM_IEEE80211_MCS },
		{   9, IFM_IEEE80211_MCS },
		{  10, IFM_IEEE80211_MCS },
		{  11, IFM_IEEE80211_MCS },
		{  12, IFM_IEEE80211_MCS },
		{  13, IFM_IEEE80211_MCS },
		{  14, IFM_IEEE80211_MCS },
		{  15, IFM_IEEE80211_MCS },
	};
	int m;

	/*
	 * Check 11n rates first for match as an MCS.
	 */
	if (mode == IEEE80211_MODE_11NA) {
		if (rate & IEEE80211_RATE_MCS) {
			rate &= ~IEEE80211_RATE_MCS;
			m = findmedia(htrates, N(htrates), rate);
			if (m != IFM_AUTO)
				return m | IFM_IEEE80211_11NA;
		}
	} else if (mode == IEEE80211_MODE_11NG) {
		/* NB: 12 is ambiguous, it will be treated as an MCS */
		if (rate & IEEE80211_RATE_MCS) {
			rate &= ~IEEE80211_RATE_MCS;
			m = findmedia(htrates, N(htrates), rate);
			if (m != IFM_AUTO)
				return m | IFM_IEEE80211_11NG;
		}
	}
	rate &= IEEE80211_RATE_VAL;
	switch (mode) {
	case IEEE80211_MODE_11A:
	case IEEE80211_MODE_11NA:
	case IEEE80211_MODE_TURBO_A:
	case IEEE80211_MODE_STURBO_A:
		return findmedia(rates, N(rates), rate | IFM_IEEE80211_11A);
	case IEEE80211_MODE_11B:
		return findmedia(rates, N(rates), rate | IFM_IEEE80211_11B);
	case IEEE80211_MODE_FH:
		return findmedia(rates, N(rates), rate | IFM_IEEE80211_FH);
	case IEEE80211_MODE_AUTO:
		/* NB: ic may be NULL for some drivers */
		if (ic && ic->ic_phytype == IEEE80211_T_FH)
			return findmedia(rates, N(rates),
			    rate | IFM_IEEE80211_FH);
		/* NB: hack, 11g matches both 11b+11a rates */
		/* fall thru... */
	case IEEE80211_MODE_11G:
	case IEEE80211_MODE_11NG:
	case IEEE80211_MODE_TURBO_G:
		return findmedia(rates, N(rates), rate | IFM_IEEE80211_11G);
	}
	return IFM_AUTO;
#undef N
}

int
ieee80211_media2rate(int mword)
{
#define	N(a)	(sizeof(a) / sizeof(a[0]))
	static const int ieeerates[] = {
		-1,		/* IFM_AUTO */
		0,		/* IFM_MANUAL */
		0,		/* IFM_NONE */
		2,		/* IFM_IEEE80211_FH1 */
		4,		/* IFM_IEEE80211_FH2 */
		2,		/* IFM_IEEE80211_DS1 */
		4,		/* IFM_IEEE80211_DS2 */
		11,		/* IFM_IEEE80211_DS5 */
		22,		/* IFM_IEEE80211_DS11 */
		44,		/* IFM_IEEE80211_DS22 */
		12,		/* IFM_IEEE80211_OFDM6 */
		18,		/* IFM_IEEE80211_OFDM9 */
		24,		/* IFM_IEEE80211_OFDM12 */
		36,		/* IFM_IEEE80211_OFDM18 */
		48,		/* IFM_IEEE80211_OFDM24 */
		72,		/* IFM_IEEE80211_OFDM36 */
		96,		/* IFM_IEEE80211_OFDM48 */
		108,		/* IFM_IEEE80211_OFDM54 */
		144,		/* IFM_IEEE80211_OFDM72 */
		0,		/* IFM_IEEE80211_DS354k */
		0,		/* IFM_IEEE80211_DS512k */
		6,		/* IFM_IEEE80211_OFDM3 */
		9,		/* IFM_IEEE80211_OFDM4 */
		54,		/* IFM_IEEE80211_OFDM27 */
		-1,		/* IFM_IEEE80211_MCS */
	};
	return IFM_SUBTYPE(mword) < N(ieeerates) ?
		ieeerates[IFM_SUBTYPE(mword)] : 0;
#undef N
}<|MERGE_RESOLUTION|>--- conflicted
+++ resolved
@@ -1,6 +1,6 @@
 /*-
  * Copyright (c) 2001 Atsushi Onoe
- * Copyright (c) 2002-2008 Sam Leffler, Errno Consulting
+ * Copyright (c) 2002-2009 Sam Leffler, Errno Consulting
  * All rights reserved.
  *
  * Redistribution and use in source and binary forms, with or without
@@ -35,7 +35,7 @@
 #include <sys/param.h>
 #include <sys/systm.h> 
 #include <sys/kernel.h>
- 
+
 #include <sys/socket.h>
 
 #include <net/if.h>
@@ -49,18 +49,28 @@
 
 #include <net/bpf.h>
 
-const char *ieee80211_phymode_name[] = {
-	"auto",		/* IEEE80211_MODE_AUTO */
-	"11a",		/* IEEE80211_MODE_11A */
-	"11b",		/* IEEE80211_MODE_11B */
-	"11g",		/* IEEE80211_MODE_11G */
-	"FH",		/* IEEE80211_MODE_FH */
-	"turboA",	/* IEEE80211_MODE_TURBO_A */
-	"turboG",	/* IEEE80211_MODE_TURBO_G */
-	"sturboA",	/* IEEE80211_MODE_STURBO_A */
-	"11na",		/* IEEE80211_MODE_11NA */
-	"11ng",		/* IEEE80211_MODE_11NG */
+const char *ieee80211_phymode_name[IEEE80211_MODE_MAX] = {
+	[IEEE80211_MODE_AUTO]	  = "auto",
+	[IEEE80211_MODE_11A]	  = "11a",
+	[IEEE80211_MODE_11B]	  = "11b",
+	[IEEE80211_MODE_11G]	  = "11g",
+	[IEEE80211_MODE_FH]	  = "FH",
+	[IEEE80211_MODE_TURBO_A]  = "turboA",
+	[IEEE80211_MODE_TURBO_G]  = "turboG",
+	[IEEE80211_MODE_STURBO_A] = "sturboA",
+	[IEEE80211_MODE_11NA]	  = "11na",
+	[IEEE80211_MODE_11NG]	  = "11ng",
 };
+/* map ieee80211_opmode to the corresponding capability bit */
+const int ieee80211_opcap[IEEE80211_OPMODE_MAX] = {
+	[IEEE80211_M_IBSS]	= IEEE80211_C_IBSS,
+	[IEEE80211_M_WDS]	= IEEE80211_C_WDS,
+	[IEEE80211_M_STA]	= IEEE80211_C_STA,
+	[IEEE80211_M_AHDEMO]	= IEEE80211_C_AHDEMO,
+	[IEEE80211_M_HOSTAP]	= IEEE80211_C_HOSTAP,
+	[IEEE80211_M_MONITOR]	= IEEE80211_C_MONITOR,
+};
+
 static const uint8_t ieee80211broadcastaddr[IEEE80211_ADDR_LEN] =
 	{ 0xff, 0xff, 0xff, 0xff, 0xff, 0xff };
 
@@ -108,7 +118,7 @@
 	struct ieee80211_channel *c;
 	int i;
 
-	KASSERT(0 < ic->ic_nchans && ic->ic_nchans < IEEE80211_CHAN_MAX,
+	KASSERT(0 < ic->ic_nchans && ic->ic_nchans <= IEEE80211_CHAN_MAX,
 		("invalid number of channels specified: %u", ic->ic_nchans));
 	memset(ic->ic_chan_avail, 0, sizeof(ic->ic_chan_avail));
 	memset(ic->ic_modecaps, 0, sizeof(ic->ic_modecaps));
@@ -116,8 +126,6 @@
 	for (i = 0; i < ic->ic_nchans; i++) {
 		c = &ic->ic_channels[i];
 		KASSERT(c->ic_flags != 0, ("channel with no flags"));
-		KASSERT(c->ic_ieee < IEEE80211_CHAN_MAX,
-			("channel with bogus ieee number %u", c->ic_ieee));
 		setbit(ic->ic_chan_avail, c->ic_ieee);
 		/*
 		 * Identify mode capabilities.
@@ -181,6 +189,22 @@
 	if_printf(ifp, "need promiscuous mode update callback\n");
 }
 
+static int
+null_output(struct ifnet *ifp, struct mbuf *m,
+	struct sockaddr *dst, struct rtentry *rt0)
+{
+	if_printf(ifp, "discard raw packet\n");
+	m_freem(m);
+	return EIO;
+}
+
+static void
+null_input(struct ifnet *ifp, struct mbuf *m)
+{
+	if_printf(ifp, "if_input should not be called\n");
+	m_freem(m);
+}
+
 /*
  * Attach/setup the common net80211 state.  Called by
  * the driver on attach to prior to creating any vap's.
@@ -194,7 +218,7 @@
 
 	KASSERT(ifp->if_type == IFT_IEEE80211, ("if_type %d", ifp->if_type));
 
-	IEEE80211_LOCK_INIT(ic, "ieee80211com");
+	IEEE80211_LOCK_INIT(ic, ifp->if_xname);
 	TAILQ_INIT(&ic->ic_vaps);
 	/*
 	 * Fill in 802.11 available channel set, mark all
@@ -216,22 +240,6 @@
 	ieee80211_proto_attach(ic);
 	ieee80211_ht_attach(ic);
 	ieee80211_scan_attach(ic);
-<<<<<<< HEAD
-
-	ieee80211_add_vap(ic);
-
-	ieee80211_sysctl_attach(ic);		/* NB: requires ic_vap */
-
-	/*
-	 * Install a default reset method for the ioctl support.
-	 * The driver is expected to fill this in before calling us.
-	 */
-	if (ic->ic_reset == NULL)
-		ic->ic_reset = ieee80211_default_reset;
-
-	KASSERT(ifp->if_llsoftc == NULL, ("oops, hosed"));
-	ifp->if_llsoftc = ic;
-=======
 	ieee80211_regdomain_attach(ic);
 
 	ieee80211_sysctl_attach(ic);
@@ -241,6 +249,9 @@
 	if_attach(ifp);
 	ifp->if_mtu = IEEE80211_MTU_MAX;
 	ifp->if_broadcastaddr = ieee80211broadcastaddr;
+	ifp->if_output = null_output;
+	ifp->if_input = null_input;	/* just in case */
+	ifp->if_resolvemulti = NULL;	/* NB: callers check */
 
 	ifa = ifaddr_byindex(ifp->if_index);
 	KASSERT(ifa != NULL, ("%s: no lladdr!\n", __func__));
@@ -248,7 +259,6 @@
 	sdl->sdl_type = IFT_ETHER;		/* XXX IFT_IEEE80211? */
 	sdl->sdl_alen = IEEE80211_ADDR_LEN;
 	IEEE80211_ADDR_COPY(LLADDR(sdl), ic->ic_myaddr);
->>>>>>> 3569e353
 }
 
 /*
@@ -308,9 +318,6 @@
 	const uint8_t bssid[IEEE80211_ADDR_LEN],
 	const uint8_t macaddr[IEEE80211_ADDR_LEN])
 {
-#define	IEEE80211_C_OPMODE \
-	(IEEE80211_C_IBSS | IEEE80211_C_HOSTAP | IEEE80211_C_AHDEMO | \
-	 IEEE80211_C_MONITOR | IEEE80211_C_WDS)
 	struct ifnet *ifp;
 
 	ifp = if_alloc(IFT_ETHER);
@@ -339,26 +346,9 @@
 	vap->iv_caps = ic->ic_caps &~ IEEE80211_C_OPMODE;
 	vap->iv_htcaps = ic->ic_htcaps;
 	vap->iv_opmode = opmode;
+	vap->iv_caps |= ieee80211_opcap[opmode];
 	switch (opmode) {
-	case IEEE80211_M_STA:
-		/* auto-enable s/w beacon miss support */
-		if (flags & IEEE80211_CLONE_NOBEACONS)
-			vap->iv_flags_ext |= IEEE80211_FEXT_SWBMISS;
-		break;
-	case IEEE80211_M_IBSS:
-		vap->iv_caps |= IEEE80211_C_IBSS;
-		break;
-	case IEEE80211_M_AHDEMO:
-		vap->iv_caps |= IEEE80211_C_AHDEMO;
-		break;
-	case IEEE80211_M_HOSTAP:
-		vap->iv_caps |= IEEE80211_C_HOSTAP;
-		break;
-	case IEEE80211_M_MONITOR:
-		vap->iv_caps |= IEEE80211_C_MONITOR;
-		break;
 	case IEEE80211_M_WDS:
-		vap->iv_caps |= IEEE80211_C_WDS;
 		/*
 		 * WDS links must specify the bssid of the far end.
 		 * For legacy operation this is a static relationship.
@@ -372,7 +362,25 @@
 		if (flags & IEEE80211_CLONE_WDSLEGACY)
 			vap->iv_flags_ext |= IEEE80211_FEXT_WDSLEGACY;
 		break;
-	}
+#ifdef IEEE80211_SUPPORT_TDMA
+	case IEEE80211_M_AHDEMO:
+		if (flags & IEEE80211_CLONE_TDMA) {
+			/* NB: checked before clone operation allowed */
+			KASSERT(ic->ic_caps & IEEE80211_C_TDMA,
+			    ("not TDMA capable, ic_caps 0x%x", ic->ic_caps));
+			/*
+			 * Propagate TDMA capability to mark vap; this
+			 * cannot be removed and is used to distinguish
+			 * regular ahdemo operation from ahdemo+tdma.
+			 */
+			vap->iv_caps |= IEEE80211_C_TDMA;
+		}
+		break;
+#endif
+	}
+	/* auto-enable s/w beacon miss support */
+	if (flags & IEEE80211_CLONE_NOBEACONS)
+		vap->iv_flags_ext |= IEEE80211_FEXT_SWBMISS;
 	/*
 	 * Enable various functionality by default if we're
 	 * capable; the driver can override us if it knows better.
@@ -389,9 +397,10 @@
 	if (vap->iv_opmode == IEEE80211_M_STA &&
 	    (vap->iv_caps & IEEE80211_C_BGSCAN))
 		vap->iv_flags |= IEEE80211_F_BGSCAN;
-	vap->iv_flags |= IEEE80211_F_DOTH;	/* XXX out of caps, just ena */
-	/* XXX out of caps, just ena */
-	if (vap->iv_opmode == IEEE80211_M_HOSTAP)
+	vap->iv_flags |= IEEE80211_F_DOTH;	/* XXX no cap, just ena */
+	/* NB: DFS support only makes sense for ap mode right now */
+	if (vap->iv_opmode == IEEE80211_M_HOSTAP &&
+	    (vap->iv_caps & IEEE80211_C_DFS))
 		vap->iv_flags_ext |= IEEE80211_FEXT_DFS;
 
 	vap->iv_des_chan = IEEE80211_CHAN_ANYC;		/* any channel is ok */
@@ -415,7 +424,6 @@
 	ieee80211_regdomain_vattach(vap);
 
 	return 0;
-#undef IEEE80211_C_OPMODE
 }
 
 /*
@@ -535,6 +543,8 @@
 	ieee80211_power_vdetach(vap);
 	ieee80211_node_vdetach(vap);
 	ieee80211_sysctl_vdetach(vap);
+
+	if_free(ifp);
 }
 
 /*
@@ -1066,8 +1076,7 @@
 }
 
 static int
-media2mode(const struct ieee80211com *ic,
-	const struct ifmedia_entry *ime, enum ieee80211_phymode *mode)
+media2mode(const struct ifmedia_entry *ime, uint32_t flags, uint16_t *mode)
 {
 	switch (IFM_MODE(ime->ifm_media)) {
 	case IFM_IEEE80211_11A:
@@ -1100,7 +1109,7 @@
 	 */
 	if (ime->ifm_media & IFM_IEEE80211_TURBO) {
 		if (*mode == IEEE80211_MODE_11A) {
-			if (ic->ic_flags & IEEE80211_F_TURBOP)
+			if (flags & IEEE80211_F_TURBOP)
 				*mode = IEEE80211_MODE_TURBO_A;
 			else
 				*mode = IEEE80211_MODE_STURBO_A;
@@ -1114,51 +1123,12 @@
 }
 
 /*
- * Handle a media change request on the underlying
- * interface; we accept mode changes only.
+ * Handle a media change request on the underlying interface.
  */
 int
 ieee80211com_media_change(struct ifnet *ifp)
 {
-	struct ieee80211com *ic = ifp->if_l2com;
-	struct ifmedia_entry *ime = ic->ic_media.ifm_cur;
-	enum ieee80211_phymode newphymode;
-	int error = 0;
-
-	/*
-	 * First, identify the phy mode.
-	 */
-	if (!media2mode(ic, ime, &newphymode))
-		return EINVAL;
-	/* NB: mode must be supported, no need to check */
-
-	/*
-	 * Handle phy mode change.
-	 */
-	IEEE80211_LOCK(ic);
-	if (ic->ic_curmode != newphymode) {		/* change phy mode */
-		struct ieee80211vap *vap;
-
-		(void) ieee80211_setmode(ic, newphymode);
-		/*
-		 * Propagate new state to each vap.
-		 */
-		TAILQ_FOREACH(vap, &ic->ic_vaps, iv_next) {
-		}
-	}
-	IEEE80211_UNLOCK(ic);
-	return error;
-}
-
-static int
-findrate(const struct ieee80211com *ic, enum ieee80211_phymode m, int r)
-{
-	int i, nrates;
-
-	for (i = 0, nrates = ic->ic_sup_rates[m].rs_nrates; i < nrates; i++)
-		if ((ic->ic_sup_rates[m].rs_rates[i] & IEEE80211_RATE_VAL) == r)
-			return i;
-	return -1;
+	return EINVAL;
 }
 
 /*
@@ -1169,26 +1139,12 @@
 {
 	struct ieee80211vap *vap = ifp->if_softc;
 	struct ifmedia_entry *ime = vap->iv_media.ifm_cur;
-	struct ieee80211com *ic = vap->iv_ic;
-	int newrate;
-
-	/* XXX this won't work unless ic_curmode is != IEEE80211_MODE_AUTO */
-	if (ic->ic_curmode == IEEE80211_MODE_AUTO)
+	uint16_t newmode;
+
+	if (!media2mode(ime, vap->iv_flags, &newmode))
 		return EINVAL;
-	if (IFM_SUBTYPE(ime->ifm_media) != IFM_AUTO) {
-		/*
-		 * NB: this can only be used to specify a legacy rate.
-		 */
-		newrate = ieee80211_media2rate(ime->ifm_media);
-		if (newrate == 0)
-			return EINVAL;
-		if (findrate(ic, ic->ic_curmode, newrate) == -1)
-			return EINVAL;
-	} else {
-		newrate = IEEE80211_FIXED_RATE_NONE;
-	}
-	if (newrate != vap->iv_txparms[ic->ic_curmode].ucastrate) {
-		vap->iv_txparms[ic->ic_curmode].ucastrate = newrate;
+	if (vap->iv_des_mode != newmode) {
+		vap->iv_des_mode = newmode;
 		return ENETRESET;
 	}
 	return 0;
