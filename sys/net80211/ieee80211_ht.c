/*-
 * Copyright (c) 2007-2008 Sam Leffler, Errno Consulting
 * All rights reserved.
 *
 * Redistribution and use in source and binary forms, with or without
 * modification, are permitted provided that the following conditions
 * are met:
 * 1. Redistributions of source code must retain the above copyright
 *    notice, this list of conditions and the following disclaimer.
 * 2. Redistributions in binary form must reproduce the above copyright
 *    notice, this list of conditions and the following disclaimer in the
 *    documentation and/or other materials provided with the distribution.
 *
 * THIS SOFTWARE IS PROVIDED BY THE AUTHOR ``AS IS'' AND ANY EXPRESS OR
 * IMPLIED WARRANTIES, INCLUDING, BUT NOT LIMITED TO, THE IMPLIED WARRANTIES
 * OF MERCHANTABILITY AND FITNESS FOR A PARTICULAR PURPOSE ARE DISCLAIMED.
 * IN NO EVENT SHALL THE AUTHOR BE LIABLE FOR ANY DIRECT, INDIRECT,
 * INCIDENTAL, SPECIAL, EXEMPLARY, OR CONSEQUENTIAL DAMAGES (INCLUDING, BUT
 * NOT LIMITED TO, PROCUREMENT OF SUBSTITUTE GOODS OR SERVICES; LOSS OF USE,
 * DATA, OR PROFITS; OR BUSINESS INTERRUPTION) HOWEVER CAUSED AND ON ANY
 * THEORY OF LIABILITY, WHETHER IN CONTRACT, STRICT LIABILITY, OR TORT
 * (INCLUDING NEGLIGENCE OR OTHERWISE) ARISING IN ANY WAY OUT OF THE USE OF
 * THIS SOFTWARE, EVEN IF ADVISED OF THE POSSIBILITY OF SUCH DAMAGE.
 */

#include <sys/cdefs.h>
#ifdef __FreeBSD__
__FBSDID("$FreeBSD$");
#endif

/*
 * IEEE 802.11n protocol support.
 */

#include "opt_inet.h"
#include "opt_wlan.h"

#include <sys/param.h>
#include <sys/kernel.h>
#include <sys/systm.h> 
#include <sys/endian.h>
 
#include <sys/socket.h>

#include <net/if.h>
#include <net/if_media.h>
#include <net/ethernet.h>

#include <net80211/ieee80211_var.h>
#include <net80211/ieee80211_action.h>
#include <net80211/ieee80211_input.h>

/* define here, used throughout file */
#define	MS(_v, _f)	(((_v) & _f) >> _f##_S)
#define	SM(_v, _f)	(((_v) << _f##_S) & _f)

const struct ieee80211_mcs_rates ieee80211_htrates[IEEE80211_HTRATE_MAXSIZE] = {
	{  13,  14,   27,   30 },	/* MCS 0 */
	{  26,  29,   54,   60 },	/* MCS 1 */
	{  39,  43,   81,   90 },	/* MCS 2 */
	{  52,  58,  108,  120 },	/* MCS 3 */
	{  78,  87,  162,  180 },	/* MCS 4 */
	{ 104, 116,  216,  240 },	/* MCS 5 */
	{ 117, 130,  243,  270 },	/* MCS 6 */
	{ 130, 144,  270,  300 },	/* MCS 7 */
	{  26,  29,   54,   60 },	/* MCS 8 */
	{  52,  58,  108,  120 },	/* MCS 9 */
	{  78,  87,  162,  180 },	/* MCS 10 */
	{ 104, 116,  216,  240 },	/* MCS 11 */
	{ 156, 173,  324,  360 },	/* MCS 12 */
	{ 208, 231,  432,  480 },	/* MCS 13 */
	{ 234, 260,  486,  540 },	/* MCS 14 */
	{ 260, 289,  540,  600 },	/* MCS 15 */
	{  39,  43,   81,   90 },	/* MCS 16 */
	{  78,  87,  162,  180 },	/* MCS 17 */
	{ 117, 130,  243,  270 },	/* MCS 18 */
	{ 156, 173,  324,  360 },	/* MCS 19 */
	{ 234, 260,  486,  540 },	/* MCS 20 */
	{ 312, 347,  648,  720 },	/* MCS 21 */
	{ 351, 390,  729,  810 },	/* MCS 22 */
	{ 390, 433,  810,  900 },	/* MCS 23 */
	{  52,  58,  108,  120 },	/* MCS 24 */
	{ 104, 116,  216,  240 },	/* MCS 25 */
	{ 156, 173,  324,  360 },	/* MCS 26 */
	{ 208, 231,  432,  480 },	/* MCS 27 */
	{ 312, 347,  648,  720 },	/* MCS 28 */
	{ 416, 462,  864,  960 },	/* MCS 29 */
	{ 468, 520,  972, 1080 },	/* MCS 30 */
	{ 520, 578, 1080, 1200 },	/* MCS 31 */
	{   0,   0,   12,   13 },	/* MCS 32 */
	{  78,  87,  162,  180 },	/* MCS 33 */
	{ 104, 116,  216,  240 },	/* MCS 34 */
	{ 130, 144,  270,  300 },	/* MCS 35 */
	{ 117, 130,  243,  270 },	/* MCS 36 */
	{ 156, 173,  324,  360 },	/* MCS 37 */
	{ 195, 217,  405,  450 },	/* MCS 38 */
	{ 104, 116,  216,  240 },	/* MCS 39 */
	{ 130, 144,  270,  300 },	/* MCS 40 */
	{ 130, 144,  270,  300 },	/* MCS 41 */
	{ 156, 173,  324,  360 },	/* MCS 42 */
	{ 182, 202,  378,  420 },	/* MCS 43 */
	{ 182, 202,  378,  420 },	/* MCS 44 */
	{ 208, 231,  432,  480 },	/* MCS 45 */
	{ 156, 173,  324,  360 },	/* MCS 46 */
	{ 195, 217,  405,  450 },	/* MCS 47 */
	{ 195, 217,  405,  450 },	/* MCS 48 */
	{ 234, 260,  486,  540 },	/* MCS 49 */
	{ 273, 303,  567,  630 },	/* MCS 50 */
	{ 273, 303,  567,  630 },	/* MCS 51 */
	{ 312, 347,  648,  720 },	/* MCS 52 */
	{ 130, 144,  270,  300 },	/* MCS 53 */
	{ 156, 173,  324,  360 },	/* MCS 54 */
	{ 182, 202,  378,  420 },	/* MCS 55 */
	{ 156, 173,  324,  360 },	/* MCS 56 */
	{ 182, 202,  378,  420 },	/* MCS 57 */
	{ 208, 231,  432,  480 },	/* MCS 58 */
	{ 234, 260,  486,  540 },	/* MCS 59 */
	{ 208, 231,  432,  480 },	/* MCS 60 */
	{ 234, 260,  486,  540 },	/* MCS 61 */
	{ 260, 289,  540,  600 },	/* MCS 62 */
	{ 260, 289,  540,  600 },	/* MCS 63 */
	{ 286, 318,  594,  660 },	/* MCS 64 */
	{ 195, 217,  405,  450 },	/* MCS 65 */
	{ 234, 260,  486,  540 },	/* MCS 66 */
	{ 273, 303,  567,  630 },	/* MCS 67 */
	{ 234, 260,  486,  540 },	/* MCS 68 */
	{ 273, 303,  567,  630 },	/* MCS 69 */
	{ 312, 347,  648,  720 },	/* MCS 70 */
	{ 351, 390,  729,  810 },	/* MCS 71 */
	{ 312, 347,  648,  720 },	/* MCS 72 */
	{ 351, 390,  729,  810 },	/* MCS 73 */
	{ 390, 433,  810,  900 },	/* MCS 74 */
	{ 390, 433,  810,  900 },	/* MCS 75 */
	{ 429, 477,  891,  990 },	/* MCS 76 */
};

#ifdef IEEE80211_AMPDU_AGE
static	int ieee80211_ampdu_age = -1;	/* threshold for ampdu reorder q (ms) */
SYSCTL_PROC(_net_wlan, OID_AUTO, ampdu_age, CTLTYPE_INT | CTLFLAG_RW,
	&ieee80211_ampdu_age, 0, ieee80211_sysctl_msecs_ticks, "I",
	"AMPDU max reorder age (ms)");
#endif

static	int ieee80211_recv_bar_ena = 1;
SYSCTL_INT(_net_wlan, OID_AUTO, recv_bar, CTLFLAG_RW, &ieee80211_recv_bar_ena,
	    0, "BAR frame processing (ena/dis)");

static	int ieee80211_addba_timeout = -1;/* timeout for ADDBA response */
SYSCTL_PROC(_net_wlan, OID_AUTO, addba_timeout, CTLTYPE_INT | CTLFLAG_RW,
	&ieee80211_addba_timeout, 0, ieee80211_sysctl_msecs_ticks, "I",
	"ADDBA request timeout (ms)");
static	int ieee80211_addba_backoff = -1;/* backoff after max ADDBA requests */
SYSCTL_PROC(_net_wlan, OID_AUTO, addba_backoff, CTLTYPE_INT | CTLFLAG_RW,
	&ieee80211_addba_backoff, 0, ieee80211_sysctl_msecs_ticks, "I",
	"ADDBA request backoff (ms)");
static	int ieee80211_addba_maxtries = 3;/* max ADDBA requests before backoff */
SYSCTL_INT(_net_wlan, OID_AUTO, addba_maxtries, CTLTYPE_INT | CTLFLAG_RW,
	&ieee80211_addba_maxtries, 0, "max ADDBA requests sent before backoff");

static	int ieee80211_bar_timeout = -1;	/* timeout waiting for BAR response */
static	int ieee80211_bar_maxtries = 50;/* max BAR requests before DELBA */

static	ieee80211_recv_action_func ht_recv_action_ba_addba_request;
static	ieee80211_recv_action_func ht_recv_action_ba_addba_response;
static	ieee80211_recv_action_func ht_recv_action_ba_delba;
static	ieee80211_recv_action_func ht_recv_action_ht_mimopwrsave;
static	ieee80211_recv_action_func ht_recv_action_ht_txchwidth;

static	ieee80211_send_action_func ht_send_action_ba_addba;
static	ieee80211_send_action_func ht_send_action_ba_delba;
static	ieee80211_send_action_func ht_send_action_ht_txchwidth;

static void
ieee80211_ht_init(void)
{
	/*
	 * Setup HT parameters that depends on the clock frequency.
	 */
#ifdef IEEE80211_AMPDU_AGE
	ieee80211_ampdu_age = msecs_to_ticks(500);
#endif
	ieee80211_addba_timeout = msecs_to_ticks(250);
	ieee80211_addba_backoff = msecs_to_ticks(10*1000);
	ieee80211_bar_timeout = msecs_to_ticks(250);
	/*
	 * Register action frame handlers.
	 */
	ieee80211_recv_action_register(IEEE80211_ACTION_CAT_BA, 
	    IEEE80211_ACTION_BA_ADDBA_REQUEST, ht_recv_action_ba_addba_request);
	ieee80211_recv_action_register(IEEE80211_ACTION_CAT_BA, 
	    IEEE80211_ACTION_BA_ADDBA_RESPONSE, ht_recv_action_ba_addba_response);
	ieee80211_recv_action_register(IEEE80211_ACTION_CAT_BA, 
	    IEEE80211_ACTION_BA_DELBA, ht_recv_action_ba_delba);
	ieee80211_recv_action_register(IEEE80211_ACTION_CAT_HT, 
	    IEEE80211_ACTION_HT_MIMOPWRSAVE, ht_recv_action_ht_mimopwrsave);
	ieee80211_recv_action_register(IEEE80211_ACTION_CAT_HT, 
	    IEEE80211_ACTION_HT_TXCHWIDTH, ht_recv_action_ht_txchwidth);

	ieee80211_send_action_register(IEEE80211_ACTION_CAT_BA, 
	    IEEE80211_ACTION_BA_ADDBA_REQUEST, ht_send_action_ba_addba);
	ieee80211_send_action_register(IEEE80211_ACTION_CAT_BA, 
	    IEEE80211_ACTION_BA_ADDBA_RESPONSE, ht_send_action_ba_addba);
	ieee80211_send_action_register(IEEE80211_ACTION_CAT_BA, 
	    IEEE80211_ACTION_BA_DELBA, ht_send_action_ba_delba);
	ieee80211_send_action_register(IEEE80211_ACTION_CAT_HT, 
	    IEEE80211_ACTION_HT_TXCHWIDTH, ht_send_action_ht_txchwidth);
}
SYSINIT(wlan_ht, SI_SUB_DRIVERS, SI_ORDER_FIRST, ieee80211_ht_init, NULL);

static int ieee80211_ampdu_enable(struct ieee80211_node *ni,
	struct ieee80211_tx_ampdu *tap);
<<<<<<< HEAD
=======
static int ieee80211_addba_request(struct ieee80211_node *ni,
	struct ieee80211_tx_ampdu *tap,
	int dialogtoken, int baparamset, int batimeout);
static int ieee80211_addba_response(struct ieee80211_node *ni,
	struct ieee80211_tx_ampdu *tap,
	int code, int baparamset, int batimeout);
static void ieee80211_addba_stop(struct ieee80211_node *ni,
	struct ieee80211_tx_ampdu *tap);
static void null_addba_response_timeout(struct ieee80211_node *ni,
	struct ieee80211_tx_ampdu *tap);
>>>>>>> 718708d4

static void ieee80211_bar_response(struct ieee80211_node *ni,
	struct ieee80211_tx_ampdu *tap, int status);
static void ampdu_tx_stop(struct ieee80211_tx_ampdu *tap);
static void bar_stop_timer(struct ieee80211_tx_ampdu *tap);
static int ampdu_rx_start(struct ieee80211_node *, struct ieee80211_rx_ampdu *,
	int baparamset, int batimeout, int baseqctl);
static void ampdu_rx_stop(struct ieee80211_node *, struct ieee80211_rx_ampdu *);

void
ieee80211_ht_attach(struct ieee80211com *ic)
{
	/* setup default aggregation policy */
	ic->ic_recv_action = ieee80211_recv_action;
	ic->ic_send_action = ieee80211_send_action;
	ic->ic_ampdu_enable = ieee80211_ampdu_enable;
	ic->ic_addba_request = ieee80211_addba_request;
	ic->ic_addba_response = ieee80211_addba_response;
	ic->ic_addba_response_timeout = null_addba_response_timeout;
	ic->ic_addba_stop = ieee80211_addba_stop;
	ic->ic_bar_response = ieee80211_bar_response;
	ic->ic_ampdu_rx_start = ampdu_rx_start;
	ic->ic_ampdu_rx_stop = ampdu_rx_stop;

	ic->ic_htprotmode = IEEE80211_PROT_RTSCTS;
	ic->ic_curhtprotmode = IEEE80211_HTINFO_OPMODE_PURE;
}

void
ieee80211_ht_detach(struct ieee80211com *ic)
{
}

void
ieee80211_ht_vattach(struct ieee80211vap *vap)
{

	/* driver can override defaults */
	vap->iv_ampdu_rxmax = IEEE80211_HTCAP_MAXRXAMPDU_8K;
	vap->iv_ampdu_density = IEEE80211_HTCAP_MPDUDENSITY_NA;
	vap->iv_ampdu_limit = vap->iv_ampdu_rxmax;
	vap->iv_amsdu_limit = vap->iv_htcaps & IEEE80211_HTCAP_MAXAMSDU;
	/* tx aggregation traffic thresholds */
	vap->iv_ampdu_mintraffic[WME_AC_BK] = 128;
	vap->iv_ampdu_mintraffic[WME_AC_BE] = 64;
	vap->iv_ampdu_mintraffic[WME_AC_VO] = 32;
	vap->iv_ampdu_mintraffic[WME_AC_VI] = 32;

	if (vap->iv_htcaps & IEEE80211_HTC_HT) {
		/*
		 * Device is HT capable; enable all HT-related
		 * facilities by default.
		 * XXX these choices may be too aggressive.
		 */
		vap->iv_flags_ht |= IEEE80211_FHT_HT
				 |  IEEE80211_FHT_HTCOMPAT
				 ;
		if (vap->iv_htcaps & IEEE80211_HTCAP_SHORTGI20)
			vap->iv_flags_ht |= IEEE80211_FHT_SHORTGI20;
		/* XXX infer from channel list? */
		if (vap->iv_htcaps & IEEE80211_HTCAP_CHWIDTH40) {
			vap->iv_flags_ht |= IEEE80211_FHT_USEHT40;
			if (vap->iv_htcaps & IEEE80211_HTCAP_SHORTGI40)
				vap->iv_flags_ht |= IEEE80211_FHT_SHORTGI40;
		}
		/* enable RIFS if capable */
		if (vap->iv_htcaps & IEEE80211_HTC_RIFS)
			vap->iv_flags_ht |= IEEE80211_FHT_RIFS;

		/* NB: A-MPDU and A-MSDU rx are mandated, these are tx only */
		vap->iv_flags_ht |= IEEE80211_FHT_AMPDU_RX;
		if (vap->iv_htcaps & IEEE80211_HTC_AMPDU)
			vap->iv_flags_ht |= IEEE80211_FHT_AMPDU_TX;
		vap->iv_flags_ht |= IEEE80211_FHT_AMSDU_RX;
		if (vap->iv_htcaps & IEEE80211_HTC_AMSDU)
			vap->iv_flags_ht |= IEEE80211_FHT_AMSDU_TX;
	}
	/* NB: disable default legacy WDS, too many issues right now */
	if (vap->iv_flags_ext & IEEE80211_FEXT_WDSLEGACY)
		vap->iv_flags_ht &= ~IEEE80211_FHT_HT;
}

void
ieee80211_ht_vdetach(struct ieee80211vap *vap)
{
}

static int
ht_getrate(struct ieee80211com *ic, int index, int mode, int ratetype)
{
	int mword, rate;

	mword = ieee80211_rate2media(ic, index | IEEE80211_RATE_MCS, mode);
	if (IFM_SUBTYPE(mword) != IFM_IEEE80211_MCS)
		return (0);
	switch (ratetype) {
	case 0:
		rate = ieee80211_htrates[index].ht20_rate_800ns;
		break;
	case 1:
		rate = ieee80211_htrates[index].ht20_rate_400ns;
		break;
	case 2:
		rate = ieee80211_htrates[index].ht40_rate_800ns;
		break;
	default:
		rate = ieee80211_htrates[index].ht40_rate_400ns;
		break;
	}
	return (rate);
}

static struct printranges {
	int	minmcs;
	int	maxmcs;
	int	txstream;
	int	ratetype;
	int	htcapflags;
} ranges[] = {
	{  0,  7, 1, 0, 0 },
	{  8, 15, 2, 0, 0 },
	{ 16, 23, 3, 0, 0 },
	{ 24, 31, 4, 0, 0 },
	{ 32,  0, 1, 2, IEEE80211_HTC_TXMCS32 },
	{ 33, 38, 2, 0, IEEE80211_HTC_TXUNEQUAL },
	{ 39, 52, 3, 0, IEEE80211_HTC_TXUNEQUAL },
	{ 53, 76, 4, 0, IEEE80211_HTC_TXUNEQUAL },
	{  0,  0, 0, 0, 0 },
};

static void
ht_rateprint(struct ieee80211com *ic, int mode, int ratetype)
{
	struct ifnet *ifp = ic->ic_ifp;
	int minrate, maxrate;
	struct printranges *range;

	for (range = ranges; range->txstream != 0; range++) {
		if (ic->ic_txstream < range->txstream)
			continue;
		if (range->htcapflags &&
		    (ic->ic_htcaps & range->htcapflags) == 0)
			continue;
		if (ratetype < range->ratetype)
			continue;
		minrate = ht_getrate(ic, range->minmcs, mode, ratetype);
		maxrate = ht_getrate(ic, range->maxmcs, mode, ratetype);
		if (range->maxmcs) {
			if_printf(ifp, "MCS %d-%d: %d%sMbps - %d%sMbps\n",
			    range->minmcs, range->maxmcs,
			    minrate/2, ((minrate & 0x1) != 0 ? ".5" : ""),
			    maxrate/2, ((maxrate & 0x1) != 0 ? ".5" : ""));
		} else {
			if_printf(ifp, "MCS %d: %d%sMbps\n", range->minmcs,
			    minrate/2, ((minrate & 0x1) != 0 ? ".5" : ""));
		}
	}
}

static void
ht_announce(struct ieee80211com *ic, int mode)
{
	struct ifnet *ifp = ic->ic_ifp;
	const char *modestr = ieee80211_phymode_name[mode];

	if_printf(ifp, "%s MCS 20MHz\n", modestr);
	ht_rateprint(ic, mode, 0);
	if (ic->ic_htcaps & IEEE80211_HTCAP_SHORTGI20) {
		if_printf(ifp, "%s MCS 20MHz SGI\n", modestr);
		ht_rateprint(ic, mode, 1);
	}
	if (ic->ic_htcaps & IEEE80211_HTCAP_CHWIDTH40) {
		if_printf(ifp, "%s MCS 40MHz:\n", modestr);
		ht_rateprint(ic, mode, 2);
	}
	if ((ic->ic_htcaps & IEEE80211_HTCAP_CHWIDTH40) &&
	    (ic->ic_htcaps & IEEE80211_HTCAP_SHORTGI40)) {
		if_printf(ifp, "%s MCS 40MHz SGI:\n", modestr);
		ht_rateprint(ic, mode, 3);
	}
}

void
ieee80211_ht_announce(struct ieee80211com *ic)
{
	struct ifnet *ifp = ic->ic_ifp;

	if (isset(ic->ic_modecaps, IEEE80211_MODE_11NA) ||
	    isset(ic->ic_modecaps, IEEE80211_MODE_11NG))
		if_printf(ifp, "%dT%dR\n", ic->ic_txstream, ic->ic_rxstream);
	if (isset(ic->ic_modecaps, IEEE80211_MODE_11NA))
		ht_announce(ic, IEEE80211_MODE_11NA);
	if (isset(ic->ic_modecaps, IEEE80211_MODE_11NG))
		ht_announce(ic, IEEE80211_MODE_11NG);
}

static struct ieee80211_htrateset htrateset;

const struct ieee80211_htrateset *
ieee80211_get_suphtrates(struct ieee80211com *ic,
    const struct ieee80211_channel *c)
{
#define	ADDRATE(x)	do {						\
	htrateset.rs_rates[htrateset.rs_nrates] = x;			\
	htrateset.rs_nrates++;						\
} while (0)
	int i;

	memset(&htrateset, 0, sizeof(struct ieee80211_htrateset));
	for (i = 0; i < ic->ic_txstream * 8; i++)
		ADDRATE(i);
	if ((ic->ic_htcaps & IEEE80211_HTCAP_CHWIDTH40) &&
	    (ic->ic_htcaps & IEEE80211_HTC_TXMCS32))
		ADDRATE(i);
	if (ic->ic_htcaps & IEEE80211_HTC_TXUNEQUAL) {
		if (ic->ic_txstream >= 2) {
			 for (i = 33; i <= 38; i++)
				ADDRATE(i);
		}
		if (ic->ic_txstream >= 3) {
			for (i = 39; i <= 52; i++)
				ADDRATE(i);
		}
		if (ic->ic_txstream == 4) {
			for (i = 53; i <= 76; i++)
				ADDRATE(i);
		}
	}
	return &htrateset;
#undef	ADDRATE
}

/*
 * Receive processing.
 */

/*
 * Decap the encapsulated A-MSDU frames and dispatch all but
 * the last for delivery.  The last frame is returned for 
 * delivery via the normal path.
 */
struct mbuf *
ieee80211_decap_amsdu(struct ieee80211_node *ni, struct mbuf *m)
{
	struct ieee80211vap *vap = ni->ni_vap;
	int framelen;
	struct mbuf *n;

	/* discard 802.3 header inserted by ieee80211_decap */
	m_adj(m, sizeof(struct ether_header));

	vap->iv_stats.is_amsdu_decap++;

	for (;;) {
		/*
		 * Decap the first frame, bust it apart from the
		 * remainder and deliver.  We leave the last frame
		 * delivery to the caller (for consistency with other
		 * code paths, could also do it here).
		 */
		m = ieee80211_decap1(m, &framelen);
		if (m == NULL) {
			IEEE80211_DISCARD_MAC(vap, IEEE80211_MSG_ANY,
			    ni->ni_macaddr, "a-msdu", "%s", "decap failed");
			vap->iv_stats.is_amsdu_tooshort++;
			return NULL;
		}
		if (m->m_pkthdr.len == framelen)
			break;
		n = m_split(m, framelen, M_NOWAIT);
		if (n == NULL) {
			IEEE80211_DISCARD_MAC(vap, IEEE80211_MSG_ANY,
			    ni->ni_macaddr, "a-msdu",
			    "%s", "unable to split encapsulated frames");
			vap->iv_stats.is_amsdu_split++;
			m_freem(m);			/* NB: must reclaim */
			return NULL;
		}
		vap->iv_deliver_data(vap, ni, m);

		/*
		 * Remove frame contents; each intermediate frame
		 * is required to be aligned to a 4-byte boundary.
		 */
		m = n;
		m_adj(m, roundup2(framelen, 4) - framelen);	/* padding */
	}
	return m;				/* last delivered by caller */
}

/*
 * Purge all frames in the A-MPDU re-order queue.
 */
static void
ampdu_rx_purge(struct ieee80211_rx_ampdu *rap)
{
	struct mbuf *m;
	int i;

	for (i = 0; i < rap->rxa_wnd; i++) {
		m = rap->rxa_m[i];
		if (m != NULL) {
			rap->rxa_m[i] = NULL;
			rap->rxa_qbytes -= m->m_pkthdr.len;
			m_freem(m);
			if (--rap->rxa_qframes == 0)
				break;
		}
	}
	KASSERT(rap->rxa_qbytes == 0 && rap->rxa_qframes == 0,
	    ("lost %u data, %u frames on ampdu rx q",
	    rap->rxa_qbytes, rap->rxa_qframes));
}

/*
 * Start A-MPDU rx/re-order processing for the specified TID.
 */
static int
ampdu_rx_start(struct ieee80211_node *ni, struct ieee80211_rx_ampdu *rap,
	int baparamset, int batimeout, int baseqctl)
{
	int bufsiz = MS(baparamset, IEEE80211_BAPS_BUFSIZ);

	if (rap->rxa_flags & IEEE80211_AGGR_RUNNING) {
		/*
		 * AMPDU previously setup and not terminated with a DELBA,
		 * flush the reorder q's in case anything remains.
		 */
		ampdu_rx_purge(rap);
	}
	memset(rap, 0, sizeof(*rap));
	rap->rxa_wnd = (bufsiz == 0) ?
	    IEEE80211_AGGR_BAWMAX : min(bufsiz, IEEE80211_AGGR_BAWMAX);
	rap->rxa_start = MS(baseqctl, IEEE80211_BASEQ_START);
	rap->rxa_flags |=  IEEE80211_AGGR_RUNNING | IEEE80211_AGGR_XCHGPEND;

	return 0;
}

/*
 * Stop A-MPDU rx processing for the specified TID.
 */
static void
ampdu_rx_stop(struct ieee80211_node *ni, struct ieee80211_rx_ampdu *rap)
{

	ampdu_rx_purge(rap);
	rap->rxa_flags &= ~(IEEE80211_AGGR_RUNNING | IEEE80211_AGGR_XCHGPEND);
}

/*
 * Dispatch a frame from the A-MPDU reorder queue.  The
 * frame is fed back into ieee80211_input marked with an
 * M_AMPDU_MPDU flag so it doesn't come back to us (it also
 * permits ieee80211_input to optimize re-processing).
 */
static __inline void
ampdu_dispatch(struct ieee80211_node *ni, struct mbuf *m)
{
	m->m_flags |= M_AMPDU_MPDU;	/* bypass normal processing */
	/* NB: rssi and noise are ignored w/ M_AMPDU_MPDU set */
	(void) ieee80211_input(ni, m, 0, 0);
}

/*
 * Dispatch as many frames as possible from the re-order queue.
 * Frames will always be "at the front"; we process all frames
 * up to the first empty slot in the window.  On completion we
 * cleanup state if there are still pending frames in the current
 * BA window.  We assume the frame at slot 0 is already handled
 * by the caller; we always start at slot 1.
 */
static void
ampdu_rx_dispatch(struct ieee80211_rx_ampdu *rap, struct ieee80211_node *ni)
{
	struct ieee80211vap *vap = ni->ni_vap;
	struct mbuf *m;
	int i;

	/* flush run of frames */
	for (i = 1; i < rap->rxa_wnd; i++) {
		m = rap->rxa_m[i];
		if (m == NULL)
			break;
		rap->rxa_m[i] = NULL;
		rap->rxa_qbytes -= m->m_pkthdr.len;
		rap->rxa_qframes--;

		ampdu_dispatch(ni, m);
	}
	/*
	 * If frames remain, copy the mbuf pointers down so
	 * they correspond to the offsets in the new window.
	 */
	if (rap->rxa_qframes != 0) {
		int n = rap->rxa_qframes, j;
		for (j = i+1; j < rap->rxa_wnd; j++) {
			if (rap->rxa_m[j] != NULL) {
				rap->rxa_m[j-i] = rap->rxa_m[j];
				rap->rxa_m[j] = NULL;
				if (--n == 0)
					break;
			}
		}
		KASSERT(n == 0, ("lost %d frames", n));
		vap->iv_stats.is_ampdu_rx_copy += rap->rxa_qframes;
	}
	/*
	 * Adjust the start of the BA window to
	 * reflect the frames just dispatched.
	 */
	rap->rxa_start = IEEE80211_SEQ_ADD(rap->rxa_start, i);
	vap->iv_stats.is_ampdu_rx_oor += i;
}

#ifdef IEEE80211_AMPDU_AGE
/*
 * Dispatch all frames in the A-MPDU re-order queue.
 */
static void
ampdu_rx_flush(struct ieee80211_node *ni, struct ieee80211_rx_ampdu *rap)
{
	struct ieee80211vap *vap = ni->ni_vap;
	struct mbuf *m;
	int i;

	for (i = 0; i < rap->rxa_wnd; i++) {
		m = rap->rxa_m[i];
		if (m == NULL)
			continue;
		rap->rxa_m[i] = NULL;
		rap->rxa_qbytes -= m->m_pkthdr.len;
		rap->rxa_qframes--;
		vap->iv_stats.is_ampdu_rx_oor++;

		ampdu_dispatch(ni, m);
		if (rap->rxa_qframes == 0)
			break;
	}
}
#endif /* IEEE80211_AMPDU_AGE */

/*
 * Dispatch all frames in the A-MPDU re-order queue
 * preceding the specified sequence number.  This logic
 * handles window moves due to a received MSDU or BAR.
 */
static void
ampdu_rx_flush_upto(struct ieee80211_node *ni,
	struct ieee80211_rx_ampdu *rap, ieee80211_seq winstart)
{
	struct ieee80211vap *vap = ni->ni_vap;
	struct mbuf *m;
	ieee80211_seq seqno;
	int i;

	/*
	 * Flush any complete MSDU's with a sequence number lower
	 * than winstart.  Gaps may exist.  Note that we may actually
	 * dispatch frames past winstart if a run continues; this is
	 * an optimization that avoids having to do a separate pass
	 * to dispatch frames after moving the BA window start.
	 */
	seqno = rap->rxa_start;
	for (i = 0; i < rap->rxa_wnd; i++) {
		m = rap->rxa_m[i];
		if (m != NULL) {
			rap->rxa_m[i] = NULL;
			rap->rxa_qbytes -= m->m_pkthdr.len;
			rap->rxa_qframes--;
			vap->iv_stats.is_ampdu_rx_oor++;

			ampdu_dispatch(ni, m);
		} else {
			if (!IEEE80211_SEQ_BA_BEFORE(seqno, winstart))
				break;
		}
		seqno = IEEE80211_SEQ_INC(seqno);
	}
	/*
	 * If frames remain, copy the mbuf pointers down so
	 * they correspond to the offsets in the new window.
	 */
	if (rap->rxa_qframes != 0) {
		int n = rap->rxa_qframes, j;

		/* NB: this loop assumes i > 0 and/or rxa_m[0] is NULL */
		KASSERT(rap->rxa_m[0] == NULL,
		    ("%s: BA window slot 0 occupied", __func__));
		for (j = i+1; j < rap->rxa_wnd; j++) {
			if (rap->rxa_m[j] != NULL) {
				rap->rxa_m[j-i] = rap->rxa_m[j];
				rap->rxa_m[j] = NULL;
				if (--n == 0)
					break;
			}
		}
		KASSERT(n == 0, ("%s: lost %d frames, qframes %d off %d "
		    "BA win <%d:%d> winstart %d",
		    __func__, n, rap->rxa_qframes, i, rap->rxa_start,
		    IEEE80211_SEQ_ADD(rap->rxa_start, rap->rxa_wnd-1),
		    winstart));
		vap->iv_stats.is_ampdu_rx_copy += rap->rxa_qframes;
	}
	/*
	 * Move the start of the BA window; we use the
	 * sequence number of the last MSDU that was
	 * passed up the stack+1 or winstart if stopped on
	 * a gap in the reorder buffer.
	 */
	rap->rxa_start = seqno;
}

/*
 * Process a received QoS data frame for an HT station.  Handle
 * A-MPDU reordering: if this frame is received out of order
 * and falls within the BA window hold onto it.  Otherwise if
 * this frame completes a run, flush any pending frames.  We
 * return 1 if the frame is consumed.  A 0 is returned if
 * the frame should be processed normally by the caller.
 */
int
ieee80211_ampdu_reorder(struct ieee80211_node *ni, struct mbuf *m)
{
#define	IEEE80211_FC0_QOSDATA \
	(IEEE80211_FC0_TYPE_DATA|IEEE80211_FC0_SUBTYPE_QOS|IEEE80211_FC0_VERSION_0)
#define	PROCESS		0	/* caller should process frame */
#define	CONSUMED	1	/* frame consumed, caller does nothing */
	struct ieee80211vap *vap = ni->ni_vap;
	struct ieee80211_qosframe *wh;
	struct ieee80211_rx_ampdu *rap;
	ieee80211_seq rxseq;
	uint8_t tid;
	int off;

	KASSERT((m->m_flags & (M_AMPDU | M_AMPDU_MPDU)) == M_AMPDU,
	    ("!a-mpdu or already re-ordered, flags 0x%x", m->m_flags));
	KASSERT(ni->ni_flags & IEEE80211_NODE_HT, ("not an HT sta"));

	/* NB: m_len known to be sufficient */
	wh = mtod(m, struct ieee80211_qosframe *);
	if (wh->i_fc[0] != IEEE80211_FC0_QOSDATA) {
		/*
		 * Not QoS data, shouldn't get here but just
		 * return it to the caller for processing.
		 */
		return PROCESS;
	}
	if (IEEE80211_IS_DSTODS(wh))
		tid = ((struct ieee80211_qosframe_addr4 *)wh)->i_qos[0];
	else
		tid = wh->i_qos[0];
	tid &= IEEE80211_QOS_TID;
	rap = &ni->ni_rx_ampdu[tid];
	if ((rap->rxa_flags & IEEE80211_AGGR_XCHGPEND) == 0) {
		/*
		 * No ADDBA request yet, don't touch.
		 */
		return PROCESS;
	}
	rxseq = le16toh(*(uint16_t *)wh->i_seq);
	if ((rxseq & IEEE80211_SEQ_FRAG_MASK) != 0) {
		/*
		 * Fragments are not allowed; toss.
		 */
		IEEE80211_DISCARD_MAC(vap,
		    IEEE80211_MSG_INPUT | IEEE80211_MSG_11N, ni->ni_macaddr,
		    "A-MPDU", "fragment, rxseq 0x%x tid %u%s", rxseq, tid,
		    wh->i_fc[1] & IEEE80211_FC1_RETRY ? " (retransmit)" : "");
		vap->iv_stats.is_ampdu_rx_drop++;
		IEEE80211_NODE_STAT(ni, rx_drop);
		m_freem(m);
		return CONSUMED;
	}
	rxseq >>= IEEE80211_SEQ_SEQ_SHIFT;
	rap->rxa_nframes++;
again:
	if (rxseq == rap->rxa_start) {
		/*
		 * First frame in window.
		 */
		if (rap->rxa_qframes != 0) {
			/*
			 * Dispatch as many packets as we can.
			 */
			KASSERT(rap->rxa_m[0] == NULL, ("unexpected dup"));
			ampdu_dispatch(ni, m);
			ampdu_rx_dispatch(rap, ni);
			return CONSUMED;
		} else {
			/*
			 * In order; advance window and notify
			 * caller to dispatch directly.
			 */
			rap->rxa_start = IEEE80211_SEQ_INC(rxseq);
			return PROCESS;
		}
	}
	/*
	 * Frame is out of order; store if in the BA window.
	 */
	/* calculate offset in BA window */
	off = IEEE80211_SEQ_SUB(rxseq, rap->rxa_start);
	if (off < rap->rxa_wnd) {
		/*
		 * Common case (hopefully): in the BA window.
		 * Sec 9.10.7.6.2 a) (p.137)
		 */
#ifdef IEEE80211_AMPDU_AGE
		/* 
		 * Check for frames sitting too long in the reorder queue.
		 * This should only ever happen if frames are not delivered
		 * without the sender otherwise notifying us (e.g. with a
		 * BAR to move the window).  Typically this happens because
		 * of vendor bugs that cause the sequence number to jump.
		 * When this happens we get a gap in the reorder queue that
		 * leaves frame sitting on the queue until they get pushed
		 * out due to window moves.  When the vendor does not send
		 * BAR this move only happens due to explicit packet sends
		 *
		 * NB: we only track the time of the oldest frame in the
		 * reorder q; this means that if we flush we might push
		 * frames that still "new"; if this happens then subsequent
		 * frames will result in BA window moves which cost something
		 * but is still better than a big throughput dip.
		 */
		if (rap->rxa_qframes != 0) {
			/* XXX honor batimeout? */
			if (ticks - rap->rxa_age > ieee80211_ampdu_age) {
				/*
				 * Too long since we received the first
				 * frame; flush the reorder buffer.
				 */
				if (rap->rxa_qframes != 0) {
					vap->iv_stats.is_ampdu_rx_age +=
					    rap->rxa_qframes;
					ampdu_rx_flush(ni, rap);
				}
				rap->rxa_start = IEEE80211_SEQ_INC(rxseq);
				return PROCESS;
			}
		} else {
			/*
			 * First frame, start aging timer.
			 */
			rap->rxa_age = ticks;
		}
#endif /* IEEE80211_AMPDU_AGE */
		/* save packet */
		if (rap->rxa_m[off] == NULL) {
			rap->rxa_m[off] = m;
			rap->rxa_qframes++;
			rap->rxa_qbytes += m->m_pkthdr.len;
			vap->iv_stats.is_ampdu_rx_reorder++;
		} else {
			IEEE80211_DISCARD_MAC(vap,
			    IEEE80211_MSG_INPUT | IEEE80211_MSG_11N,
			    ni->ni_macaddr, "a-mpdu duplicate",
			    "seqno %u tid %u BA win <%u:%u>",
			    rxseq, tid, rap->rxa_start,
			    IEEE80211_SEQ_ADD(rap->rxa_start, rap->rxa_wnd-1));
			vap->iv_stats.is_rx_dup++;
			IEEE80211_NODE_STAT(ni, rx_dup);
			m_freem(m);
		}
		return CONSUMED;
	}
	if (off < IEEE80211_SEQ_BA_RANGE) {
		/*
		 * Outside the BA window, but within range;
		 * flush the reorder q and move the window.
		 * Sec 9.10.7.6.2 b) (p.138)
		 */
		IEEE80211_NOTE(vap, IEEE80211_MSG_11N, ni,
		    "move BA win <%u:%u> (%u frames) rxseq %u tid %u",
		    rap->rxa_start,
		    IEEE80211_SEQ_ADD(rap->rxa_start, rap->rxa_wnd-1),
		    rap->rxa_qframes, rxseq, tid);
		vap->iv_stats.is_ampdu_rx_move++;

		/*
		 * The spec says to flush frames up to but not including:
		 * 	WinStart_B = rxseq - rap->rxa_wnd + 1
		 * Then insert the frame or notify the caller to process
		 * it immediately.  We can safely do this by just starting
		 * over again because we know the frame will now be within
		 * the BA window.
		 */
		/* NB: rxa_wnd known to be >0 */
		ampdu_rx_flush_upto(ni, rap,
		    IEEE80211_SEQ_SUB(rxseq, rap->rxa_wnd-1));
		goto again;
	} else {
		/*
		 * Outside the BA window and out of range; toss.
		 * Sec 9.10.7.6.2 c) (p.138)
		 */
		IEEE80211_DISCARD_MAC(vap,
		    IEEE80211_MSG_INPUT | IEEE80211_MSG_11N, ni->ni_macaddr,
		    "MPDU", "BA win <%u:%u> (%u frames) rxseq %u tid %u%s",
		    rap->rxa_start,
		    IEEE80211_SEQ_ADD(rap->rxa_start, rap->rxa_wnd-1),
		    rap->rxa_qframes, rxseq, tid,
		    wh->i_fc[1] & IEEE80211_FC1_RETRY ? " (retransmit)" : "");
		vap->iv_stats.is_ampdu_rx_drop++;
		IEEE80211_NODE_STAT(ni, rx_drop);
		m_freem(m);
		return CONSUMED;
	}
#undef CONSUMED
#undef PROCESS
#undef IEEE80211_FC0_QOSDATA
}

/*
 * Process a BAR ctl frame.  Dispatch all frames up to
 * the sequence number of the frame.  If this frame is
 * out of range it's discarded.
 */
void
ieee80211_recv_bar(struct ieee80211_node *ni, struct mbuf *m0)
{
	struct ieee80211vap *vap = ni->ni_vap;
	struct ieee80211_frame_bar *wh;
	struct ieee80211_rx_ampdu *rap;
	ieee80211_seq rxseq;
	int tid, off;

	if (!ieee80211_recv_bar_ena) {
#if 0
		IEEE80211_DISCARD_MAC(vap, IEEE80211_MSG_11N,
		    ni->ni_macaddr, "BAR", "%s", "processing disabled");
#endif
		vap->iv_stats.is_ampdu_bar_bad++;
		return;
	}
	wh = mtod(m0, struct ieee80211_frame_bar *);
	/* XXX check basic BAR */
	tid = MS(le16toh(wh->i_ctl), IEEE80211_BAR_TID);
	rap = &ni->ni_rx_ampdu[tid];
	if ((rap->rxa_flags & IEEE80211_AGGR_XCHGPEND) == 0) {
		/*
		 * No ADDBA request yet, don't touch.
		 */
		IEEE80211_DISCARD_MAC(vap,
		    IEEE80211_MSG_INPUT | IEEE80211_MSG_11N,
		    ni->ni_macaddr, "BAR", "no BA stream, tid %u", tid);
		vap->iv_stats.is_ampdu_bar_bad++;
		return;
	}
	vap->iv_stats.is_ampdu_bar_rx++;
	rxseq = le16toh(wh->i_seq) >> IEEE80211_SEQ_SEQ_SHIFT;
	if (rxseq == rap->rxa_start)
		return;
	/* calculate offset in BA window */
	off = IEEE80211_SEQ_SUB(rxseq, rap->rxa_start);
	if (off < IEEE80211_SEQ_BA_RANGE) {
		/*
		 * Flush the reorder q up to rxseq and move the window.
		 * Sec 9.10.7.6.3 a) (p.138)
		 */
		IEEE80211_NOTE(vap, IEEE80211_MSG_11N, ni,
		    "BAR moves BA win <%u:%u> (%u frames) rxseq %u tid %u",
		    rap->rxa_start,
		    IEEE80211_SEQ_ADD(rap->rxa_start, rap->rxa_wnd-1),
		    rap->rxa_qframes, rxseq, tid);
		vap->iv_stats.is_ampdu_bar_move++;

		ampdu_rx_flush_upto(ni, rap, rxseq);
		if (off >= rap->rxa_wnd) {
			/*
			 * BAR specifies a window start to the right of BA
			 * window; we must move it explicitly since
			 * ampdu_rx_flush_upto will not.
			 */
			rap->rxa_start = rxseq;
		}
	} else {
		/*
		 * Out of range; toss.
		 * Sec 9.10.7.6.3 b) (p.138)
		 */
		IEEE80211_DISCARD_MAC(vap,
		    IEEE80211_MSG_INPUT | IEEE80211_MSG_11N, ni->ni_macaddr,
		    "BAR", "BA win <%u:%u> (%u frames) rxseq %u tid %u%s",
		    rap->rxa_start,
		    IEEE80211_SEQ_ADD(rap->rxa_start, rap->rxa_wnd-1),
		    rap->rxa_qframes, rxseq, tid,
		    wh->i_fc[1] & IEEE80211_FC1_RETRY ? " (retransmit)" : "");
		vap->iv_stats.is_ampdu_bar_oow++;
		IEEE80211_NODE_STAT(ni, rx_drop);
	}
}

/*
 * Setup HT-specific state in a node.  Called only
 * when HT use is negotiated so we don't do extra
 * work for temporary and/or legacy sta's.
 */
void
ieee80211_ht_node_init(struct ieee80211_node *ni)
{
	struct ieee80211_tx_ampdu *tap;
	int ac;

	if (ni->ni_flags & IEEE80211_NODE_HT) {
		/*
		 * Clean AMPDU state on re-associate.  This handles the case
		 * where a station leaves w/o notifying us and then returns
		 * before node is reaped for inactivity.
		 */
		ieee80211_ht_node_cleanup(ni);
	}
	for (ac = 0; ac < WME_NUM_AC; ac++) {
		tap = &ni->ni_tx_ampdu[ac];
		tap->txa_ac = ac;
		tap->txa_ni = ni;
		/* NB: further initialization deferred */
	}
	ni->ni_flags |= IEEE80211_NODE_HT | IEEE80211_NODE_AMPDU;
}

/*
 * Cleanup HT-specific state in a node.  Called only
 * when HT use has been marked.
 */
void
ieee80211_ht_node_cleanup(struct ieee80211_node *ni)
{
	struct ieee80211com *ic = ni->ni_ic;
	int i;

	KASSERT(ni->ni_flags & IEEE80211_NODE_HT, ("not an HT node"));

	/* XXX optimize this */
	for (i = 0; i < WME_NUM_AC; i++) {
		struct ieee80211_tx_ampdu *tap = &ni->ni_tx_ampdu[i];
		if (tap->txa_flags & IEEE80211_AGGR_SETUP)
			ampdu_tx_stop(tap);
	}
	for (i = 0; i < WME_NUM_TID; i++)
		ic->ic_ampdu_rx_stop(ni, &ni->ni_rx_ampdu[i]);

	ni->ni_htcap = 0;
	ni->ni_flags &= ~IEEE80211_NODE_HT_ALL;
}

/*
 * Age out HT resources for a station.
 */
void
ieee80211_ht_node_age(struct ieee80211_node *ni)
{
#ifdef IEEE80211_AMPDU_AGE
	struct ieee80211vap *vap = ni->ni_vap;
	uint8_t tid;
#endif

	KASSERT(ni->ni_flags & IEEE80211_NODE_HT, ("not an HT sta"));

#ifdef IEEE80211_AMPDU_AGE
	for (tid = 0; tid < WME_NUM_TID; tid++) {
		struct ieee80211_rx_ampdu *rap;

		rap = &ni->ni_rx_ampdu[tid];
		if ((rap->rxa_flags & IEEE80211_AGGR_XCHGPEND) == 0)
			continue;
		if (rap->rxa_qframes == 0)
			continue;
		/* 
		 * Check for frames sitting too long in the reorder queue.
		 * See above for more details on what's happening here.
		 */
		/* XXX honor batimeout? */
		if (ticks - rap->rxa_age > ieee80211_ampdu_age) {
			/*
			 * Too long since we received the first
			 * frame; flush the reorder buffer.
			 */
			vap->iv_stats.is_ampdu_rx_age += rap->rxa_qframes;
			ampdu_rx_flush(ni, rap);
		}
	}
#endif /* IEEE80211_AMPDU_AGE */
}

static struct ieee80211_channel *
findhtchan(struct ieee80211com *ic, struct ieee80211_channel *c, int htflags)
{
	return ieee80211_find_channel(ic, c->ic_freq,
	    (c->ic_flags &~ IEEE80211_CHAN_HT) | htflags);
}

/*
 * Adjust a channel to be HT/non-HT according to the vap's configuration.
 */
struct ieee80211_channel *
ieee80211_ht_adjust_channel(struct ieee80211com *ic,
	struct ieee80211_channel *chan, int flags)
{
	struct ieee80211_channel *c;

	if (flags & IEEE80211_FHT_HT) {
		/* promote to HT if possible */
		if (flags & IEEE80211_FHT_USEHT40) {
			if (!IEEE80211_IS_CHAN_HT40(chan)) {
				/* NB: arbitrarily pick ht40+ over ht40- */
				c = findhtchan(ic, chan, IEEE80211_CHAN_HT40U);
				if (c == NULL)
					c = findhtchan(ic, chan,
						IEEE80211_CHAN_HT40D);
				if (c == NULL)
					c = findhtchan(ic, chan,
						IEEE80211_CHAN_HT20);
				if (c != NULL)
					chan = c;
			}
		} else if (!IEEE80211_IS_CHAN_HT20(chan)) {
			c = findhtchan(ic, chan, IEEE80211_CHAN_HT20);
			if (c != NULL)
				chan = c;
		}
	} else if (IEEE80211_IS_CHAN_HT(chan)) {
		/* demote to legacy, HT use is disabled */
		c = ieee80211_find_channel(ic, chan->ic_freq,
		    chan->ic_flags &~ IEEE80211_CHAN_HT);
		if (c != NULL)
			chan = c;
	}
	return chan;
}

/*
 * Setup HT-specific state for a legacy WDS peer.
 */
void
ieee80211_ht_wds_init(struct ieee80211_node *ni)
{
	struct ieee80211vap *vap = ni->ni_vap;
	struct ieee80211_tx_ampdu *tap;
	int ac;

	KASSERT(vap->iv_flags_ht & IEEE80211_FHT_HT, ("no HT requested"));

	/* XXX check scan cache in case peer has an ap and we have info */
	/*
	 * If setup with a legacy channel; locate an HT channel.
	 * Otherwise if the inherited channel (from a companion
	 * AP) is suitable use it so we use the same location
	 * for the extension channel).
	 */
	ni->ni_chan = ieee80211_ht_adjust_channel(ni->ni_ic,
	    ni->ni_chan, ieee80211_htchanflags(ni->ni_chan));

	ni->ni_htcap = 0;
	if (vap->iv_flags_ht & IEEE80211_FHT_SHORTGI20)
		ni->ni_htcap |= IEEE80211_HTCAP_SHORTGI20;
	if (IEEE80211_IS_CHAN_HT40(ni->ni_chan)) {
		ni->ni_htcap |= IEEE80211_HTCAP_CHWIDTH40;
		ni->ni_chw = 40;
		if (IEEE80211_IS_CHAN_HT40U(ni->ni_chan))
			ni->ni_ht2ndchan = IEEE80211_HTINFO_2NDCHAN_ABOVE;
		else if (IEEE80211_IS_CHAN_HT40D(ni->ni_chan))
			ni->ni_ht2ndchan = IEEE80211_HTINFO_2NDCHAN_BELOW;
		if (vap->iv_flags_ht & IEEE80211_FHT_SHORTGI40)
			ni->ni_htcap |= IEEE80211_HTCAP_SHORTGI40;
	} else {
		ni->ni_chw = 20;
		ni->ni_ht2ndchan = IEEE80211_HTINFO_2NDCHAN_NONE;
	}
	ni->ni_htctlchan = ni->ni_chan->ic_ieee;
	if (vap->iv_flags_ht & IEEE80211_FHT_RIFS)
		ni->ni_flags |= IEEE80211_NODE_RIFS;
	/* XXX does it make sense to enable SMPS? */

	ni->ni_htopmode = 0;		/* XXX need protection state */
	ni->ni_htstbc = 0;		/* XXX need info */

	for (ac = 0; ac < WME_NUM_AC; ac++) {
		tap = &ni->ni_tx_ampdu[ac];
		tap->txa_ac = ac;
	}
	/* NB: AMPDU tx/rx governed by IEEE80211_FHT_AMPDU_{TX,RX} */
	ni->ni_flags |= IEEE80211_NODE_HT | IEEE80211_NODE_AMPDU;
}

/*
 * Notify hostap vaps of a change in the HTINFO ie.
 */
static void
htinfo_notify(struct ieee80211com *ic)
{
	struct ieee80211vap *vap;
	int first = 1;

	IEEE80211_LOCK_ASSERT(ic);

	TAILQ_FOREACH(vap, &ic->ic_vaps, iv_next) {
		if (vap->iv_opmode != IEEE80211_M_HOSTAP)
			continue;
		if (vap->iv_state != IEEE80211_S_RUN ||
		    !IEEE80211_IS_CHAN_HT(vap->iv_bss->ni_chan))
			continue;
		if (first) {
			IEEE80211_NOTE(vap,
			    IEEE80211_MSG_ASSOC | IEEE80211_MSG_11N,
			    vap->iv_bss,
			    "HT bss occupancy change: %d sta, %d ht, "
			    "%d ht40%s, HT protmode now 0x%x"
			    , ic->ic_sta_assoc
			    , ic->ic_ht_sta_assoc
			    , ic->ic_ht40_sta_assoc
			    , (ic->ic_flags_ht & IEEE80211_FHT_NONHT_PR) ?
				 ", non-HT sta present" : ""
			    , ic->ic_curhtprotmode);
			first = 0;
		}
		ieee80211_beacon_notify(vap, IEEE80211_BEACON_HTINFO);
	}
}

/*
 * Calculate HT protection mode from current
 * state and handle updates.
 */
static void
htinfo_update(struct ieee80211com *ic)
{
	uint8_t protmode;

	if (ic->ic_sta_assoc != ic->ic_ht_sta_assoc) {
		protmode = IEEE80211_HTINFO_OPMODE_MIXED
			 | IEEE80211_HTINFO_NONHT_PRESENT;
	} else if (ic->ic_flags_ht & IEEE80211_FHT_NONHT_PR) {
		protmode = IEEE80211_HTINFO_OPMODE_PROTOPT
			 | IEEE80211_HTINFO_NONHT_PRESENT;
	} else if (ic->ic_bsschan != IEEE80211_CHAN_ANYC &&
	    IEEE80211_IS_CHAN_HT40(ic->ic_bsschan) && 
	    ic->ic_sta_assoc != ic->ic_ht40_sta_assoc) {
		protmode = IEEE80211_HTINFO_OPMODE_HT20PR;
	} else {
		protmode = IEEE80211_HTINFO_OPMODE_PURE;
	}
	if (protmode != ic->ic_curhtprotmode) {
		ic->ic_curhtprotmode = protmode;
		htinfo_notify(ic);
	}
}

/*
 * Handle an HT station joining a BSS.
 */
void
ieee80211_ht_node_join(struct ieee80211_node *ni)
{
	struct ieee80211com *ic = ni->ni_ic;

	IEEE80211_LOCK_ASSERT(ic);

	if (ni->ni_flags & IEEE80211_NODE_HT) {
		ic->ic_ht_sta_assoc++;
		if (ni->ni_chw == 40)
			ic->ic_ht40_sta_assoc++;
	}
	htinfo_update(ic);
}

/*
 * Handle an HT station leaving a BSS.
 */
void
ieee80211_ht_node_leave(struct ieee80211_node *ni)
{
	struct ieee80211com *ic = ni->ni_ic;

	IEEE80211_LOCK_ASSERT(ic);

	if (ni->ni_flags & IEEE80211_NODE_HT) {
		ic->ic_ht_sta_assoc--;
		if (ni->ni_chw == 40)
			ic->ic_ht40_sta_assoc--;
	}
	htinfo_update(ic);
}

/*
 * Public version of htinfo_update; used for processing
 * beacon frames from overlapping bss.
 *
 * Caller can specify either IEEE80211_HTINFO_OPMODE_MIXED
 * (on receipt of a beacon that advertises MIXED) or
 * IEEE80211_HTINFO_OPMODE_PROTOPT (on receipt of a beacon
 * from an overlapping legacy bss).  We treat MIXED with
 * a higher precedence than PROTOPT (i.e. we will not change
 * change PROTOPT -> MIXED; only MIXED -> PROTOPT).  This
 * corresponds to how we handle things in htinfo_update.
 */
void
ieee80211_htprot_update(struct ieee80211com *ic, int protmode)
{
#define	OPMODE(x)	SM(x, IEEE80211_HTINFO_OPMODE)
	IEEE80211_LOCK(ic);

	/* track non-HT station presence */
	KASSERT(protmode & IEEE80211_HTINFO_NONHT_PRESENT,
	    ("protmode 0x%x", protmode));
	ic->ic_flags_ht |= IEEE80211_FHT_NONHT_PR;
	ic->ic_lastnonht = ticks;

	if (protmode != ic->ic_curhtprotmode &&
	    (OPMODE(ic->ic_curhtprotmode) != IEEE80211_HTINFO_OPMODE_MIXED ||
	     OPMODE(protmode) == IEEE80211_HTINFO_OPMODE_PROTOPT)) {
		/* push beacon update */
		ic->ic_curhtprotmode = protmode;
		htinfo_notify(ic);
	}
	IEEE80211_UNLOCK(ic);
#undef OPMODE
}

/*
 * Time out presence of an overlapping bss with non-HT
 * stations.  When operating in hostap mode we listen for
 * beacons from other stations and if we identify a non-HT
 * station is present we update the opmode field of the
 * HTINFO ie.  To identify when all non-HT stations are
 * gone we time out this condition.
 */
void
ieee80211_ht_timeout(struct ieee80211com *ic)
{
	IEEE80211_LOCK_ASSERT(ic);

	if ((ic->ic_flags_ht & IEEE80211_FHT_NONHT_PR) &&
	    time_after(ticks, ic->ic_lastnonht + IEEE80211_NONHT_PRESENT_AGE)) {
#if 0
		IEEE80211_NOTE(vap, IEEE80211_MSG_11N, ni,
		    "%s", "time out non-HT STA present on channel");
#endif
		ic->ic_flags_ht &= ~IEEE80211_FHT_NONHT_PR;
		htinfo_update(ic);
	}
}

/* unalligned little endian access */     
#define LE_READ_2(p)					\
	((uint16_t)					\
	 ((((const uint8_t *)(p))[0]      ) |		\
	  (((const uint8_t *)(p))[1] <<  8)))

/*
 * Process an 802.11n HT capabilities ie.
 */
void
ieee80211_parse_htcap(struct ieee80211_node *ni, const uint8_t *ie)
{
	if (ie[0] == IEEE80211_ELEMID_VENDOR) {
		/*
		 * Station used Vendor OUI ie to associate;
		 * mark the node so when we respond we'll use
		 * the Vendor OUI's and not the standard ie's.
		 */
		ni->ni_flags |= IEEE80211_NODE_HTCOMPAT;
		ie += 4;
	} else
		ni->ni_flags &= ~IEEE80211_NODE_HTCOMPAT;

	ni->ni_htcap = LE_READ_2(ie +
		__offsetof(struct ieee80211_ie_htcap, hc_cap));
	ni->ni_htparam = ie[__offsetof(struct ieee80211_ie_htcap, hc_param)];
}

static void
htinfo_parse(struct ieee80211_node *ni,
	const struct ieee80211_ie_htinfo *htinfo)
{
	uint16_t w;

	ni->ni_htctlchan = htinfo->hi_ctrlchannel;
	ni->ni_ht2ndchan = SM(htinfo->hi_byte1, IEEE80211_HTINFO_2NDCHAN);
	w = LE_READ_2(&htinfo->hi_byte2);
	ni->ni_htopmode = SM(w, IEEE80211_HTINFO_OPMODE);
	w = LE_READ_2(&htinfo->hi_byte45);
	ni->ni_htstbc = SM(w, IEEE80211_HTINFO_BASIC_STBCMCS);
}

/*
 * Parse an 802.11n HT info ie and save useful information
 * to the node state.  Note this does not effect any state
 * changes such as for channel width change.
 */
void
ieee80211_parse_htinfo(struct ieee80211_node *ni, const uint8_t *ie)
{
	if (ie[0] == IEEE80211_ELEMID_VENDOR)
		ie += 4;
	htinfo_parse(ni, (const struct ieee80211_ie_htinfo *) ie);
}

/*
 * Handle 11n channel switch.  Use the received HT ie's to
 * identify the right channel to use.  If we cannot locate it
 * in the channel table then fallback to legacy operation.
 * Note that we use this information to identify the node's
 * channel only; the caller is responsible for insuring any
 * required channel change is done (e.g. in sta mode when
 * parsing the contents of a beacon frame).
 */
static void
htinfo_update_chw(struct ieee80211_node *ni, int htflags)
{
	struct ieee80211com *ic = ni->ni_ic;
	struct ieee80211_channel *c;
	int chanflags;

	chanflags = (ni->ni_chan->ic_flags &~ IEEE80211_CHAN_HT) | htflags;
	if (chanflags != ni->ni_chan->ic_flags) {
		/* XXX not right for ht40- */
		c = ieee80211_find_channel(ic, ni->ni_chan->ic_freq, chanflags);
		if (c == NULL && (htflags & IEEE80211_CHAN_HT40)) {
			/*
			 * No HT40 channel entry in our table; fall back
			 * to HT20 operation.  This should not happen.
			 */
			c = findhtchan(ic, ni->ni_chan, IEEE80211_CHAN_HT20);
#if 0
			IEEE80211_NOTE(ni->ni_vap,
			    IEEE80211_MSG_ASSOC | IEEE80211_MSG_11N, ni,
			    "no HT40 channel (freq %u), falling back to HT20",
			    ni->ni_chan->ic_freq);
#endif
			/* XXX stat */
		}
		if (c != NULL && c != ni->ni_chan) {
			IEEE80211_NOTE(ni->ni_vap,
			    IEEE80211_MSG_ASSOC | IEEE80211_MSG_11N, ni,
			    "switch station to HT%d channel %u/0x%x",
			    IEEE80211_IS_CHAN_HT40(c) ? 40 : 20,
			    c->ic_freq, c->ic_flags);
			ni->ni_chan = c;
		}
		/* NB: caller responsible for forcing any channel change */
	}
	/* update node's tx channel width */
	ni->ni_chw = IEEE80211_IS_CHAN_HT40(ni->ni_chan)? 40 : 20;
}

/*
 * Update 11n MIMO PS state according to received htcap.
 */
static __inline int
htcap_update_mimo_ps(struct ieee80211_node *ni)
{
	uint16_t oflags = ni->ni_flags;

	switch (ni->ni_htcap & IEEE80211_HTCAP_SMPS) {
	case IEEE80211_HTCAP_SMPS_DYNAMIC:
		ni->ni_flags |= IEEE80211_NODE_MIMO_PS;
		ni->ni_flags |= IEEE80211_NODE_MIMO_RTS;
		break;
	case IEEE80211_HTCAP_SMPS_ENA:
		ni->ni_flags |= IEEE80211_NODE_MIMO_PS;
		ni->ni_flags &= ~IEEE80211_NODE_MIMO_RTS;
		break;
	case IEEE80211_HTCAP_SMPS_OFF:
	default:		/* disable on rx of reserved value */
		ni->ni_flags &= ~IEEE80211_NODE_MIMO_PS;
		ni->ni_flags &= ~IEEE80211_NODE_MIMO_RTS;
		break;
	}
	return (oflags ^ ni->ni_flags);
}

/*
 * Update short GI state according to received htcap
 * and local settings.
 */
static __inline void
htcap_update_shortgi(struct ieee80211_node *ni)
{
	struct ieee80211vap *vap = ni->ni_vap;

	ni->ni_flags &= ~(IEEE80211_NODE_SGI20|IEEE80211_NODE_SGI40);
	if ((ni->ni_htcap & IEEE80211_HTCAP_SHORTGI20) &&
	    (vap->iv_flags_ht & IEEE80211_FHT_SHORTGI20))
		ni->ni_flags |= IEEE80211_NODE_SGI20;
	if ((ni->ni_htcap & IEEE80211_HTCAP_SHORTGI40) &&
	    (vap->iv_flags_ht & IEEE80211_FHT_SHORTGI40))
		ni->ni_flags |= IEEE80211_NODE_SGI40;
}

/*
 * Parse and update HT-related state extracted from
 * the HT cap and info ie's.
 */
void
ieee80211_ht_updateparams(struct ieee80211_node *ni,
	const uint8_t *htcapie, const uint8_t *htinfoie)
{
	struct ieee80211vap *vap = ni->ni_vap;
	const struct ieee80211_ie_htinfo *htinfo;
	int htflags;

	ieee80211_parse_htcap(ni, htcapie);
	if (vap->iv_htcaps & IEEE80211_HTCAP_SMPS)
		htcap_update_mimo_ps(ni);
	htcap_update_shortgi(ni);

	if (htinfoie[0] == IEEE80211_ELEMID_VENDOR)
		htinfoie += 4;
	htinfo = (const struct ieee80211_ie_htinfo *) htinfoie;
	htinfo_parse(ni, htinfo);

	htflags = (vap->iv_flags_ht & IEEE80211_FHT_HT) ?
	    IEEE80211_CHAN_HT20 : 0;
	/* NB: honor operating mode constraint */
	if ((htinfo->hi_byte1 & IEEE80211_HTINFO_TXWIDTH_2040) &&
	    (vap->iv_flags_ht & IEEE80211_FHT_USEHT40)) {
		if (ni->ni_ht2ndchan == IEEE80211_HTINFO_2NDCHAN_ABOVE)
			htflags = IEEE80211_CHAN_HT40U;
		else if (ni->ni_ht2ndchan == IEEE80211_HTINFO_2NDCHAN_BELOW)
			htflags = IEEE80211_CHAN_HT40D;
	}
	htinfo_update_chw(ni, htflags);

	if ((htinfo->hi_byte1 & IEEE80211_HTINFO_RIFSMODE_PERM) &&
	    (vap->iv_flags_ht & IEEE80211_FHT_RIFS))
		ni->ni_flags |= IEEE80211_NODE_RIFS;
	else
		ni->ni_flags &= ~IEEE80211_NODE_RIFS;
}

/*
 * Parse and update HT-related state extracted from the HT cap ie
 * for a station joining an HT BSS.
 */
void
ieee80211_ht_updatehtcap(struct ieee80211_node *ni, const uint8_t *htcapie)
{
	struct ieee80211vap *vap = ni->ni_vap;
	int htflags;

	ieee80211_parse_htcap(ni, htcapie);
	if (vap->iv_htcaps & IEEE80211_HTCAP_SMPS)
		htcap_update_mimo_ps(ni);
	htcap_update_shortgi(ni);

	/* NB: honor operating mode constraint */
	/* XXX 40 MHz intolerant */
	htflags = (vap->iv_flags_ht & IEEE80211_FHT_HT) ?
	    IEEE80211_CHAN_HT20 : 0;
	if ((ni->ni_htcap & IEEE80211_HTCAP_CHWIDTH40) &&
	    (vap->iv_flags_ht & IEEE80211_FHT_USEHT40)) {
		if (IEEE80211_IS_CHAN_HT40U(vap->iv_bss->ni_chan))
			htflags = IEEE80211_CHAN_HT40U;
		else if (IEEE80211_IS_CHAN_HT40D(vap->iv_bss->ni_chan))
			htflags = IEEE80211_CHAN_HT40D;
	}
	htinfo_update_chw(ni, htflags);
}

/*
 * Install received HT rate set by parsing the HT cap ie.
 */
int
ieee80211_setup_htrates(struct ieee80211_node *ni, const uint8_t *ie, int flags)
{
	struct ieee80211com *ic = ni->ni_ic;
	struct ieee80211vap *vap = ni->ni_vap;
	const struct ieee80211_ie_htcap *htcap;
	struct ieee80211_htrateset *rs;
	int i, maxequalmcs, maxunequalmcs;

	maxequalmcs = ic->ic_txstream * 8 - 1;
	if (ic->ic_htcaps & IEEE80211_HTC_TXUNEQUAL) {
		if (ic->ic_txstream >= 2)
			maxunequalmcs = 38;
		if (ic->ic_txstream >= 3)
			maxunequalmcs = 52;
		if (ic->ic_txstream >= 4)
			maxunequalmcs = 76;
	} else
		maxunequalmcs = 0;

	rs = &ni->ni_htrates;
	memset(rs, 0, sizeof(*rs));
	if (ie != NULL) {
		if (ie[0] == IEEE80211_ELEMID_VENDOR)
			ie += 4;
		htcap = (const struct ieee80211_ie_htcap *) ie;
		for (i = 0; i < IEEE80211_HTRATE_MAXSIZE; i++) {
			if (isclr(htcap->hc_mcsset, i))
				continue;
			if (rs->rs_nrates == IEEE80211_HTRATE_MAXSIZE) {
				IEEE80211_NOTE(vap,
				    IEEE80211_MSG_XRATE | IEEE80211_MSG_11N, ni,
				    "WARNING, HT rate set too large; only "
				    "using %u rates", IEEE80211_HTRATE_MAXSIZE);
				vap->iv_stats.is_rx_rstoobig++;
				break;
			}
			if (i <= 31 && i > maxequalmcs)
				continue;
			if (i == 32 &&
			    (ic->ic_htcaps & IEEE80211_HTC_TXMCS32) == 0)
				continue;
			if (i > 32 && i > maxunequalmcs)
				continue;
			rs->rs_rates[rs->rs_nrates++] = i;
		}
	}
	return ieee80211_fix_rate(ni, (struct ieee80211_rateset *) rs, flags);
}

/*
 * Mark rates in a node's HT rate set as basic according
 * to the information in the supplied HT info ie.
 */
void
ieee80211_setup_basic_htrates(struct ieee80211_node *ni, const uint8_t *ie)
{
	const struct ieee80211_ie_htinfo *htinfo;
	struct ieee80211_htrateset *rs;
	int i, j;

	if (ie[0] == IEEE80211_ELEMID_VENDOR)
		ie += 4;
	htinfo = (const struct ieee80211_ie_htinfo *) ie;
	rs = &ni->ni_htrates;
	if (rs->rs_nrates == 0) {
		IEEE80211_NOTE(ni->ni_vap,
		    IEEE80211_MSG_XRATE | IEEE80211_MSG_11N, ni,
		    "%s", "WARNING, empty HT rate set");
		return;
	}
	for (i = 0; i < IEEE80211_HTRATE_MAXSIZE; i++) {
		if (isclr(htinfo->hi_basicmcsset, i))
			continue;
		for (j = 0; j < rs->rs_nrates; j++)
			if ((rs->rs_rates[j] & IEEE80211_RATE_VAL) == i)
				rs->rs_rates[j] |= IEEE80211_RATE_BASIC;
	}
}

static void
ampdu_tx_setup(struct ieee80211_tx_ampdu *tap)
{
	callout_init(&tap->txa_timer, CALLOUT_MPSAFE);
	tap->txa_flags |= IEEE80211_AGGR_SETUP;
}

static void
ampdu_tx_stop(struct ieee80211_tx_ampdu *tap)
{
	struct ieee80211_node *ni = tap->txa_ni;
	struct ieee80211com *ic = ni->ni_ic;

	KASSERT(tap->txa_flags & IEEE80211_AGGR_SETUP,
	    ("txa_flags 0x%x ac %d", tap->txa_flags, tap->txa_ac));

	/*
	 * Stop BA stream if setup so driver has a chance
	 * to reclaim any resources it might have allocated.
	 */
	ic->ic_addba_stop(ni, tap);
	/*
	 * Stop any pending BAR transmit.
	 */
	bar_stop_timer(tap);

	tap->txa_lastsample = 0;
	tap->txa_avgpps = 0;
	/* NB: clearing NAK means we may re-send ADDBA */ 
	tap->txa_flags &= ~(IEEE80211_AGGR_SETUP | IEEE80211_AGGR_NAK);
}

/*
 * ADDBA response timeout.
 *
 * If software aggregation and per-TID queue management was done here,
 * that queue would be unpaused after the ADDBA timeout occurs.
 */
static void
addba_timeout(void *arg)
{
	struct ieee80211_tx_ampdu *tap = arg;
	struct ieee80211_node *ni = tap->txa_ni;
	struct ieee80211com *ic = ni->ni_ic;

	/* XXX ? */
	tap->txa_flags &= ~IEEE80211_AGGR_XCHGPEND;
	tap->txa_attempts++;
	ic->ic_addba_response_timeout(ni, tap);
}

static void
addba_start_timeout(struct ieee80211_tx_ampdu *tap)
{
	/* XXX use CALLOUT_PENDING instead? */
	callout_reset(&tap->txa_timer, ieee80211_addba_timeout,
	    addba_timeout, tap);
	tap->txa_flags |= IEEE80211_AGGR_XCHGPEND;
	tap->txa_nextrequest = ticks + ieee80211_addba_timeout;
}

static void
addba_stop_timeout(struct ieee80211_tx_ampdu *tap)
{
	/* XXX use CALLOUT_PENDING instead? */
	if (tap->txa_flags & IEEE80211_AGGR_XCHGPEND) {
		callout_stop(&tap->txa_timer);
		tap->txa_flags &= ~IEEE80211_AGGR_XCHGPEND;
	}
}

static void
null_addba_response_timeout(struct ieee80211_node *ni,
    struct ieee80211_tx_ampdu *tap)
{
}

/*
 * Default method for requesting A-MPDU tx aggregation.
 * We setup the specified state block and start a timer
 * to wait for an ADDBA response frame.
 */
int
ieee80211_addba_request(struct ieee80211_node *ni,
	struct ieee80211_tx_ampdu *tap,
	int dialogtoken, int baparamset, int batimeout)
{
	int bufsiz;

	/* XXX locking */
	tap->txa_token = dialogtoken;
	tap->txa_flags |= IEEE80211_AGGR_IMMEDIATE;
	bufsiz = MS(baparamset, IEEE80211_BAPS_BUFSIZ);
	tap->txa_wnd = (bufsiz == 0) ?
	    IEEE80211_AGGR_BAWMAX : min(bufsiz, IEEE80211_AGGR_BAWMAX);
	addba_start_timeout(tap);
	return 1;
}

/*
 * Default method for processing an A-MPDU tx aggregation
 * response.  We shutdown any pending timer and update the
 * state block according to the reply.
 */
int
ieee80211_addba_response(struct ieee80211_node *ni,
	struct ieee80211_tx_ampdu *tap,
	int status, int baparamset, int batimeout)
{
	int bufsiz, tid;

	/* XXX locking */
	addba_stop_timeout(tap);
	if (status == IEEE80211_STATUS_SUCCESS) {
		bufsiz = MS(baparamset, IEEE80211_BAPS_BUFSIZ);
		/* XXX override our request? */
		tap->txa_wnd = (bufsiz == 0) ?
		    IEEE80211_AGGR_BAWMAX : min(bufsiz, IEEE80211_AGGR_BAWMAX);
		/* XXX AC/TID */
		tid = MS(baparamset, IEEE80211_BAPS_TID);
		tap->txa_flags |= IEEE80211_AGGR_RUNNING;
		tap->txa_attempts = 0;
	} else {
		/* mark tid so we don't try again */
		tap->txa_flags |= IEEE80211_AGGR_NAK;
	}
	return 1;
}

/*
 * Default method for stopping A-MPDU tx aggregation.
 * Any timer is cleared and we drain any pending frames.
 */
void
ieee80211_addba_stop(struct ieee80211_node *ni, struct ieee80211_tx_ampdu *tap)
{
	/* XXX locking */
	addba_stop_timeout(tap);
	if (tap->txa_flags & IEEE80211_AGGR_RUNNING) {
		/* XXX clear aggregation queue */
		tap->txa_flags &= ~IEEE80211_AGGR_RUNNING;
	}
	tap->txa_attempts = 0;
}

/*
 * Process a received action frame using the default aggregation
 * policy.  We intercept ADDBA-related frames and use them to
 * update our aggregation state.  All other frames are passed up
 * for processing by ieee80211_recv_action.
 */
static int
ht_recv_action_ba_addba_request(struct ieee80211_node *ni,
	const struct ieee80211_frame *wh,
	const uint8_t *frm, const uint8_t *efrm)
{
	struct ieee80211com *ic = ni->ni_ic;
	struct ieee80211vap *vap = ni->ni_vap;
	struct ieee80211_rx_ampdu *rap;
	uint8_t dialogtoken;
	uint16_t baparamset, batimeout, baseqctl;
	uint16_t args[5];
	int tid;

	dialogtoken = frm[2];
	baparamset = LE_READ_2(frm+3);
	batimeout = LE_READ_2(frm+5);
	baseqctl = LE_READ_2(frm+7);

	tid = MS(baparamset, IEEE80211_BAPS_TID);

	IEEE80211_NOTE(vap, IEEE80211_MSG_ACTION | IEEE80211_MSG_11N, ni,
	    "recv ADDBA request: dialogtoken %u baparamset 0x%x "
	    "(tid %d bufsiz %d) batimeout %d baseqctl %d:%d",
	    dialogtoken, baparamset,
	    tid, MS(baparamset, IEEE80211_BAPS_BUFSIZ),
	    batimeout,
	    MS(baseqctl, IEEE80211_BASEQ_START),
	    MS(baseqctl, IEEE80211_BASEQ_FRAG));

	rap = &ni->ni_rx_ampdu[tid];

	/* Send ADDBA response */
	args[0] = dialogtoken;
	/*
	 * NB: We ack only if the sta associated with HT and
	 * the ap is configured to do AMPDU rx (the latter
	 * violates the 11n spec and is mostly for testing).
	 */
	if ((ni->ni_flags & IEEE80211_NODE_AMPDU_RX) &&
	    (vap->iv_flags_ht & IEEE80211_FHT_AMPDU_RX)) {
		/* XXX handle ampdu_rx_start failure */
		ic->ic_ampdu_rx_start(ni, rap,
		    baparamset, batimeout, baseqctl);

		args[1] = IEEE80211_STATUS_SUCCESS;
	} else {
		IEEE80211_NOTE(vap, IEEE80211_MSG_ACTION | IEEE80211_MSG_11N,
		    ni, "reject ADDBA request: %s",
		    ni->ni_flags & IEEE80211_NODE_AMPDU_RX ?
		       "administratively disabled" :
		       "not negotiated for station");
		vap->iv_stats.is_addba_reject++;
		args[1] = IEEE80211_STATUS_UNSPECIFIED;
	}
	/* XXX honor rap flags? */
	args[2] = IEEE80211_BAPS_POLICY_IMMEDIATE
		| SM(tid, IEEE80211_BAPS_TID)
		| SM(rap->rxa_wnd, IEEE80211_BAPS_BUFSIZ)
		;
	args[3] = 0;
	args[4] = 0;
	ic->ic_send_action(ni, IEEE80211_ACTION_CAT_BA,
		IEEE80211_ACTION_BA_ADDBA_RESPONSE, args);
	return 0;
}

static int
ht_recv_action_ba_addba_response(struct ieee80211_node *ni,
	const struct ieee80211_frame *wh,
	const uint8_t *frm, const uint8_t *efrm)
{
	struct ieee80211com *ic = ni->ni_ic;
	struct ieee80211vap *vap = ni->ni_vap;
	struct ieee80211_tx_ampdu *tap;
	uint8_t dialogtoken, policy;
	uint16_t baparamset, batimeout, code;
	int tid, ac, bufsiz;

	dialogtoken = frm[2];
	code = LE_READ_2(frm+3);
	baparamset = LE_READ_2(frm+5);
	tid = MS(baparamset, IEEE80211_BAPS_TID);
	bufsiz = MS(baparamset, IEEE80211_BAPS_BUFSIZ);
	policy = MS(baparamset, IEEE80211_BAPS_POLICY);
	batimeout = LE_READ_2(frm+7);

	ac = TID_TO_WME_AC(tid);
	tap = &ni->ni_tx_ampdu[ac];
	if ((tap->txa_flags & IEEE80211_AGGR_XCHGPEND) == 0) {
		IEEE80211_DISCARD_MAC(vap,
		    IEEE80211_MSG_ACTION | IEEE80211_MSG_11N,
		    ni->ni_macaddr, "ADDBA response",
		    "no pending ADDBA, tid %d dialogtoken %u "
		    "code %d", tid, dialogtoken, code);
		vap->iv_stats.is_addba_norequest++;
		return 0;
	}
	if (dialogtoken != tap->txa_token) {
		IEEE80211_DISCARD_MAC(vap,
		    IEEE80211_MSG_ACTION | IEEE80211_MSG_11N,
		    ni->ni_macaddr, "ADDBA response",
		    "dialogtoken mismatch: waiting for %d, "
		    "received %d, tid %d code %d",
		    tap->txa_token, dialogtoken, tid, code);
		vap->iv_stats.is_addba_badtoken++;
		return 0;
	}
	/* NB: assumes IEEE80211_AGGR_IMMEDIATE is 1 */
	if (policy != (tap->txa_flags & IEEE80211_AGGR_IMMEDIATE)) {
		IEEE80211_DISCARD_MAC(vap,
		    IEEE80211_MSG_ACTION | IEEE80211_MSG_11N,
		    ni->ni_macaddr, "ADDBA response",
		    "policy mismatch: expecting %s, "
		    "received %s, tid %d code %d",
		    tap->txa_flags & IEEE80211_AGGR_IMMEDIATE,
		    policy, tid, code);
		vap->iv_stats.is_addba_badpolicy++;
		return 0;
	}
#if 0
	/* XXX we take MIN in ieee80211_addba_response */
	if (bufsiz > IEEE80211_AGGR_BAWMAX) {
		IEEE80211_DISCARD_MAC(vap,
		    IEEE80211_MSG_ACTION | IEEE80211_MSG_11N,
		    ni->ni_macaddr, "ADDBA response",
		    "BA window too large: max %d, "
		    "received %d, tid %d code %d",
		    bufsiz, IEEE80211_AGGR_BAWMAX, tid, code);
		vap->iv_stats.is_addba_badbawinsize++;
		return 0;
	}
#endif
	IEEE80211_NOTE(vap, IEEE80211_MSG_ACTION | IEEE80211_MSG_11N, ni,
	    "recv ADDBA response: dialogtoken %u code %d "
	    "baparamset 0x%x (tid %d bufsiz %d) batimeout %d",
	    dialogtoken, code, baparamset, tid, bufsiz,
	    batimeout);
	ic->ic_addba_response(ni, tap, code, baparamset, batimeout);
	return 0;
}

static int
ht_recv_action_ba_delba(struct ieee80211_node *ni,
	const struct ieee80211_frame *wh,
	const uint8_t *frm, const uint8_t *efrm)
{
	struct ieee80211com *ic = ni->ni_ic;
	struct ieee80211_rx_ampdu *rap;
	struct ieee80211_tx_ampdu *tap;
	uint16_t baparamset, code;
	int tid, ac;

	baparamset = LE_READ_2(frm+2);
	code = LE_READ_2(frm+4);

	tid = MS(baparamset, IEEE80211_DELBAPS_TID);

	IEEE80211_NOTE(ni->ni_vap, IEEE80211_MSG_ACTION | IEEE80211_MSG_11N, ni,
	    "recv DELBA: baparamset 0x%x (tid %d initiator %d) "
	    "code %d", baparamset, tid,
	    MS(baparamset, IEEE80211_DELBAPS_INIT), code);

	if ((baparamset & IEEE80211_DELBAPS_INIT) == 0) {
		ac = TID_TO_WME_AC(tid);
		tap = &ni->ni_tx_ampdu[ac];
		ic->ic_addba_stop(ni, tap);
	} else {
		rap = &ni->ni_rx_ampdu[tid];
		ic->ic_ampdu_rx_stop(ni, rap);
	}
	return 0;
}

static int
ht_recv_action_ht_txchwidth(struct ieee80211_node *ni,
	const struct ieee80211_frame *wh,
	const uint8_t *frm, const uint8_t *efrm)
{
	int chw;

	chw = (frm[2] == IEEE80211_A_HT_TXCHWIDTH_2040) ? 40 : 20;

	IEEE80211_NOTE(ni->ni_vap, IEEE80211_MSG_ACTION | IEEE80211_MSG_11N, ni,
	    "%s: HT txchwidth, width %d%s",
	    __func__, chw, ni->ni_chw != chw ? "*" : "");
	if (chw != ni->ni_chw) {
		ni->ni_chw = chw;
		/* XXX notify on change */
	}
	return 0;
}

static int
ht_recv_action_ht_mimopwrsave(struct ieee80211_node *ni,
	const struct ieee80211_frame *wh,
	const uint8_t *frm, const uint8_t *efrm)
{
	const struct ieee80211_action_ht_mimopowersave *mps =
	    (const struct ieee80211_action_ht_mimopowersave *) frm;

	/* XXX check iv_htcaps */
	if (mps->am_control & IEEE80211_A_HT_MIMOPWRSAVE_ENA)
		ni->ni_flags |= IEEE80211_NODE_MIMO_PS;
	else
		ni->ni_flags &= ~IEEE80211_NODE_MIMO_PS;
	if (mps->am_control & IEEE80211_A_HT_MIMOPWRSAVE_MODE)
		ni->ni_flags |= IEEE80211_NODE_MIMO_RTS;
	else
		ni->ni_flags &= ~IEEE80211_NODE_MIMO_RTS;
	/* XXX notify on change */
	IEEE80211_NOTE(ni->ni_vap, IEEE80211_MSG_ACTION | IEEE80211_MSG_11N, ni,
	    "%s: HT MIMO PS (%s%s)", __func__,
	    (ni->ni_flags & IEEE80211_NODE_MIMO_PS) ?  "on" : "off",
	    (ni->ni_flags & IEEE80211_NODE_MIMO_RTS) ?  "+rts" : ""
	);
	return 0;
}

/*
 * Transmit processing.
 */

/*
 * Check if A-MPDU should be requested/enabled for a stream.
 * We require a traffic rate above a per-AC threshold and we
 * also handle backoff from previous failed attempts.
 *
 * Drivers may override this method to bring in information
 * such as link state conditions in making the decision.
 */
static int
ieee80211_ampdu_enable(struct ieee80211_node *ni,
	struct ieee80211_tx_ampdu *tap)
{
	struct ieee80211vap *vap = ni->ni_vap;

	if (tap->txa_avgpps < vap->iv_ampdu_mintraffic[tap->txa_ac])
		return 0;
	/* XXX check rssi? */
	if (tap->txa_attempts >= ieee80211_addba_maxtries &&
	    ticks < tap->txa_nextrequest) {
		/*
		 * Don't retry too often; txa_nextrequest is set
		 * to the minimum interval we'll retry after
		 * ieee80211_addba_maxtries failed attempts are made.
		 */
		return 0;
	}
	IEEE80211_NOTE(vap, IEEE80211_MSG_11N, ni,
	    "enable AMPDU on %s, avgpps %d pkts %d",
	    ieee80211_wme_acnames[tap->txa_ac], tap->txa_avgpps, tap->txa_pkts);
	return 1;
}

/*
 * Request A-MPDU tx aggregation.  Setup local state and
 * issue an ADDBA request.  BA use will only happen after
 * the other end replies with ADDBA response.
 */
int
ieee80211_ampdu_request(struct ieee80211_node *ni,
	struct ieee80211_tx_ampdu *tap)
{
	struct ieee80211com *ic = ni->ni_ic;
	uint16_t args[5];
	int tid, dialogtoken;
	static int tokens = 0;	/* XXX */

	/* XXX locking */
	if ((tap->txa_flags & IEEE80211_AGGR_SETUP) == 0) {
		/* do deferred setup of state */
		ampdu_tx_setup(tap);
	}
	/* XXX hack for not doing proper locking */
	tap->txa_flags &= ~IEEE80211_AGGR_NAK;

	dialogtoken = (tokens+1) % 63;		/* XXX */
	tid = WME_AC_TO_TID(tap->txa_ac);
	tap->txa_start = ni->ni_txseqs[tid];

	args[0] = dialogtoken;
	args[1] = 0;	/* NB: status code not used */
	args[2]	= IEEE80211_BAPS_POLICY_IMMEDIATE
		| SM(tid, IEEE80211_BAPS_TID)
		| SM(IEEE80211_AGGR_BAWMAX, IEEE80211_BAPS_BUFSIZ)
		;
	args[3] = 0;	/* batimeout */
	/* NB: do first so there's no race against reply */
	if (!ic->ic_addba_request(ni, tap, dialogtoken, args[2], args[3])) {
		/* unable to setup state, don't make request */
		IEEE80211_NOTE(ni->ni_vap, IEEE80211_MSG_11N,
		    ni, "%s: could not setup BA stream for AC %d",
		    __func__, tap->txa_ac);
		/* defer next try so we don't slam the driver with requests */
		tap->txa_attempts = ieee80211_addba_maxtries;
		/* NB: check in case driver wants to override */
		if (tap->txa_nextrequest <= ticks)
			tap->txa_nextrequest = ticks + ieee80211_addba_backoff;
		return 0;
	}
	tokens = dialogtoken;			/* allocate token */
	/* NB: after calling ic_addba_request so driver can set txa_start */
	args[4] = SM(tap->txa_start, IEEE80211_BASEQ_START)
		| SM(0, IEEE80211_BASEQ_FRAG)
		;
	return ic->ic_send_action(ni, IEEE80211_ACTION_CAT_BA,
		IEEE80211_ACTION_BA_ADDBA_REQUEST, args);
}

/*
 * Terminate an AMPDU tx stream.  State is reclaimed
 * and the peer notified with a DelBA Action frame.
 */
void
ieee80211_ampdu_stop(struct ieee80211_node *ni, struct ieee80211_tx_ampdu *tap,
	int reason)
{
	struct ieee80211com *ic = ni->ni_ic;
	struct ieee80211vap *vap = ni->ni_vap;
	uint16_t args[4];

	/* XXX locking */
	tap->txa_flags &= ~IEEE80211_AGGR_BARPEND;
	if (IEEE80211_AMPDU_RUNNING(tap)) {
		IEEE80211_NOTE(vap, IEEE80211_MSG_ACTION | IEEE80211_MSG_11N,
		    ni, "%s: stop BA stream for AC %d (reason %d)",
		    __func__, tap->txa_ac, reason);
		vap->iv_stats.is_ampdu_stop++;

		ic->ic_addba_stop(ni, tap);
		args[0] = WME_AC_TO_TID(tap->txa_ac);
		args[1] = IEEE80211_DELBAPS_INIT;
		args[2] = reason;			/* XXX reason code */
		ic->ic_send_action(ni, IEEE80211_ACTION_CAT_BA,
			IEEE80211_ACTION_BA_DELBA, args);
	} else {
		IEEE80211_NOTE(vap, IEEE80211_MSG_ACTION | IEEE80211_MSG_11N,
		    ni, "%s: BA stream for AC %d not running (reason %d)",
		    __func__, tap->txa_ac, reason);
		vap->iv_stats.is_ampdu_stop_failed++;
	}
}

static void
bar_timeout(void *arg)
{
	struct ieee80211_tx_ampdu *tap = arg;
	struct ieee80211_node *ni = tap->txa_ni;

	KASSERT((tap->txa_flags & IEEE80211_AGGR_XCHGPEND) == 0,
	    ("bar/addba collision, flags 0x%x", tap->txa_flags));

	IEEE80211_NOTE(ni->ni_vap, IEEE80211_MSG_11N,
	    ni, "%s: tid %u flags 0x%x attempts %d", __func__,
	    tap->txa_ac, tap->txa_flags, tap->txa_attempts);

	/* guard against race with bar_tx_complete */
	if ((tap->txa_flags & IEEE80211_AGGR_BARPEND) == 0)
		return;
	/* XXX ? */
	if (tap->txa_attempts >= ieee80211_bar_maxtries)
		ieee80211_ampdu_stop(ni, tap, IEEE80211_REASON_TIMEOUT);
	else
		ieee80211_send_bar(ni, tap, tap->txa_seqpending);
}

static void
bar_start_timer(struct ieee80211_tx_ampdu *tap)
{
	callout_reset(&tap->txa_timer, ieee80211_bar_timeout, bar_timeout, tap);
}

static void
bar_stop_timer(struct ieee80211_tx_ampdu *tap)
{
	callout_stop(&tap->txa_timer);
}

static void
bar_tx_complete(struct ieee80211_node *ni, void *arg, int status)
{
	struct ieee80211_tx_ampdu *tap = arg;

	IEEE80211_NOTE(ni->ni_vap, IEEE80211_MSG_11N,
	    ni, "%s: tid %u flags 0x%x pending %d status %d",
	    __func__, tap->txa_ac, tap->txa_flags,
	    callout_pending(&tap->txa_timer), status);

	/* XXX locking */
	if ((tap->txa_flags & IEEE80211_AGGR_BARPEND) &&
	    callout_pending(&tap->txa_timer)) {
		struct ieee80211com *ic = ni->ni_ic;

		if (status)		/* ACK'd */
			bar_stop_timer(tap);
		ic->ic_bar_response(ni, tap, status);
		/* NB: just let timer expire so we pace requests */
	}
}

static void
ieee80211_bar_response(struct ieee80211_node *ni,
	struct ieee80211_tx_ampdu *tap, int status)
{

	if (status != 0) {		/* got ACK */
		IEEE80211_NOTE(ni->ni_vap, IEEE80211_MSG_11N,
		    ni, "BAR moves BA win <%u:%u> (%u frames) txseq %u tid %u",
		    tap->txa_start,
		    IEEE80211_SEQ_ADD(tap->txa_start, tap->txa_wnd-1),
		    tap->txa_qframes, tap->txa_seqpending,
		    WME_AC_TO_TID(tap->txa_ac));

		/* NB: timer already stopped in bar_tx_complete */
		tap->txa_start = tap->txa_seqpending;
		tap->txa_flags &= ~IEEE80211_AGGR_BARPEND;
	}
}

/*
 * Transmit a BAR frame to the specified node.  The
 * BAR contents are drawn from the supplied aggregation
 * state associated with the node.
 *
 * NB: we only handle immediate ACK w/ compressed bitmap.
 */
int
ieee80211_send_bar(struct ieee80211_node *ni,
	struct ieee80211_tx_ampdu *tap, ieee80211_seq seq)
{
#define	senderr(_x, _v)	do { vap->iv_stats._v++; ret = _x; goto bad; } while (0)
	struct ieee80211vap *vap = ni->ni_vap;
	struct ieee80211com *ic = ni->ni_ic;
	struct ieee80211_frame_bar *bar;
	struct mbuf *m;
	uint16_t barctl, barseqctl;
	uint8_t *frm;
	int tid, ret;

	if ((tap->txa_flags & IEEE80211_AGGR_RUNNING) == 0) {
		/* no ADDBA response, should not happen */
		/* XXX stat+msg */
		return EINVAL;
	}
	/* XXX locking */
	bar_stop_timer(tap);

	ieee80211_ref_node(ni);

	m = ieee80211_getmgtframe(&frm, ic->ic_headroom, sizeof(*bar));
	if (m == NULL)
		senderr(ENOMEM, is_tx_nobuf);

	if (!ieee80211_add_callback(m, bar_tx_complete, tap)) {
		m_freem(m);
		senderr(ENOMEM, is_tx_nobuf);	/* XXX */
		/* NOTREACHED */
	}

	bar = mtod(m, struct ieee80211_frame_bar *);
	bar->i_fc[0] = IEEE80211_FC0_VERSION_0 |
		IEEE80211_FC0_TYPE_CTL | IEEE80211_FC0_SUBTYPE_BAR;
	bar->i_fc[1] = 0;
	IEEE80211_ADDR_COPY(bar->i_ra, ni->ni_macaddr);
	IEEE80211_ADDR_COPY(bar->i_ta, vap->iv_myaddr);

	tid = WME_AC_TO_TID(tap->txa_ac);
	barctl 	= (tap->txa_flags & IEEE80211_AGGR_IMMEDIATE ?
			0 : IEEE80211_BAR_NOACK)
		| IEEE80211_BAR_COMP
		| SM(tid, IEEE80211_BAR_TID)
		;
	barseqctl = SM(seq, IEEE80211_BAR_SEQ_START);
	/* NB: known to have proper alignment */
	bar->i_ctl = htole16(barctl);
	bar->i_seq = htole16(barseqctl);
	m->m_pkthdr.len = m->m_len = sizeof(struct ieee80211_frame_bar);

	M_WME_SETAC(m, WME_AC_VO);

	IEEE80211_NODE_STAT(ni, tx_mgmt);	/* XXX tx_ctl? */

	/* XXX locking */
	/* init/bump attempts counter */
	if ((tap->txa_flags & IEEE80211_AGGR_BARPEND) == 0)
		tap->txa_attempts = 1;
	else
		tap->txa_attempts++;
	tap->txa_seqpending = seq;
	tap->txa_flags |= IEEE80211_AGGR_BARPEND;

	IEEE80211_NOTE(vap, IEEE80211_MSG_DEBUG | IEEE80211_MSG_11N,
	    ni, "send BAR: tid %u ctl 0x%x start %u (attempt %d)",
	    tid, barctl, seq, tap->txa_attempts);

	ret = ic->ic_raw_xmit(ni, m, NULL);
	if (ret != 0) {
		/* xmit failed, clear state flag */
		tap->txa_flags &= ~IEEE80211_AGGR_BARPEND;
		goto bad;
	}
	/* XXX hack against tx complete happening before timer is started */
	if (tap->txa_flags & IEEE80211_AGGR_BARPEND)
		bar_start_timer(tap);
	return 0;
bad:
	ieee80211_free_node(ni);
	return ret;
#undef senderr
}

static int
ht_action_output(struct ieee80211_node *ni, struct mbuf *m)
{
	struct ieee80211_bpf_params params;

	memset(&params, 0, sizeof(params));
	params.ibp_pri = WME_AC_VO;
	params.ibp_rate0 = ni->ni_txparms->mgmtrate;
	/* NB: we know all frames are unicast */
	params.ibp_try0 = ni->ni_txparms->maxretry;
	params.ibp_power = ni->ni_txpower;
	return ieee80211_mgmt_output(ni, m, IEEE80211_FC0_SUBTYPE_ACTION,
	     &params);
}

#define	ADDSHORT(frm, v) do {			\
	frm[0] = (v) & 0xff;			\
	frm[1] = (v) >> 8;			\
	frm += 2;				\
} while (0)

/*
 * Send an action management frame.  The arguments are stuff
 * into a frame without inspection; the caller is assumed to
 * prepare them carefully (e.g. based on the aggregation state).
 */
static int
ht_send_action_ba_addba(struct ieee80211_node *ni,
	int category, int action, void *arg0)
{
	struct ieee80211vap *vap = ni->ni_vap;
	struct ieee80211com *ic = ni->ni_ic;
	uint16_t *args = arg0;
	struct mbuf *m;
	uint8_t *frm;

	IEEE80211_NOTE(vap, IEEE80211_MSG_ACTION | IEEE80211_MSG_11N, ni,
	    "send ADDBA %s: dialogtoken %d status %d "
	    "baparamset 0x%x (tid %d) batimeout 0x%x baseqctl 0x%x",
	    (action == IEEE80211_ACTION_BA_ADDBA_REQUEST) ?
		"request" : "response",
	    args[0], args[1], args[2], MS(args[2], IEEE80211_BAPS_TID),
	    args[3], args[4]);

	IEEE80211_DPRINTF(vap, IEEE80211_MSG_NODE,
	    "ieee80211_ref_node (%s:%u) %p<%s> refcnt %d\n", __func__, __LINE__,
	    ni, ether_sprintf(ni->ni_macaddr), ieee80211_node_refcnt(ni)+1);
	ieee80211_ref_node(ni);

	m = ieee80211_getmgtframe(&frm,
	    ic->ic_headroom + sizeof(struct ieee80211_frame),
	    sizeof(uint16_t)	/* action+category */
	    /* XXX may action payload */
	    + sizeof(struct ieee80211_action_ba_addbaresponse)
	);
	if (m != NULL) {
		*frm++ = category;
		*frm++ = action;
		*frm++ = args[0];		/* dialog token */
		if (action == IEEE80211_ACTION_BA_ADDBA_RESPONSE)
			ADDSHORT(frm, args[1]);	/* status code */
		ADDSHORT(frm, args[2]);		/* baparamset */
		ADDSHORT(frm, args[3]);		/* batimeout */
		if (action == IEEE80211_ACTION_BA_ADDBA_REQUEST)
			ADDSHORT(frm, args[4]);	/* baseqctl */
		m->m_pkthdr.len = m->m_len = frm - mtod(m, uint8_t *);
		return ht_action_output(ni, m);
	} else {
		vap->iv_stats.is_tx_nobuf++;
		ieee80211_free_node(ni);
		return ENOMEM;
	}
}

static int
ht_send_action_ba_delba(struct ieee80211_node *ni,
	int category, int action, void *arg0)
{
	struct ieee80211vap *vap = ni->ni_vap;
	struct ieee80211com *ic = ni->ni_ic;
	uint16_t *args = arg0;
	struct mbuf *m;
	uint16_t baparamset;
	uint8_t *frm;

	baparamset = SM(args[0], IEEE80211_DELBAPS_TID)
		   | args[1]
		   ;
	IEEE80211_NOTE(vap, IEEE80211_MSG_ACTION | IEEE80211_MSG_11N, ni,
	    "send DELBA action: tid %d, initiator %d reason %d",
	    args[0], args[1], args[2]);

	IEEE80211_DPRINTF(vap, IEEE80211_MSG_NODE,
	    "ieee80211_ref_node (%s:%u) %p<%s> refcnt %d\n", __func__, __LINE__,
	    ni, ether_sprintf(ni->ni_macaddr), ieee80211_node_refcnt(ni)+1);
	ieee80211_ref_node(ni);

	m = ieee80211_getmgtframe(&frm,
	    ic->ic_headroom + sizeof(struct ieee80211_frame),
	    sizeof(uint16_t)	/* action+category */
	    /* XXX may action payload */
	    + sizeof(struct ieee80211_action_ba_addbaresponse)
	);
	if (m != NULL) {
		*frm++ = category;
		*frm++ = action;
		ADDSHORT(frm, baparamset);
		ADDSHORT(frm, args[2]);		/* reason code */
		m->m_pkthdr.len = m->m_len = frm - mtod(m, uint8_t *);
		return ht_action_output(ni, m);
	} else {
		vap->iv_stats.is_tx_nobuf++;
		ieee80211_free_node(ni);
		return ENOMEM;
	}
}

static int
ht_send_action_ht_txchwidth(struct ieee80211_node *ni,
	int category, int action, void *arg0)
{
	struct ieee80211vap *vap = ni->ni_vap;
	struct ieee80211com *ic = ni->ni_ic;
	struct mbuf *m;
	uint8_t *frm;

	IEEE80211_NOTE(vap, IEEE80211_MSG_ACTION | IEEE80211_MSG_11N, ni,
	    "send HT txchwidth: width %d",
	    IEEE80211_IS_CHAN_HT40(ni->ni_chan) ? 40 : 20);

	IEEE80211_DPRINTF(vap, IEEE80211_MSG_NODE,
	    "ieee80211_ref_node (%s:%u) %p<%s> refcnt %d\n", __func__, __LINE__,
	    ni, ether_sprintf(ni->ni_macaddr), ieee80211_node_refcnt(ni)+1);
	ieee80211_ref_node(ni);

	m = ieee80211_getmgtframe(&frm,
	    ic->ic_headroom + sizeof(struct ieee80211_frame),
	    sizeof(uint16_t)	/* action+category */
	    /* XXX may action payload */
	    + sizeof(struct ieee80211_action_ba_addbaresponse)
	);
	if (m != NULL) {
		*frm++ = category;
		*frm++ = action;
		*frm++ = IEEE80211_IS_CHAN_HT40(ni->ni_chan) ? 
			IEEE80211_A_HT_TXCHWIDTH_2040 :
			IEEE80211_A_HT_TXCHWIDTH_20;
		m->m_pkthdr.len = m->m_len = frm - mtod(m, uint8_t *);
		return ht_action_output(ni, m);
	} else {
		vap->iv_stats.is_tx_nobuf++;
		ieee80211_free_node(ni);
		return ENOMEM;
	}
}
#undef ADDSHORT

/*
 * Construct the MCS bit mask for inclusion in an HT capabilities
 * information element.
 */
static void
ieee80211_set_mcsset(struct ieee80211com *ic, uint8_t *frm)
{
	int i;
	uint8_t txparams;

	KASSERT((ic->ic_rxstream > 0 && ic->ic_rxstream <= 4),
	    ("ic_rxstream %d out of range", ic->ic_rxstream));
	KASSERT((ic->ic_txstream > 0 && ic->ic_txstream <= 4),
	    ("ic_txstream %d out of range", ic->ic_txstream));

	for (i = 0; i < ic->ic_rxstream * 8; i++)
		setbit(frm, i);
	if ((ic->ic_htcaps & IEEE80211_HTCAP_CHWIDTH40) &&
	    (ic->ic_htcaps & IEEE80211_HTC_RXMCS32))
		setbit(frm, 32);
	if (ic->ic_htcaps & IEEE80211_HTC_RXUNEQUAL) {
		if (ic->ic_rxstream >= 2) {
			for (i = 33; i <= 38; i++)
				setbit(frm, i);
		}
		if (ic->ic_rxstream >= 3) {
			for (i = 39; i <= 52; i++)
				setbit(frm, i);
		}
		if (ic->ic_txstream >= 4) {
			for (i = 53; i <= 76; i++)
				setbit(frm, i);
		}
	}

	if (ic->ic_rxstream != ic->ic_txstream) {
		txparams = 0x1;			/* TX MCS set defined */
		txparams |= 0x2;		/* TX RX MCS not equal */
		txparams |= (ic->ic_txstream - 1) << 2;	/* num TX streams */
		if (ic->ic_htcaps & IEEE80211_HTC_TXUNEQUAL)
			txparams |= 0x16;	/* TX unequal modulation sup */
	} else
		txparams = 0;
	frm[12] = txparams;
}

/*
 * Add body of an HTCAP information element.
 */
static uint8_t *
ieee80211_add_htcap_body(uint8_t *frm, struct ieee80211_node *ni)
{
#define	ADDSHORT(frm, v) do {			\
	frm[0] = (v) & 0xff;			\
	frm[1] = (v) >> 8;			\
	frm += 2;				\
} while (0)
	struct ieee80211com *ic = ni->ni_ic;
	struct ieee80211vap *vap = ni->ni_vap;
	uint16_t caps, extcaps;
	int rxmax, density;

	/* HT capabilities */
	caps = vap->iv_htcaps & 0xffff;
	/*
	 * Note channel width depends on whether we are operating as
	 * a sta or not.  When operating as a sta we are generating
	 * a request based on our desired configuration.  Otherwise
	 * we are operational and the channel attributes identify
	 * how we've been setup (which might be different if a fixed
	 * channel is specified).
	 */
	if (vap->iv_opmode == IEEE80211_M_STA) {
		/* override 20/40 use based on config */
		if (vap->iv_flags_ht & IEEE80211_FHT_USEHT40)
			caps |= IEEE80211_HTCAP_CHWIDTH40;
		else
			caps &= ~IEEE80211_HTCAP_CHWIDTH40;
		/* use advertised setting (XXX locally constraint) */
		rxmax = MS(ni->ni_htparam, IEEE80211_HTCAP_MAXRXAMPDU);
		density = MS(ni->ni_htparam, IEEE80211_HTCAP_MPDUDENSITY);

		/*
		 * NB: Hardware might support HT40 on some but not all
		 * channels. We can't determine this earlier because only
		 * after association the channel is upgraded to HT based
		 * on the negotiated capabilities.
		 */
		if (ni->ni_chan != IEEE80211_CHAN_ANYC &&
		    findhtchan(ic, ni->ni_chan, IEEE80211_CHAN_HT40U) == NULL &&
		    findhtchan(ic, ni->ni_chan, IEEE80211_CHAN_HT40D) == NULL)
			caps &= ~IEEE80211_HTCAP_CHWIDTH40;
	} else {
		/* override 20/40 use based on current channel */
		if (IEEE80211_IS_CHAN_HT40(ni->ni_chan))
			caps |= IEEE80211_HTCAP_CHWIDTH40;
		else
			caps &= ~IEEE80211_HTCAP_CHWIDTH40;
		rxmax = vap->iv_ampdu_rxmax;
		density = vap->iv_ampdu_density;
	}
	/* adjust short GI based on channel and config */
	if ((vap->iv_flags_ht & IEEE80211_FHT_SHORTGI20) == 0)
		caps &= ~IEEE80211_HTCAP_SHORTGI20;
	if ((vap->iv_flags_ht & IEEE80211_FHT_SHORTGI40) == 0 ||
	    (caps & IEEE80211_HTCAP_CHWIDTH40) == 0)
		caps &= ~IEEE80211_HTCAP_SHORTGI40;
	ADDSHORT(frm, caps);

	/* HT parameters */
	*frm = SM(rxmax, IEEE80211_HTCAP_MAXRXAMPDU)
	     | SM(density, IEEE80211_HTCAP_MPDUDENSITY)
	     ;
	frm++;

	/* pre-zero remainder of ie */
	memset(frm, 0, sizeof(struct ieee80211_ie_htcap) - 
		__offsetof(struct ieee80211_ie_htcap, hc_mcsset));

	/* supported MCS set */
	/*
	 * XXX: For sta mode the rate set should be restricted based
	 * on the AP's capabilities, but ni_htrates isn't setup when
	 * we're called to form an AssocReq frame so for now we're
	 * restricted to the device capabilities.
	 */
	ieee80211_set_mcsset(ni->ni_ic, frm);

	frm += __offsetof(struct ieee80211_ie_htcap, hc_extcap) -
		__offsetof(struct ieee80211_ie_htcap, hc_mcsset);

	/* HT extended capabilities */
	extcaps = vap->iv_htextcaps & 0xffff;

	ADDSHORT(frm, extcaps);

	frm += sizeof(struct ieee80211_ie_htcap) -
		__offsetof(struct ieee80211_ie_htcap, hc_txbf);

	return frm;
#undef ADDSHORT
}

/*
 * Add 802.11n HT capabilities information element
 */
uint8_t *
ieee80211_add_htcap(uint8_t *frm, struct ieee80211_node *ni)
{
	frm[0] = IEEE80211_ELEMID_HTCAP;
	frm[1] = sizeof(struct ieee80211_ie_htcap) - 2;
	return ieee80211_add_htcap_body(frm + 2, ni);
}

/*
 * Add Broadcom OUI wrapped standard HTCAP ie; this is
 * used for compatibility w/ pre-draft implementations.
 */
uint8_t *
ieee80211_add_htcap_vendor(uint8_t *frm, struct ieee80211_node *ni)
{
	frm[0] = IEEE80211_ELEMID_VENDOR;
	frm[1] = 4 + sizeof(struct ieee80211_ie_htcap) - 2;
	frm[2] = (BCM_OUI >> 0) & 0xff;
	frm[3] = (BCM_OUI >> 8) & 0xff;
	frm[4] = (BCM_OUI >> 16) & 0xff;
	frm[5] = BCM_OUI_HTCAP;
	return ieee80211_add_htcap_body(frm + 6, ni);
}

/*
 * Construct the MCS bit mask of basic rates
 * for inclusion in an HT information element.
 */
static void
ieee80211_set_basic_htrates(uint8_t *frm, const struct ieee80211_htrateset *rs)
{
	int i;

	for (i = 0; i < rs->rs_nrates; i++) {
		int r = rs->rs_rates[i] & IEEE80211_RATE_VAL;
		if ((rs->rs_rates[i] & IEEE80211_RATE_BASIC) &&
		    r < IEEE80211_HTRATE_MAXSIZE) {
			/* NB: this assumes a particular implementation */
			setbit(frm, r);
		}
	}
}

/*
 * Update the HTINFO ie for a beacon frame.
 */
void
ieee80211_ht_update_beacon(struct ieee80211vap *vap,
	struct ieee80211_beacon_offsets *bo)
{
#define	PROTMODE	(IEEE80211_HTINFO_OPMODE|IEEE80211_HTINFO_NONHT_PRESENT)
	const struct ieee80211_channel *bsschan = vap->iv_bss->ni_chan;
	struct ieee80211com *ic = vap->iv_ic;
	struct ieee80211_ie_htinfo *ht =
	   (struct ieee80211_ie_htinfo *) bo->bo_htinfo;

	/* XXX only update on channel change */
	ht->hi_ctrlchannel = ieee80211_chan2ieee(ic, bsschan);
	if (vap->iv_flags_ht & IEEE80211_FHT_RIFS)
		ht->hi_byte1 = IEEE80211_HTINFO_RIFSMODE_PERM;
	else
		ht->hi_byte1 = IEEE80211_HTINFO_RIFSMODE_PROH;
	if (IEEE80211_IS_CHAN_HT40U(bsschan))
		ht->hi_byte1 |= IEEE80211_HTINFO_2NDCHAN_ABOVE;
	else if (IEEE80211_IS_CHAN_HT40D(bsschan))
		ht->hi_byte1 |= IEEE80211_HTINFO_2NDCHAN_BELOW;
	else
		ht->hi_byte1 |= IEEE80211_HTINFO_2NDCHAN_NONE;
	if (IEEE80211_IS_CHAN_HT40(bsschan))
		ht->hi_byte1 |= IEEE80211_HTINFO_TXWIDTH_2040;

	/* protection mode */
	ht->hi_byte2 = (ht->hi_byte2 &~ PROTMODE) | ic->ic_curhtprotmode;

	/* XXX propagate to vendor ie's */
#undef PROTMODE
}

/*
 * Add body of an HTINFO information element.
 *
 * NB: We don't use struct ieee80211_ie_htinfo because we can
 * be called to fillin both a standard ie and a compat ie that
 * has a vendor OUI at the front.
 */
static uint8_t *
ieee80211_add_htinfo_body(uint8_t *frm, struct ieee80211_node *ni)
{
	struct ieee80211vap *vap = ni->ni_vap;
	struct ieee80211com *ic = ni->ni_ic;

	/* pre-zero remainder of ie */
	memset(frm, 0, sizeof(struct ieee80211_ie_htinfo) - 2);

	/* primary/control channel center */
	*frm++ = ieee80211_chan2ieee(ic, ni->ni_chan);

	if (vap->iv_flags_ht & IEEE80211_FHT_RIFS)
		frm[0] = IEEE80211_HTINFO_RIFSMODE_PERM;
	else
		frm[0] = IEEE80211_HTINFO_RIFSMODE_PROH;
	if (IEEE80211_IS_CHAN_HT40U(ni->ni_chan))
		frm[0] |= IEEE80211_HTINFO_2NDCHAN_ABOVE;
	else if (IEEE80211_IS_CHAN_HT40D(ni->ni_chan))
		frm[0] |= IEEE80211_HTINFO_2NDCHAN_BELOW;
	else
		frm[0] |= IEEE80211_HTINFO_2NDCHAN_NONE;
	if (IEEE80211_IS_CHAN_HT40(ni->ni_chan))
		frm[0] |= IEEE80211_HTINFO_TXWIDTH_2040;

	frm[1] = ic->ic_curhtprotmode;

	frm += 5;

	/* basic MCS set */
	ieee80211_set_basic_htrates(frm, &ni->ni_htrates);
	frm += sizeof(struct ieee80211_ie_htinfo) -
		__offsetof(struct ieee80211_ie_htinfo, hi_basicmcsset);
	return frm;
}

/*
 * Add 802.11n HT information information element.
 */
uint8_t *
ieee80211_add_htinfo(uint8_t *frm, struct ieee80211_node *ni)
{
	frm[0] = IEEE80211_ELEMID_HTINFO;
	frm[1] = sizeof(struct ieee80211_ie_htinfo) - 2;
	return ieee80211_add_htinfo_body(frm + 2, ni);
}

/*
 * Add Broadcom OUI wrapped standard HTINFO ie; this is
 * used for compatibility w/ pre-draft implementations.
 */
uint8_t *
ieee80211_add_htinfo_vendor(uint8_t *frm, struct ieee80211_node *ni)
{
	frm[0] = IEEE80211_ELEMID_VENDOR;
	frm[1] = 4 + sizeof(struct ieee80211_ie_htinfo) - 2;
	frm[2] = (BCM_OUI >> 0) & 0xff;
	frm[3] = (BCM_OUI >> 8) & 0xff;
	frm[4] = (BCM_OUI >> 16) & 0xff;
	frm[5] = BCM_OUI_HTINFO;
	return ieee80211_add_htinfo_body(frm + 6, ni);
}<|MERGE_RESOLUTION|>--- conflicted
+++ resolved
@@ -209,19 +209,9 @@
 
 static int ieee80211_ampdu_enable(struct ieee80211_node *ni,
 	struct ieee80211_tx_ampdu *tap);
-<<<<<<< HEAD
-=======
-static int ieee80211_addba_request(struct ieee80211_node *ni,
-	struct ieee80211_tx_ampdu *tap,
-	int dialogtoken, int baparamset, int batimeout);
-static int ieee80211_addba_response(struct ieee80211_node *ni,
-	struct ieee80211_tx_ampdu *tap,
-	int code, int baparamset, int batimeout);
-static void ieee80211_addba_stop(struct ieee80211_node *ni,
-	struct ieee80211_tx_ampdu *tap);
+
 static void null_addba_response_timeout(struct ieee80211_node *ni,
 	struct ieee80211_tx_ampdu *tap);
->>>>>>> 718708d4
 
 static void ieee80211_bar_response(struct ieee80211_node *ni,
 	struct ieee80211_tx_ampdu *tap, int status);
