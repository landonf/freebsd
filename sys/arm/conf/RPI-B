--- conflicted
+++ resolved
@@ -34,11 +34,7 @@
 options 	UFS_DIRHASH		# Improve performance on big directories
 options 	UFS_GJOURNAL		# Enable gjournal-based UFS journaling
 options 	QUOTA			# Enable disk quotas for UFS
-<<<<<<< HEAD
-options 	NFSCL			# New Network Filesystem Client
-=======
 options 	NFSCL			# Network Filesystem Client
->>>>>>> 45a2a347
 options 	NFSLOCKD		# Network Lock Manager
 options 	NFS_ROOT		# NFS usable as /, requires NFSCL
 options 	MSDOSFS			# MSDOS Filesystem
@@ -64,10 +60,7 @@
 # Debugging for use in -current
 makeoptions	DEBUG=-g		# Build kernel with gdb(1) debug symbols
 options 	BREAK_TO_DEBUGGER
-<<<<<<< HEAD
-=======
 options 	ALT_BREAK_TO_DEBUGGER
->>>>>>> 45a2a347
 #options 	VERBOSE_SYSINIT		# Enable verbose sysinit messages
 options 	KDB			# Enable kernel debugger support
 # For minimum debugger support (stable branch) use:
@@ -144,9 +137,5 @@
 # Note:  DTB is normally loaded and modified by RPi boot loader, then
 # handed to kernel via U-Boot and ubldr.
 #options 	FDT_DTB_STATIC
-<<<<<<< HEAD
-makeoptions	FDT_DTS_FILE=rpi.dts
-=======
 #makeoptions	FDT_DTS_FILE=rpi.dts
-makeoptions	MODULES_EXTRA=dtb/rpi
->>>>>>> 45a2a347
+makeoptions	MODULES_EXTRA=dtb/rpi