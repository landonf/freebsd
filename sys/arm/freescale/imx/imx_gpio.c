/*-
 * Copyright (c) 2012, 2013 The FreeBSD Foundation
 * All rights reserved.
 *
 * This software was developed by Oleksandr Rybalko under sponsorship
 * from the FreeBSD Foundation.
 *
 * Redistribution and use in source and binary forms, with or without
 * modification, are permitted provided that the following conditions
 * are met:
 * 1.	Redistributions of source code must retain the above copyright
 *	notice, this list of conditions and the following disclaimer.
 * 2.	Redistributions in binary form must reproduce the above copyright
 *	notice, this list of conditions and the following disclaimer in the
 *	documentation and/or other materials provided with the distribution.
 *
 * THIS SOFTWARE IS PROVIDED BY THE AUTHOR AND CONTRIBUTORS ``AS IS'' AND
 * ANY EXPRESS OR IMPLIED WARRANTIES, INCLUDING, BUT NOT LIMITED TO, THE
 * IMPLIED WARRANTIES OF MERCHANTABILITY AND FITNESS FOR A PARTICULAR PURPOSE
 * ARE DISCLAIMED. IN NO EVENT SHALL THE AUTHOR OR CONTRIBUTORS BE LIABLE
 * FOR ANY DIRECT, INDIRECT, INCIDENTAL, SPECIAL, EXEMPLARY, OR CONSEQUENTIAL
 * DAMAGES (INCLUDING, BUT NOT LIMITED TO, PROCUREMENT OF SUBSTITUTE GOODS
 * OR SERVICES; LOSS OF USE, DATA, OR PROFITS; OR BUSINESS INTERRUPTION)
 * HOWEVER CAUSED AND ON ANY THEORY OF LIABILITY, WHETHER IN CONTRACT, STRICT
 * LIABILITY, OR TORT (INCLUDING NEGLIGENCE OR OTHERWISE) ARISING IN ANY WAY
 * OUT OF THE USE OF THIS SOFTWARE, EVEN IF ADVISED OF THE POSSIBILITY OF
 * SUCH DAMAGE.
 */

/*
 * Freescale i.MX515 GPIO driver.
 */

#include <sys/cdefs.h>
__FBSDID("$FreeBSD$");

#include <sys/param.h>
#include <sys/systm.h>
#include <sys/bus.h>

#include <sys/kernel.h>
#include <sys/module.h>
#include <sys/rman.h>
#include <sys/lock.h>
#include <sys/mutex.h>
#include <sys/gpio.h>

#include <machine/bus.h>
#include <machine/resource.h>

#include <dev/fdt/fdt_common.h>
#include <dev/gpio/gpiobusvar.h>
#include <dev/ofw/openfirm.h>
#include <dev/ofw/ofw_bus.h>
#include <dev/ofw/ofw_bus_subr.h>

#include "gpio_if.h"

#define GPIO_LOCK(_sc)		mtx_lock(&(_sc)->sc_mtx)
#define	GPIO_UNLOCK(_sc)	mtx_unlock(&(_sc)->sc_mtx)
#define GPIO_LOCK_INIT(_sc)	mtx_init(&_sc->sc_mtx, 			\
	    device_get_nameunit(_sc->sc_dev), "imx_gpio", MTX_DEF)
#define GPIO_LOCK_DESTROY(_sc)	mtx_destroy(&_sc->sc_mtx);
#define GPIO_ASSERT_LOCKED(_sc)	mtx_assert(&_sc->sc_mtx, MA_OWNED);
#define GPIO_ASSERT_UNLOCKED(_sc) mtx_assert(&_sc->sc_mtx, MA_NOTOWNED);

#define	WRITE4(_sc, _r, _v)						\
	    bus_space_write_4((_sc)->sc_iot, (_sc)->sc_ioh, (_r), (_v))
#define	READ4(_sc, _r)							\
	    bus_space_read_4((_sc)->sc_iot, (_sc)->sc_ioh, (_r))
#define	SET4(_sc, _r, _m)						\
	    WRITE4((_sc), (_r), READ4((_sc), (_r)) | (_m))
#define	CLEAR4(_sc, _r, _m)						\
	    WRITE4((_sc), (_r), READ4((_sc), (_r)) & ~(_m))

/* Registers definition for Freescale i.MX515 GPIO controller */

#define	IMX_GPIO_DR_REG		0x000 /* Pin Data */
#define	IMX_GPIO_OE_REG		0x004 /* Set Pin Output */
#define	IMX_GPIO_PSR_REG	0x008 /* Pad Status */
#define	IMX_GPIO_ICR1_REG	0x00C /* Interrupt Configuration */
#define	IMX_GPIO_ICR2_REG	0x010 /* Interrupt Configuration */
#define		GPIO_ICR_COND_LOW	0
#define		GPIO_ICR_COND_HIGH	1
#define		GPIO_ICR_COND_RISE	2
#define		GPIO_ICR_COND_FALL	3
#define	IMX_GPIO_IMR_REG	0x014 /* Interrupt Mask Register */
#define	IMX_GPIO_ISR_REG	0x018 /* Interrupt Status Register */
#define	IMX_GPIO_EDGE_REG	0x01C /* Edge Detect Register */

#define	DEFAULT_CAPS	(GPIO_PIN_INPUT | GPIO_PIN_OUTPUT)
#define	NGPIO		32

struct imx51_gpio_softc {
	device_t		dev;
	device_t		sc_busdev;
	struct mtx		sc_mtx;
	struct resource		*sc_res[11]; /* 1 x mem, 2 x IRQ, 8 x IRQ */
	void			*gpio_ih[11]; /* 1 ptr is not a big waste */
	int			sc_l_irq; /* Last irq resource */
	bus_space_tag_t		sc_iot;
	bus_space_handle_t	sc_ioh;
	int			gpio_npins;
	struct gpio_pin		gpio_pins[NGPIO];
};

static struct ofw_compat_data compat_data[] = {
	{"fsl,imx6q-gpio",  1},
	{"fsl,imx53-gpio",  1},
	{"fsl,imx51-gpio",  1},
	{NULL,	            0}
};

static struct resource_spec imx_gpio_spec[] = {
	{ SYS_RES_MEMORY,	0,	RF_ACTIVE },
	{ SYS_RES_IRQ,		0,	RF_ACTIVE },
	{ SYS_RES_IRQ,		1,	RF_ACTIVE },
	{ -1, 0 }
};

static struct resource_spec imx_gpio0irq_spec[] = {
	{ SYS_RES_IRQ,		2,	RF_ACTIVE },
	{ SYS_RES_IRQ,		3,	RF_ACTIVE },
	{ SYS_RES_IRQ,		4,	RF_ACTIVE },
	{ SYS_RES_IRQ,		5,	RF_ACTIVE },
	{ SYS_RES_IRQ,		6,	RF_ACTIVE },
	{ SYS_RES_IRQ,		7,	RF_ACTIVE },
	{ SYS_RES_IRQ,		8,	RF_ACTIVE },
	{ SYS_RES_IRQ,		9,	RF_ACTIVE },
	{ -1, 0 }
};

/*
 * Helpers
 */
static void imx51_gpio_pin_configure(struct imx51_gpio_softc *,
    struct gpio_pin *, uint32_t);

/*
 * Driver stuff
 */
static int imx51_gpio_probe(device_t);
static int imx51_gpio_attach(device_t);
static int imx51_gpio_detach(device_t);
static int imx51_gpio_intr(void *);

/*
 * GPIO interface
 */
static device_t imx51_gpio_get_bus(device_t);
static int imx51_gpio_pin_max(device_t, int *);
static int imx51_gpio_pin_getcaps(device_t, uint32_t, uint32_t *);
static int imx51_gpio_pin_getflags(device_t, uint32_t, uint32_t *);
static int imx51_gpio_pin_getname(device_t, uint32_t, char *);
static int imx51_gpio_pin_setflags(device_t, uint32_t, uint32_t);
static int imx51_gpio_pin_set(device_t, uint32_t, unsigned int);
static int imx51_gpio_pin_get(device_t, uint32_t, unsigned int *);
static int imx51_gpio_pin_toggle(device_t, uint32_t pin);

static void
imx51_gpio_pin_configure(struct imx51_gpio_softc *sc, struct gpio_pin *pin,
    unsigned int flags)
{

	GPIO_LOCK(sc);

	/*
	 * Manage input/output
	 */
	if (flags & (GPIO_PIN_INPUT|GPIO_PIN_OUTPUT)) {
		pin->gp_flags &= ~(GPIO_PIN_INPUT|GPIO_PIN_OUTPUT);
		if (flags & GPIO_PIN_OUTPUT) {
			pin->gp_flags |= GPIO_PIN_OUTPUT;
			SET4(sc, IMX_GPIO_OE_REG, (1 << pin->gp_pin));
		}
		else {
			pin->gp_flags |= GPIO_PIN_INPUT;
			CLEAR4(sc, IMX_GPIO_OE_REG, (1 << pin->gp_pin));
		}
	}

	GPIO_UNLOCK(sc);
}

static device_t
imx51_gpio_get_bus(device_t dev)
{
	struct imx51_gpio_softc *sc;

	sc = device_get_softc(dev);

	return (sc->sc_busdev);
}

static int
imx51_gpio_pin_max(device_t dev, int *maxpin)
{

	*maxpin = NGPIO - 1;
	return (0);
}

static int
imx51_gpio_pin_getcaps(device_t dev, uint32_t pin, uint32_t *caps)
{
	struct imx51_gpio_softc *sc;
	int i;

	sc = device_get_softc(dev);
	for (i = 0; i < sc->gpio_npins; i++) {
		if (sc->gpio_pins[i].gp_pin == pin)
			break;
	}

	if (i >= sc->gpio_npins)
		return (EINVAL);

	GPIO_LOCK(sc);
	*caps = sc->gpio_pins[i].gp_caps;
	GPIO_UNLOCK(sc);

	return (0);
}

static int
imx51_gpio_pin_getflags(device_t dev, uint32_t pin, uint32_t *flags)
{
	struct imx51_gpio_softc *sc;
	int i;

	sc = device_get_softc(dev);
	for (i = 0; i < sc->gpio_npins; i++) {
		if (sc->gpio_pins[i].gp_pin == pin)
			break;
	}

	if (i >= sc->gpio_npins)
		return (EINVAL);

	GPIO_LOCK(sc);
	*flags = sc->gpio_pins[i].gp_flags;
	GPIO_UNLOCK(sc);

	return (0);
}

static int
imx51_gpio_pin_getname(device_t dev, uint32_t pin, char *name)
{
	struct imx51_gpio_softc *sc;
	int i;

	sc = device_get_softc(dev);
	for (i = 0; i < sc->gpio_npins; i++) {
		if (sc->gpio_pins[i].gp_pin == pin)
			break;
	}

	if (i >= sc->gpio_npins)
		return (EINVAL);

	GPIO_LOCK(sc);
	memcpy(name, sc->gpio_pins[i].gp_name, GPIOMAXNAME);
	GPIO_UNLOCK(sc);

	return (0);
}

static int
imx51_gpio_pin_setflags(device_t dev, uint32_t pin, uint32_t flags)
{
	struct imx51_gpio_softc *sc;
	int i;

	sc = device_get_softc(dev);
	for (i = 0; i < sc->gpio_npins; i++) {
		if (sc->gpio_pins[i].gp_pin == pin)
			break;
	}

	if (i >= sc->gpio_npins)
		return (EINVAL);

	imx51_gpio_pin_configure(sc, &sc->gpio_pins[i], flags);

	return (0);
}

static int
imx51_gpio_pin_set(device_t dev, uint32_t pin, unsigned int value)
{
	struct imx51_gpio_softc *sc;
	int i;

	sc = device_get_softc(dev);
	for (i = 0; i < sc->gpio_npins; i++) {
		if (sc->gpio_pins[i].gp_pin == pin)
			break;
	}

	if (i >= sc->gpio_npins)
		return (EINVAL);

	GPIO_LOCK(sc);
	if (value)
		SET4(sc, IMX_GPIO_DR_REG, (1 << i));
	else
		CLEAR4(sc, IMX_GPIO_DR_REG, (1 << i));
	GPIO_UNLOCK(sc);

	return (0);
}

static int
imx51_gpio_pin_get(device_t dev, uint32_t pin, unsigned int *val)
{
	struct imx51_gpio_softc *sc;
	int i;

	sc = device_get_softc(dev);
	for (i = 0; i < sc->gpio_npins; i++) {
		if (sc->gpio_pins[i].gp_pin == pin)
			break;
	}

	if (i >= sc->gpio_npins)
		return (EINVAL);

	GPIO_LOCK(sc);
	*val = (READ4(sc, IMX_GPIO_DR_REG) >> i) & 1;
	GPIO_UNLOCK(sc);

	return (0);
}

static int
imx51_gpio_pin_toggle(device_t dev, uint32_t pin)
{
	struct imx51_gpio_softc *sc;
	int i;

	sc = device_get_softc(dev);
	for (i = 0; i < sc->gpio_npins; i++) {
		if (sc->gpio_pins[i].gp_pin == pin)
			break;
	}

	if (i >= sc->gpio_npins)
		return (EINVAL);

	GPIO_LOCK(sc);
	WRITE4(sc, IMX_GPIO_DR_REG,
	    (READ4(sc, IMX_GPIO_DR_REG) ^ (1 << i)));
	GPIO_UNLOCK(sc);

	return (0);
}

static int
imx51_gpio_intr(void *arg)
{
	struct imx51_gpio_softc *sc;
	uint32_t input, value;

	sc = arg;
	input = READ4(sc, IMX_GPIO_ISR_REG);
	value = input & READ4(sc, IMX_GPIO_IMR_REG);
	WRITE4(sc, IMX_GPIO_ISR_REG, input);

	if (!value)
		goto intr_done;

	/* TODO: interrupt handling */

intr_done:
	return (FILTER_HANDLED);
}

static int
imx51_gpio_probe(device_t dev)
{

	if (!ofw_bus_status_okay(dev))
		return (ENXIO);

	if (ofw_bus_search_compatible(dev, compat_data)->ocd_data != 0) {
		device_set_desc(dev, "Freescale i.MX GPIO Controller");
		return (BUS_PROBE_DEFAULT);
	}

	return (ENXIO);
}

static int
imx51_gpio_attach(device_t dev)
{
	struct imx51_gpio_softc *sc;
	int i, irq;

	sc = device_get_softc(dev);
	mtx_init(&sc->sc_mtx, device_get_nameunit(dev), NULL, MTX_DEF);

	if (bus_alloc_resources(dev, imx_gpio_spec, sc->sc_res)) {
		device_printf(dev, "could not allocate resources\n");
		bus_release_resources(dev, imx_gpio_spec, sc->sc_res);
		mtx_destroy(&sc->sc_mtx);
		return (ENXIO);
	}

	sc->dev = dev;
	sc->gpio_npins = NGPIO;
	sc->sc_l_irq = 2;
	sc->sc_iot = rman_get_bustag(sc->sc_res[0]);
	sc->sc_ioh = rman_get_bushandle(sc->sc_res[0]);

	if (bus_alloc_resources(dev, imx_gpio0irq_spec, &sc->sc_res[3]) == 0) {
		/*
		 * First GPIO unit able to serve +8 interrupts for 8 first
		 * pins.
		 */
		sc->sc_l_irq = 10;
	}

	for (irq = 1; irq <= sc->sc_l_irq; irq ++) {
		if ((bus_setup_intr(dev, sc->sc_res[irq], INTR_TYPE_MISC,
		    imx51_gpio_intr, NULL, sc, &sc->gpio_ih[irq]))) {
			device_printf(dev,
			    "WARNING: unable to register interrupt handler\n");
			imx51_gpio_detach(dev);
			return (ENXIO);
		}
	}

	for (i = 0; i < sc->gpio_npins; i++) {
 		sc->gpio_pins[i].gp_pin = i;
 		sc->gpio_pins[i].gp_caps = DEFAULT_CAPS;
 		sc->gpio_pins[i].gp_flags =
 		    (READ4(sc, IMX_GPIO_OE_REG) & (1 << i)) ? GPIO_PIN_OUTPUT:
 		    GPIO_PIN_INPUT;
 		snprintf(sc->gpio_pins[i].gp_name, GPIOMAXNAME,
 		    "imx_gpio%d.%d", device_get_unit(dev), i);
	}
	sc->sc_busdev = gpiobus_attach_bus(dev);
	if (sc->sc_busdev == NULL) {
		imx51_gpio_detach(dev);
		return (ENXIO);
	}

	return (0);
}

static int
imx51_gpio_detach(device_t dev)
{
	int irq;
	struct imx51_gpio_softc *sc;

	sc = device_get_softc(dev);

	KASSERT(mtx_initialized(&sc->sc_mtx), ("gpio mutex not initialized"));

<<<<<<< HEAD
	bus_generic_detach(dev);
=======
	gpiobus_detach_bus(dev);
>>>>>>> 7bfd35f8
	for (irq = 1; irq <= sc->sc_l_irq; irq ++) {
		if (sc->gpio_ih[irq])
			bus_teardown_intr(dev, sc->sc_res[irq], sc->gpio_ih[irq]);
	}
	bus_release_resources(dev, imx_gpio0irq_spec, &sc->sc_res[3]);
	bus_release_resources(dev, imx_gpio_spec, sc->sc_res);
	mtx_destroy(&sc->sc_mtx);

	return(0);
}

static device_method_t imx51_gpio_methods[] = {
	DEVMETHOD(device_probe,		imx51_gpio_probe),
	DEVMETHOD(device_attach,	imx51_gpio_attach),
	DEVMETHOD(device_detach,	imx51_gpio_detach),

	/* GPIO protocol */
	DEVMETHOD(gpio_get_bus,		imx51_gpio_get_bus),
	DEVMETHOD(gpio_pin_max,		imx51_gpio_pin_max),
	DEVMETHOD(gpio_pin_getname,	imx51_gpio_pin_getname),
	DEVMETHOD(gpio_pin_getflags,	imx51_gpio_pin_getflags),
	DEVMETHOD(gpio_pin_getcaps,	imx51_gpio_pin_getcaps),
	DEVMETHOD(gpio_pin_setflags,	imx51_gpio_pin_setflags),
	DEVMETHOD(gpio_pin_get,		imx51_gpio_pin_get),
	DEVMETHOD(gpio_pin_set,		imx51_gpio_pin_set),
	DEVMETHOD(gpio_pin_toggle,	imx51_gpio_pin_toggle),
	{0, 0},
};

static driver_t imx51_gpio_driver = {
	"gpio",
	imx51_gpio_methods,
	sizeof(struct imx51_gpio_softc),
};
static devclass_t imx51_gpio_devclass;

DRIVER_MODULE(imx51_gpio, simplebus, imx51_gpio_driver, imx51_gpio_devclass,
    0, 0);<|MERGE_RESOLUTION|>--- conflicted
+++ resolved
@@ -459,11 +459,7 @@
 
 	KASSERT(mtx_initialized(&sc->sc_mtx), ("gpio mutex not initialized"));
 
-<<<<<<< HEAD
-	bus_generic_detach(dev);
-=======
 	gpiobus_detach_bus(dev);
->>>>>>> 7bfd35f8
 	for (irq = 1; irq <= sc->sc_l_irq; irq ++) {
 		if (sc->gpio_ih[irq])
 			bus_teardown_intr(dev, sc->sc_res[irq], sc->gpio_ih[irq]);
