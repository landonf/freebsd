/*-
 * Copyright (c) 2011 The FreeBSD Foundation
 * Copyright (c) 2014 Andrew Turner
 * All rights reserved.
 *
 * Developed by Damjan Marion <damjan.marion@gmail.com>
 *
 * Based on OMAP4 GIC code by Ben Gray
 *
 * Redistribution and use in source and binary forms, with or without
 * modification, are permitted provided that the following conditions
 * are met:
 * 1. Redistributions of source code must retain the above copyright
 *    notice, this list of conditions and the following disclaimer.
 * 2. Redistributions in binary form must reproduce the above copyright
 *    notice, this list of conditions and the following disclaimer in the
 *    documentation and/or other materials provided with the distribution.
 * 3. The name of the company nor the name of the author may be used to
 *    endorse or promote products derived from this software without specific
 *    prior written permission.
 *
 * THIS SOFTWARE IS PROVIDED BY THE AUTHOR AND CONTRIBUTORS ``AS IS'' AND
 * ANY EXPRESS OR IMPLIED WARRANTIES, INCLUDING, BUT NOT LIMITED TO, THE
 * IMPLIED WARRANTIES OF MERCHANTABILITY AND FITNESS FOR A PARTICULAR PURPOSE
 * ARE DISCLAIMED. IN NO EVENT SHALL THE AUTHOR OR CONTRIBUTORS BE LIABLE
 * FOR ANY DIRECT, INDIRECT, INCIDENTAL, SPECIAL, EXEMPLARY, OR CONSEQUENTIAL
 * DAMAGES (INCLUDING, BUT NOT LIMITED TO, PROCUREMENT OF SUBSTITUTE GOODS
 * OR SERVICES; LOSS OF USE, DATA, OR PROFITS; OR BUSINESS INTERRUPTION)
 * HOWEVER CAUSED AND ON ANY THEORY OF LIABILITY, WHETHER IN CONTRACT, STRICT
 * LIABILITY, OR TORT (INCLUDING NEGLIGENCE OR OTHERWISE) ARISING IN ANY WAY
 * OUT OF THE USE OF THIS SOFTWARE, EVEN IF ADVISED OF THE POSSIBILITY OF
 * SUCH DAMAGE.
 */

#include <sys/cdefs.h>
__FBSDID("$FreeBSD$");

#include <sys/param.h>
#include <sys/systm.h>
#include <sys/bus.h>
#include <sys/kernel.h>
#include <sys/ktr.h>
#include <sys/module.h>
#include <sys/rman.h>
#include <sys/pcpu.h>
#include <sys/proc.h>
#include <sys/cpuset.h>
#include <sys/lock.h>
#include <sys/mutex.h>
#include <machine/bus.h>
#include <machine/intr.h>
#include <machine/smp.h>

#include <dev/fdt/fdt_common.h>
#include <dev/ofw/openfirm.h>
#include <dev/ofw/ofw_bus.h>
#include <dev/ofw/ofw_bus_subr.h>


#include "pic_if.h"

/* We are using GICv2 register naming */

/* Distributor Registers */
#define GICD_CTLR		0x000			/* v1 ICDDCR */
#define GICD_TYPER		0x004			/* v1 ICDICTR */
#define GICD_IIDR		0x008			/* v1 ICDIIDR */
#define GICD_IGROUPR(n)		(0x0080 + ((n) * 4))	/* v1 ICDISER */
#define GICD_ISENABLER(n)	(0x0100 + ((n) * 4))	/* v1 ICDISER */
#define GICD_ICENABLER(n)	(0x0180 + ((n) * 4))	/* v1 ICDICER */
#define GICD_ISPENDR(n)		(0x0200 + ((n) * 4))	/* v1 ICDISPR */
#define GICD_ICPENDR(n)		(0x0280 + ((n) * 4))	/* v1 ICDICPR */
#define GICD_ICACTIVER(n)	(0x0380 + ((n) * 4))	/* v1 ICDABR */
#define GICD_IPRIORITYR(n)	(0x0400 + ((n) * 4))	/* v1 ICDIPR */
#define GICD_ITARGETSR(n)	(0x0800 + ((n) * 4))	/* v1 ICDIPTR */
#define GICD_ICFGR(n)		(0x0C00 + ((n) * 4))	/* v1 ICDICFR */
#define GICD_SGIR(n)		(0x0F00 + ((n) * 4))	/* v1 ICDSGIR */

/* CPU Registers */
#define GICC_CTLR		0x0000			/* v1 ICCICR */
#define GICC_PMR		0x0004			/* v1 ICCPMR */
#define GICC_BPR		0x0008			/* v1 ICCBPR */
#define GICC_IAR		0x000C			/* v1 ICCIAR */
#define GICC_EOIR		0x0010			/* v1 ICCEOIR */
#define GICC_RPR		0x0014			/* v1 ICCRPR */
#define GICC_HPPIR		0x0018			/* v1 ICCHPIR */
#define GICC_ABPR		0x001C			/* v1 ICCABPR */
#define GICC_IIDR		0x00FC			/* v1 ICCIIDR*/

#define	GIC_FIRST_IPI		 0	/* Irqs 0-15 are SGIs/IPIs. */
#define	GIC_LAST_IPI		15
#define	GIC_FIRST_PPI		16	/* Irqs 16-31 are private (per */
#define	GIC_LAST_PPI		31	/* core) peripheral interrupts. */
#define	GIC_FIRST_SPI		32	/* Irqs 32+ are shared peripherals. */

/* First bit is a polarity bit (0 - low, 1 - high) */
#define GICD_ICFGR_POL_LOW	(0 << 0)
#define GICD_ICFGR_POL_HIGH	(1 << 0)
#define GICD_ICFGR_POL_MASK	0x1
/* Second bit is a trigger bit (0 - level, 1 - edge) */
#define GICD_ICFGR_TRIG_LVL	(0 << 1)
#define GICD_ICFGR_TRIG_EDGE	(1 << 1)
#define GICD_ICFGR_TRIG_MASK	0x2

struct arm_gic_softc {
	struct resource *	gic_res[3];
	bus_space_tag_t		gic_c_bst;
	bus_space_tag_t		gic_d_bst;
	bus_space_handle_t	gic_c_bsh;
	bus_space_handle_t	gic_d_bsh;
	uint8_t			ver;
	device_t		dev;
	struct mtx		mutex;
	uint32_t		nirqs;
};

static struct ofw_compat_data compat_data[] = {
	{ "arm,cortex-a9-gic", 1 },
	{ "arm,gic", 1 },
	{ NULL, 0 },
};

static struct resource_spec arm_gic_spec[] = {
	{ SYS_RES_MEMORY,	0,	RF_ACTIVE },	/* Distributor registers */
	{ SYS_RES_MEMORY,	1,	RF_ACTIVE },	/* CPU Interrupt Intf. registers */
	{ -1, 0 }
};

static struct arm_gic_softc *arm_gic_sc = NULL;

#define	gic_c_read_4(reg)		\
    bus_space_read_4(arm_gic_sc->gic_c_bst, arm_gic_sc->gic_c_bsh, reg)
#define	gic_c_write_4(reg, val)		\
    bus_space_write_4(arm_gic_sc->gic_c_bst, arm_gic_sc->gic_c_bsh, reg, val)
#define	gic_d_read_4(reg)		\
    bus_space_read_4(arm_gic_sc->gic_d_bst, arm_gic_sc->gic_d_bsh, reg)
#define	gic_d_write_4(reg, val)		\
    bus_space_write_4(arm_gic_sc->gic_d_bst, arm_gic_sc->gic_d_bsh, reg, val)

static int gic_config_irq(int irq, enum intr_trigger trig,
    enum intr_polarity pol);
static pic_dispatch_t gic_dispatch;
static pic_eoi_t gic_eoi;
static pic_mask_t gic_mask_irq;
static pic_unmask_t gic_unmask_irq;

static struct ofw_compat_data compat_data[] = {
	{"arm,gic",		true},	/* Non-standard, used in FreeBSD dts. */
	{"arm,gic-400",		true},
	{"arm,cortex-a15-gic",	true},
	{"arm,cortex-a9-gic",	true},
	{"arm,cortex-a7-gic",	true},
	{"arm,arm11mp-gic",	true},
	{"brcm,brahma-b15-gic",	true},
	{NULL,			false}
};

static int
arm_gic_probe(device_t dev)
{

	if (!ofw_bus_status_okay(dev))
		return (ENXIO);

	if (!ofw_bus_search_compatible(dev, compat_data)->ocd_data)
		return (ENXIO);

	device_set_desc(dev, "ARM Generic Interrupt Controller");
	return (BUS_PROBE_DEFAULT);
}

#if 0
void
gic_init_secondary(void)
{
	int i, nirqs;

  	/* Get the number of interrupts */
	nirqs = gic_d_read_4(GICD_TYPER);
	nirqs = 32 * ((nirqs & 0x1f) + 1);

	for (i = 0; i < nirqs; i += 4)
		gic_d_write_4(GICD_IPRIORITYR(i >> 2), 0);

	/* Set all the interrupts to be in Group 0 (secure) */
	for (i = 0; i < nirqs; i += 32) {
		gic_d_write_4(GICD_IGROUPR(i >> 5), 0);
	}

	/* Enable CPU interface */
	gic_c_write_4(GICC_CTLR, 1);

	/* Set priority mask register. */
	gic_c_write_4(GICC_PMR, 0xff);

	/* Enable interrupt distribution */
	gic_d_write_4(GICD_CTLR, 0x01);

	/*
	 * Activate the timer interrupts: virtual, secure, and non-secure.
	 */
	gic_d_write_4(GICD_ISENABLER(27 >> 5), (1UL << (27 & 0x1F)));
	gic_d_write_4(GICD_ISENABLER(29 >> 5), (1UL << (29 & 0x1F)));
	gic_d_write_4(GICD_ISENABLER(30 >> 5), (1UL << (30 & 0x1F)));
}
#endif

int
gic_decode_fdt(uint32_t iparent, uint32_t *intr, int *interrupt,
    int *trig, int *pol)
{
	static u_int num_intr_cells;

	if (num_intr_cells == 0) {
		if (OF_searchencprop(OF_node_from_xref(iparent), 
		    "#interrupt-cells", &num_intr_cells, 
		    sizeof(num_intr_cells)) == -1) {
			num_intr_cells = 1;
		}
	}

	if (num_intr_cells == 1) {
		*interrupt = fdt32_to_cpu(intr[0]);
		*trig = INTR_TRIGGER_CONFORM;
		*pol = INTR_POLARITY_CONFORM;
	} else {
		if (intr[0] == 0)
			*interrupt = fdt32_to_cpu(intr[1]) + GIC_FIRST_SPI;
		else
			*interrupt = fdt32_to_cpu(intr[1]) + GIC_FIRST_PPI;
		/*
		 * In intr[2], bits[3:0] are trigger type and level flags.
		 *   1 = low-to-high edge triggered
		 *   2 = high-to-low edge triggered
		 *   4 = active high level-sensitive
		 *   8 = active low level-sensitive
		 * The hardware only supports active-high-level or rising-edge.
		 */
		if (intr[2] & 0x0a) {
			printf("unsupported trigger/polarity configuration "
			    "0x%2x\n", intr[2] & 0x0f);
			return (ENOTSUP);
		}
		*pol  = INTR_POLARITY_CONFORM;
		if (intr[2] & 0x01)
			*trig = INTR_TRIGGER_EDGE;
		else
			*trig = INTR_TRIGGER_LEVEL;
	}
	return (0);
}

static int
arm_gic_attach(device_t dev)
{
	struct		arm_gic_softc *sc;
	int		i;
	uint32_t	icciidr;

	if (arm_gic_sc)
		return (ENXIO);

	sc = device_get_softc(dev);
	sc->dev = dev;

	if (bus_alloc_resources(dev, arm_gic_spec, sc->gic_res)) {
		device_printf(dev, "could not allocate resources\n");
		return (ENXIO);
	}

	/* Initialize mutex */
	mtx_init(&sc->mutex, "GIC lock", "", MTX_SPIN);

	/* Distributor Interface */
	sc->gic_d_bst = rman_get_bustag(sc->gic_res[0]);
	sc->gic_d_bsh = rman_get_bushandle(sc->gic_res[0]);

	/* CPU Interface */
	sc->gic_c_bst = rman_get_bustag(sc->gic_res[1]);
	sc->gic_c_bsh = rman_get_bushandle(sc->gic_res[1]);

	arm_gic_sc = sc;

	/* Disable interrupt forwarding to the CPU interface */
	gic_d_write_4(GICD_CTLR, 0x00);

	/* Get the number of interrupts */
	sc->nirqs = gic_d_read_4(GICD_TYPER);
	sc->nirqs = 32 * ((sc->nirqs & 0x1f) + 1);

	cpu_set_pic(dev, sc->nirqs);

	icciidr = gic_c_read_4(GICC_IIDR);
	device_printf(dev,"pn 0x%x, arch 0x%x, rev 0x%x, implementer 0x%x sc->nirqs %u\n",
			icciidr>>20, (icciidr>>16) & 0xF, (icciidr>>12) & 0xf,
			(icciidr & 0xfff), sc->nirqs);

	/* Set all global interrupts to be level triggered, active low. */
	for (i = 32; i < sc->nirqs; i += 16) {
		gic_d_write_4(GICD_ICFGR(i >> 4), 0x00000000);
	}

	/* Disable all interrupts. */
	for (i = 32; i < sc->nirqs; i += 32) {
		gic_d_write_4(GICD_ICENABLER(i >> 5), 0xFFFFFFFF);
	}

	for (i = 0; i < sc->nirqs; i += 4) {
		gic_d_write_4(GICD_IPRIORITYR(i >> 2), 0);
		gic_d_write_4(GICD_ITARGETSR(i >> 2), 1 << 0 | 1 << 8 | 1 << 16 | 1 << 24);
	}

	/* Set all the interrupts to be in Group 0 (secure) */
	for (i = 0; i < sc->nirqs; i += 32) {
		gic_d_write_4(GICD_IGROUPR(i >> 5), 0);
	}

	/* Enable CPU interface */
	gic_c_write_4(GICC_CTLR, 1);

	/* Set priority mask register. */
	gic_c_write_4(GICC_PMR, 0xff);

	/* Enable interrupt distribution */
	gic_d_write_4(GICD_CTLR, 0x01);

	return (0);
}

static device_method_t arm_gic_methods[] = {
	DEVMETHOD(device_probe,		arm_gic_probe),
	DEVMETHOD(device_attach,	arm_gic_attach),

	/* pic_if */
	DEVMETHOD(pic_dispatch,		gic_dispatch),
	DEVMETHOD(pic_eoi,		gic_eoi),
	DEVMETHOD(pic_mask,		gic_mask_irq),
	DEVMETHOD(pic_unmask,		gic_unmask_irq),

	{ 0, 0 }
};

static driver_t arm_gic_driver = {
	"gic",
	arm_gic_methods,
	sizeof(struct arm_gic_softc),
};

static devclass_t arm_gic_devclass;

EARLY_DRIVER_MODULE(gic, simplebus, arm_gic_driver, arm_gic_devclass, 0, 0,
    BUS_PASS_INTERRUPT + BUS_PASS_ORDER_MIDDLE);
<<<<<<< HEAD
DRIVER_MODULE(gic, ofwbus, arm_gic_driver, arm_gic_devclass, 0, 0);
=======
EARLY_DRIVER_MODULE(gic, ofwbus, arm_gic_driver, arm_gic_devclass, 0, 0,
    BUS_PASS_INTERRUPT + BUS_PASS_ORDER_MIDDLE);
>>>>>>> 834e6d1d

static void gic_dispatch(device_t dev, struct trapframe *frame)
{
	uint32_t active_irq;
	int first = 1;

	while (1) {
		active_irq = gic_c_read_4(GICC_IAR);

		/*
		 * Immediatly EOIR the SGIs, because doing so requires the other
		 * bits (ie CPU number), not just the IRQ number, and we do not
		 * have this information later.
		 */

		if ((active_irq & 0x3ff) <= GIC_LAST_IPI)
			gic_c_write_4(GICC_EOIR, active_irq);
		active_irq &= 0x3FF;

		if (active_irq == 0x3FF) {
			if (first)
				printf("Spurious interrupt detected\n");
			return;
		}

		cpu_dispatch_intr(active_irq, frame);
		first = 0;
	}
}

static void
gic_eoi(device_t dev, u_int irq)
{
	/* TODO: Get working on arm64 */
#if 0
	if (irq > GIC_LAST_IPI)
		arm_irq_memory_barrier(irq);
#endif
	gic_c_write_4(GICC_EOIR, irq);
}

#if 0
int
arm_get_next_irq(int last_irq)
{
	uint32_t active_irq;

	active_irq = gic_c_read_4(GICC_IAR);

	/*
	 * Immediatly EOIR the SGIs, because doing so requires the other
	 * bits (ie CPU number), not just the IRQ number, and we do not
	 * have this information later.
	 */

	if ((active_irq & 0x3ff) <= GIC_LAST_IPI)
		gic_c_write_4(GICC_EOIR, active_irq);
	active_irq &= 0x3FF;

	if (active_irq == 0x3FF) {
		if (last_irq == -1)
			printf("Spurious interrupt detected\n");
		return -1;
	}

	return active_irq;
}
#endif

void
gic_mask_irq(device_t dev, u_int irq)
{

	gic_d_write_4(GICD_ICENABLER(irq >> 5), (1UL << (irq & 0x1F)));
	gic_c_write_4(GICC_EOIR, irq);
}

void
gic_unmask_irq(device_t dev, u_int irq)
{

	/* TODO: Get working on arm64 */
#if 0
	if (nb > GIC_LAST_IPI)
		arm_irq_memory_barrier(irq);
#endif
	gic_d_write_4(GICD_ISENABLER(irq >> 5), (1UL << (irq & 0x1F)));
}

static int
gic_config_irq(int irq, enum intr_trigger trig,
    enum intr_polarity pol)
{
	uint32_t reg;
	uint32_t mask;

	/* Function is public-accessible, so validate input arguments */
	if ((irq < 0) || (irq >= arm_gic_sc->nirqs))
		goto invalid_args;
	if ((trig != INTR_TRIGGER_EDGE) && (trig != INTR_TRIGGER_LEVEL) &&
	    (trig != INTR_TRIGGER_CONFORM))
		goto invalid_args;
	if ((pol != INTR_POLARITY_HIGH) && (pol != INTR_POLARITY_LOW) &&
	    (pol != INTR_POLARITY_CONFORM))
		goto invalid_args;

	mtx_lock_spin(&arm_gic_sc->mutex);

	reg = gic_d_read_4(GICD_ICFGR(irq >> 4));
	mask = (reg >> 2*(irq % 16)) & 0x3;

	if (pol == INTR_POLARITY_LOW) {
		mask &= ~GICD_ICFGR_POL_MASK;
		mask |= GICD_ICFGR_POL_LOW;
	} else if (pol == INTR_POLARITY_HIGH) {
		mask &= ~GICD_ICFGR_POL_MASK;
		mask |= GICD_ICFGR_POL_HIGH;
	}

	if (trig == INTR_TRIGGER_LEVEL) {
		mask &= ~GICD_ICFGR_TRIG_MASK;
		mask |= GICD_ICFGR_TRIG_LVL;
	} else if (trig == INTR_TRIGGER_EDGE) {
		mask &= ~GICD_ICFGR_TRIG_MASK;
		mask |= GICD_ICFGR_TRIG_EDGE;
	}

	/* Set mask */
	reg = reg & ~(0x3 << 2*(irq % 16));
	reg = reg | (mask << 2*(irq % 16));
	gic_d_write_4(GICD_ICFGR(irq >> 4), reg);

	mtx_unlock_spin(&arm_gic_sc->mutex);

	return (0);

invalid_args:
	device_printf(arm_gic_sc->dev, "gic_config_irg, invalid parameters\n");
	return (EINVAL);
}

#ifdef SMP
void
pic_ipi_send(cpuset_t cpus, u_int ipi)
{
	uint32_t val = 0, i;

	for (i = 0; i < MAXCPU; i++)
		if (CPU_ISSET(i, &cpus))
			val |= 1 << (16 + i);
	gic_d_write_4(GICD_SGIR(0), val | ipi);

}

int
pic_ipi_get(int i)
{

	if (i != -1) {
		/*
		 * The intr code will automagically give the frame pointer
		 * if the interrupt argument is 0.
		 */
		if ((unsigned int)i > 16)
			return (0);
		return (i);
	}
	return (0x3ff);
}

void
pic_ipi_clear(int ipi)
{
}
#endif
<|MERGE_RESOLUTION|>--- conflicted
+++ resolved
@@ -114,12 +114,6 @@
 	uint32_t		nirqs;
 };
 
-static struct ofw_compat_data compat_data[] = {
-	{ "arm,cortex-a9-gic", 1 },
-	{ "arm,gic", 1 },
-	{ NULL, 0 },
-};
-
 static struct resource_spec arm_gic_spec[] = {
 	{ SYS_RES_MEMORY,	0,	RF_ACTIVE },	/* Distributor registers */
 	{ SYS_RES_MEMORY,	1,	RF_ACTIVE },	/* CPU Interrupt Intf. registers */
@@ -203,7 +197,6 @@
 	gic_d_write_4(GICD_ISENABLER(29 >> 5), (1UL << (29 & 0x1F)));
 	gic_d_write_4(GICD_ISENABLER(30 >> 5), (1UL << (30 & 0x1F)));
 }
-#endif
 
 int
 gic_decode_fdt(uint32_t iparent, uint32_t *intr, int *interrupt,
@@ -249,6 +242,7 @@
 	}
 	return (0);
 }
+#endif
 
 static int
 arm_gic_attach(device_t dev)
@@ -350,12 +344,8 @@
 
 EARLY_DRIVER_MODULE(gic, simplebus, arm_gic_driver, arm_gic_devclass, 0, 0,
     BUS_PASS_INTERRUPT + BUS_PASS_ORDER_MIDDLE);
-<<<<<<< HEAD
-DRIVER_MODULE(gic, ofwbus, arm_gic_driver, arm_gic_devclass, 0, 0);
-=======
 EARLY_DRIVER_MODULE(gic, ofwbus, arm_gic_driver, arm_gic_devclass, 0, 0,
     BUS_PASS_INTERRUPT + BUS_PASS_ORDER_MIDDLE);
->>>>>>> 834e6d1d
 
 static void gic_dispatch(device_t dev, struct trapframe *frame)
 {
