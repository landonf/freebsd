--- conflicted
+++ resolved
@@ -6,11 +6,7 @@
 KMOD=	bhnd
 SRCS=	bhnd.c bhnd_subr.c \
 	bhnd_sprom.c nvram_subr.c \
-<<<<<<< HEAD
-	bhnd_nvram_map.h
-=======
 	bhnd_nvram_map.h bhnd_nvram_map_data.h
->>>>>>> 52e4181a
 
 SRCS+=	bhnd_bus_if.c bhnd_bus_if.h \
 	bhnd_chipc_if.c bhnd_chipc_if.h \
@@ -26,10 +22,5 @@
 	siba \
 	siba_bhndb
 
-bhnd_nvram_map.h: nvram_map
-	${SYSDIR}/dev/bhnd/tools/nvram_map_gen.sh ${.ALLSRC} > ${.TARGET}
-
-CLEANFILES+=	bhnd_nvram_map.h
-
 .include <bsd.kmod.mk>
 .include <bsd.subdir.mk>