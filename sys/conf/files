# $FreeBSD$
#
# The long compile-with and dependency lines are required because of
# limitations in config: backslash-newline doesn't work in strings, and
# dependency lines other than the first are silently ignored.
#
acpi_quirks.h			optional acpi				   \
	dependency	"$S/tools/acpi_quirks2h.awk $S/dev/acpica/acpi_quirks" \
	compile-with	"${AWK} -f $S/tools/acpi_quirks2h.awk $S/dev/acpica/acpi_quirks" \
	no-obj no-implicit-rule before-depend				   \
	clean		"acpi_quirks.h"
bhnd_nvram_map.h		optional bhnd				   \
	dependency	"$S/dev/bhnd/tools/nvram_map_gen.sh $S/dev/bhnd/tools/nvram_map_gen.awk $S/dev/bhnd/nvram/nvram_map" \
	compile-with	"sh $S/dev/bhnd/tools/nvram_map_gen.sh $S/dev/bhnd/nvram/nvram_map -h" \
	no-obj no-implicit-rule before-depend				   \
	clean		"bhnd_nvram_map.h"
bhnd_nvram_map_data.h		optional bhnd				   \
	dependency	"$S/dev/bhnd/tools/nvram_map_gen.sh $S/dev/bhnd/tools/nvram_map_gen.awk $S/dev/bhnd/nvram/nvram_map" \
	compile-with	"sh $S/dev/bhnd/tools/nvram_map_gen.sh $S/dev/bhnd/nvram/nvram_map -d" \
	no-obj no-implicit-rule before-depend				   \
	clean		"bhnd_nvram_map_data.h"
#
# The 'fdt_dtb_file' target covers an actual DTB file name, which is derived
# from the specified source (DTS) file: <platform>.dts -> <platform>.dtb
#
fdt_dtb_file			optional fdt fdt_dtb_static \
	compile-with "sh -c 'MACHINE=${MACHINE} $S/tools/fdt/make_dtb.sh $S ${FDT_DTS_FILE} ${.CURDIR}'" \
	no-obj no-implicit-rule before-depend	\
	clean		"${FDT_DTS_FILE:R}.dtb"
fdt_static_dtb.h		optional fdt fdt_dtb_static \
	compile-with "sh -c 'MACHINE=${MACHINE} $S/tools/fdt/make_dtbh.sh ${FDT_DTS_FILE} ${.CURDIR}'" \
	dependency	"fdt_dtb_file" \
	no-obj no-implicit-rule before-depend \
	clean		"fdt_static_dtb.h"
feeder_eq_gen.h			optional sound				   \
	dependency	"$S/tools/sound/feeder_eq_mkfilter.awk"		   \
	compile-with	"${AWK} -f $S/tools/sound/feeder_eq_mkfilter.awk -- ${FEEDER_EQ_PRESETS} > feeder_eq_gen.h" \
	no-obj no-implicit-rule before-depend				   \
	clean		"feeder_eq_gen.h"
feeder_rate_gen.h		optional sound				   \
	dependency	"$S/tools/sound/feeder_rate_mkfilter.awk"	   \
	compile-with	"${AWK} -f $S/tools/sound/feeder_rate_mkfilter.awk -- ${FEEDER_RATE_PRESETS} > feeder_rate_gen.h" \
	no-obj no-implicit-rule before-depend				   \
	clean		"feeder_rate_gen.h"
snd_fxdiv_gen.h			optional sound				   \
	dependency	"$S/tools/sound/snd_fxdiv_gen.awk"		   \
	compile-with	"${AWK} -f $S/tools/sound/snd_fxdiv_gen.awk -- > snd_fxdiv_gen.h" \
	no-obj no-implicit-rule before-depend				   \
	clean		"snd_fxdiv_gen.h"
miidevs.h			optional miibus | mii			   \
	dependency	"$S/tools/miidevs2h.awk $S/dev/mii/miidevs"	   \
	compile-with	"${AWK} -f $S/tools/miidevs2h.awk $S/dev/mii/miidevs" \
	no-obj no-implicit-rule before-depend				   \
	clean		"miidevs.h"
pccarddevs.h			standard				   \
	dependency	"$S/tools/pccarddevs2h.awk $S/dev/pccard/pccarddevs" \
	compile-with	"${AWK} -f $S/tools/pccarddevs2h.awk $S/dev/pccard/pccarddevs" \
	no-obj no-implicit-rule before-depend				   \
	clean		"pccarddevs.h"
kbdmuxmap.h			optional	kbdmux_dflt_keymap 	   \
	compile-with	"kbdcontrol -P ${S:S/sys$/share/}/vt/keymaps -P ${S:S/sys$/share/}/syscons/keymaps -L ${KBDMUX_DFLT_KEYMAP} | sed -e 's/^static keymap_t.* = /static keymap_t key_map = /' -e 's/^static accentmap_t.* = /static accentmap_t accent_map = /' > kbdmuxmap.h" \
	no-obj no-implicit-rule before-depend				\
	clean		"kbdmuxmap.h"
teken_state.h		optional sc | vt				   \
	dependency	"$S/teken/gensequences $S/teken/sequences" \
	compile-with	"${AWK} -f $S/teken/gensequences $S/teken/sequences > teken_state.h" \
	no-obj no-implicit-rule before-depend				   \
	clean		"teken_state.h"
usbdevs.h			optional usb				   \
	dependency	"$S/tools/usbdevs2h.awk $S/dev/usb/usbdevs" \
	compile-with	"${AWK} -f $S/tools/usbdevs2h.awk $S/dev/usb/usbdevs -h" \
	no-obj no-implicit-rule before-depend				   \
	clean		"usbdevs.h"
usbdevs_data.h			optional usb				   \
	dependency	"$S/tools/usbdevs2h.awk $S/dev/usb/usbdevs" \
	compile-with	"${AWK} -f $S/tools/usbdevs2h.awk $S/dev/usb/usbdevs -d" \
	no-obj no-implicit-rule before-depend				   \
	clean		"usbdevs_data.h"
cam/cam.c			optional scbus
cam/cam_compat.c		optional scbus
cam/cam_iosched.c		optional scbus
cam/cam_periph.c		optional scbus
cam/cam_queue.c			optional scbus
cam/cam_sim.c			optional scbus
cam/cam_xpt.c			optional scbus
cam/ata/ata_all.c		optional scbus
cam/ata/ata_xpt.c		optional scbus
cam/ata/ata_pmp.c		optional scbus
cam/nvme/nvme_all.c		optional scbus nvme !nvd
cam/nvme/nvme_da.c		optional scbus nvme da !nvd
cam/nvme/nvme_xpt.c		optional scbus nvme !nvd
cam/scsi/scsi_xpt.c		optional scbus
cam/scsi/scsi_all.c		optional scbus
cam/scsi/scsi_cd.c		optional cd
cam/scsi/scsi_ch.c		optional ch
cam/ata/ata_da.c		optional ada | da
cam/ctl/ctl.c			optional ctl
cam/ctl/ctl_backend.c		optional ctl
cam/ctl/ctl_backend_block.c	optional ctl
cam/ctl/ctl_backend_ramdisk.c	optional ctl
cam/ctl/ctl_cmd_table.c		optional ctl
cam/ctl/ctl_frontend.c		optional ctl
cam/ctl/ctl_frontend_cam_sim.c	optional ctl
cam/ctl/ctl_frontend_ioctl.c	optional ctl
cam/ctl/ctl_frontend_iscsi.c	optional ctl
cam/ctl/ctl_ha.c		optional ctl
cam/ctl/ctl_scsi_all.c		optional ctl
cam/ctl/ctl_tpc.c		optional ctl
cam/ctl/ctl_tpc_local.c		optional ctl
cam/ctl/ctl_error.c		optional ctl
cam/ctl/ctl_util.c		optional ctl
cam/ctl/scsi_ctl.c		optional ctl
cam/scsi/scsi_da.c		optional da
cam/scsi/scsi_low.c		optional ct | ncv | nsp | stg
cam/scsi/scsi_pass.c		optional pass
cam/scsi/scsi_pt.c		optional pt
cam/scsi/scsi_sa.c		optional sa
cam/scsi/scsi_enc.c		optional ses
cam/scsi/scsi_enc_ses.c		optional ses
cam/scsi/scsi_enc_safte.c	optional ses
cam/scsi/scsi_sg.c		optional sg
cam/scsi/scsi_targ_bh.c		optional targbh
cam/scsi/scsi_target.c		optional targ
cam/scsi/smp_all.c		optional scbus
# shared between zfs and dtrace
cddl/compat/opensolaris/kern/opensolaris.c		optional zfs | dtrace compile-with "${CDDL_C}"
cddl/compat/opensolaris/kern/opensolaris_cmn_err.c	optional zfs | dtrace compile-with "${CDDL_C}"
cddl/compat/opensolaris/kern/opensolaris_kmem.c		optional zfs | dtrace compile-with "${CDDL_C}"
cddl/compat/opensolaris/kern/opensolaris_misc.c		optional zfs | dtrace compile-with "${CDDL_C}"
cddl/compat/opensolaris/kern/opensolaris_sunddi.c	optional zfs | dtrace compile-with "${CDDL_C}"
cddl/compat/opensolaris/kern/opensolaris_taskq.c	optional zfs | dtrace compile-with "${CDDL_C}"
# zfs specific
cddl/compat/opensolaris/kern/opensolaris_acl.c				optional zfs compile-with "${ZFS_C}"
cddl/compat/opensolaris/kern/opensolaris_dtrace.c			optional zfs compile-with "${ZFS_C}"
cddl/compat/opensolaris/kern/opensolaris_kobj.c				optional zfs compile-with "${ZFS_C}"
cddl/compat/opensolaris/kern/opensolaris_kstat.c			optional zfs compile-with "${ZFS_C}"
cddl/compat/opensolaris/kern/opensolaris_lookup.c			optional zfs compile-with "${ZFS_C}"
cddl/compat/opensolaris/kern/opensolaris_policy.c			optional zfs compile-with "${ZFS_C}"
cddl/compat/opensolaris/kern/opensolaris_string.c			optional zfs compile-with "${ZFS_C}"
cddl/compat/opensolaris/kern/opensolaris_sysevent.c			optional zfs compile-with "${ZFS_C}"
cddl/compat/opensolaris/kern/opensolaris_uio.c				optional zfs compile-with "${ZFS_C}"
cddl/compat/opensolaris/kern/opensolaris_vfs.c				optional zfs compile-with "${ZFS_C}"
cddl/compat/opensolaris/kern/opensolaris_vm.c				optional zfs compile-with "${ZFS_C}"
cddl/compat/opensolaris/kern/opensolaris_zone.c				optional zfs compile-with "${ZFS_C}"
cddl/contrib/opensolaris/common/acl/acl_common.c			optional zfs compile-with "${ZFS_C}"
cddl/contrib/opensolaris/common/avl/avl.c				optional zfs compile-with "${ZFS_C}"
cddl/contrib/opensolaris/common/nvpair/opensolaris_fnvpair.c		optional zfs compile-with "${ZFS_C}"
cddl/contrib/opensolaris/common/nvpair/opensolaris_nvpair.c		optional zfs compile-with "${ZFS_C}"
cddl/contrib/opensolaris/common/nvpair/opensolaris_nvpair_alloc_fixed.c	optional zfs compile-with "${ZFS_C}"
cddl/contrib/opensolaris/common/unicode/u8_textprep.c			optional zfs compile-with "${ZFS_C}"
cddl/contrib/opensolaris/common/zfs/zfeature_common.c			optional zfs compile-with "${ZFS_C}"
cddl/contrib/opensolaris/common/zfs/zfs_comutil.c			optional zfs compile-with "${ZFS_C}"
cddl/contrib/opensolaris/common/zfs/zfs_deleg.c				optional zfs compile-with "${ZFS_C}"
cddl/contrib/opensolaris/common/zfs/zfs_fletcher.c			optional zfs compile-with "${ZFS_C}"
cddl/contrib/opensolaris/common/zfs/zfs_ioctl_compat.c			optional zfs compile-with "${ZFS_C}"
cddl/contrib/opensolaris/common/zfs/zfs_namecheck.c			optional zfs compile-with "${ZFS_C}"
cddl/contrib/opensolaris/common/zfs/zfs_prop.c				optional zfs compile-with "${ZFS_C}"
cddl/contrib/opensolaris/common/zfs/zpool_prop.c			optional zfs compile-with "${ZFS_C}"
cddl/contrib/opensolaris/common/zfs/zprop_common.c			optional zfs compile-with "${ZFS_C}"
cddl/contrib/opensolaris/uts/common/fs/gfs.c				optional zfs compile-with "${ZFS_C}"
cddl/contrib/opensolaris/uts/common/fs/vnode.c				optional zfs compile-with "${ZFS_C}"
cddl/contrib/opensolaris/uts/common/fs/zfs/arc.c			optional zfs compile-with "${ZFS_C}"
cddl/contrib/opensolaris/uts/common/fs/zfs/blkptr.c			optional zfs compile-with "${ZFS_C}"
cddl/contrib/opensolaris/uts/common/fs/zfs/bplist.c			optional zfs compile-with "${ZFS_C}"
cddl/contrib/opensolaris/uts/common/fs/zfs/bpobj.c			optional zfs compile-with "${ZFS_C}"
cddl/contrib/opensolaris/uts/common/fs/zfs/bptree.c			optional zfs compile-with "${ZFS_C}"
cddl/contrib/opensolaris/uts/common/fs/zfs/bqueue.c			optional zfs compile-with "${ZFS_C}"
cddl/contrib/opensolaris/uts/common/fs/zfs/dbuf.c			optional zfs compile-with "${ZFS_C}"
cddl/contrib/opensolaris/uts/common/fs/zfs/ddt.c			optional zfs compile-with "${ZFS_C}"
cddl/contrib/opensolaris/uts/common/fs/zfs/ddt_zap.c			optional zfs compile-with "${ZFS_C}"
cddl/contrib/opensolaris/uts/common/fs/zfs/dmu.c			optional zfs compile-with "${ZFS_C}"
cddl/contrib/opensolaris/uts/common/fs/zfs/dmu_diff.c			optional zfs compile-with "${ZFS_C}"
cddl/contrib/opensolaris/uts/common/fs/zfs/dmu_object.c			optional zfs compile-with "${ZFS_C}"
cddl/contrib/opensolaris/uts/common/fs/zfs/dmu_objset.c			optional zfs compile-with "${ZFS_C}"
cddl/contrib/opensolaris/uts/common/fs/zfs/dmu_send.c			optional zfs compile-with "${ZFS_C}"
cddl/contrib/opensolaris/uts/common/fs/zfs/dmu_traverse.c		optional zfs compile-with "${ZFS_C}"
cddl/contrib/opensolaris/uts/common/fs/zfs/dmu_tx.c			optional zfs compile-with "${ZFS_C}"
cddl/contrib/opensolaris/uts/common/fs/zfs/dmu_zfetch.c			optional zfs compile-with "${ZFS_C}"
cddl/contrib/opensolaris/uts/common/fs/zfs/dnode.c			optional zfs compile-with "${ZFS_C}" \
	warning "kernel contains CDDL licensed ZFS filesystem"
cddl/contrib/opensolaris/uts/common/fs/zfs/dnode_sync.c			optional zfs compile-with "${ZFS_C}"
cddl/contrib/opensolaris/uts/common/fs/zfs/dsl_bookmark.c		optional zfs compile-with "${ZFS_C}"
cddl/contrib/opensolaris/uts/common/fs/zfs/dsl_dataset.c		optional zfs compile-with "${ZFS_C}"
cddl/contrib/opensolaris/uts/common/fs/zfs/dsl_deadlist.c		optional zfs compile-with "${ZFS_C}"
cddl/contrib/opensolaris/uts/common/fs/zfs/dsl_deleg.c			optional zfs compile-with "${ZFS_C}"
cddl/contrib/opensolaris/uts/common/fs/zfs/dsl_destroy.c		optional zfs compile-with "${ZFS_C}"
cddl/contrib/opensolaris/uts/common/fs/zfs/dsl_dir.c			optional zfs compile-with "${ZFS_C}"
cddl/contrib/opensolaris/uts/common/fs/zfs/dsl_pool.c			optional zfs compile-with "${ZFS_C}"
cddl/contrib/opensolaris/uts/common/fs/zfs/dsl_prop.c			optional zfs compile-with "${ZFS_C}"
cddl/contrib/opensolaris/uts/common/fs/zfs/dsl_scan.c			optional zfs compile-with "${ZFS_C}"
cddl/contrib/opensolaris/uts/common/fs/zfs/dsl_userhold.c		optional zfs compile-with "${ZFS_C}"
cddl/contrib/opensolaris/uts/common/fs/zfs/dsl_synctask.c		optional zfs compile-with "${ZFS_C}"
cddl/contrib/opensolaris/uts/common/fs/zfs/gzip.c			optional zfs compile-with "${ZFS_C}"
cddl/contrib/opensolaris/uts/common/fs/zfs/lz4.c			optional zfs compile-with "${ZFS_C}"
cddl/contrib/opensolaris/uts/common/fs/zfs/lzjb.c			optional zfs compile-with "${ZFS_C}"
cddl/contrib/opensolaris/uts/common/fs/zfs/metaslab.c			optional zfs compile-with "${ZFS_C}"
cddl/contrib/opensolaris/uts/common/fs/zfs/multilist.c			optional zfs compile-with "${ZFS_C}"
cddl/contrib/opensolaris/uts/common/fs/zfs/range_tree.c			optional zfs compile-with "${ZFS_C}"
cddl/contrib/opensolaris/uts/common/fs/zfs/refcount.c			optional zfs compile-with "${ZFS_C}"
cddl/contrib/opensolaris/uts/common/fs/zfs/rrwlock.c			optional zfs compile-with "${ZFS_C}"
cddl/contrib/opensolaris/uts/common/fs/zfs/sa.c				optional zfs compile-with "${ZFS_C}"
cddl/contrib/opensolaris/uts/common/fs/zfs/sha256.c			optional zfs compile-with "${ZFS_C}"
cddl/contrib/opensolaris/uts/common/fs/zfs/skein_zfs.c			optional zfs compile-with "${ZFS_C}"
cddl/contrib/opensolaris/uts/common/fs/zfs/spa.c			optional zfs compile-with "${ZFS_C}"
cddl/contrib/opensolaris/uts/common/fs/zfs/spa_config.c			optional zfs compile-with "${ZFS_C}"
cddl/contrib/opensolaris/uts/common/fs/zfs/spa_errlog.c			optional zfs compile-with "${ZFS_C}"
cddl/contrib/opensolaris/uts/common/fs/zfs/spa_history.c		optional zfs compile-with "${ZFS_C}"
cddl/contrib/opensolaris/uts/common/fs/zfs/spa_misc.c			optional zfs compile-with "${ZFS_C}"
cddl/contrib/opensolaris/uts/common/fs/zfs/space_map.c			optional zfs compile-with "${ZFS_C}"
cddl/contrib/opensolaris/uts/common/fs/zfs/space_reftree.c		optional zfs compile-with "${ZFS_C}"
cddl/contrib/opensolaris/uts/common/fs/zfs/trim_map.c			optional zfs compile-with "${ZFS_C}"
cddl/contrib/opensolaris/uts/common/fs/zfs/txg.c			optional zfs compile-with "${ZFS_C}"
cddl/contrib/opensolaris/uts/common/fs/zfs/uberblock.c			optional zfs compile-with "${ZFS_C}"
cddl/contrib/opensolaris/uts/common/fs/zfs/unique.c			optional zfs compile-with "${ZFS_C}"
cddl/contrib/opensolaris/uts/common/fs/zfs/vdev.c			optional zfs compile-with "${ZFS_C}"
cddl/contrib/opensolaris/uts/common/fs/zfs/vdev_cache.c			optional zfs compile-with "${ZFS_C}"
cddl/contrib/opensolaris/uts/common/fs/zfs/vdev_file.c			optional zfs compile-with "${ZFS_C}"
cddl/contrib/opensolaris/uts/common/fs/zfs/vdev_geom.c			optional zfs compile-with "${ZFS_C}"
cddl/contrib/opensolaris/uts/common/fs/zfs/vdev_label.c			optional zfs compile-with "${ZFS_C}"
cddl/contrib/opensolaris/uts/common/fs/zfs/vdev_mirror.c		optional zfs compile-with "${ZFS_C}"
cddl/contrib/opensolaris/uts/common/fs/zfs/vdev_missing.c		optional zfs compile-with "${ZFS_C}"
cddl/contrib/opensolaris/uts/common/fs/zfs/vdev_queue.c			optional zfs compile-with "${ZFS_C}"
cddl/contrib/opensolaris/uts/common/fs/zfs/vdev_raidz.c			optional zfs compile-with "${ZFS_C}"
cddl/contrib/opensolaris/uts/common/fs/zfs/vdev_root.c			optional zfs compile-with "${ZFS_C}"
cddl/contrib/opensolaris/uts/common/fs/zfs/zap.c			optional zfs compile-with "${ZFS_C}"
cddl/contrib/opensolaris/uts/common/fs/zfs/zap_leaf.c			optional zfs compile-with "${ZFS_C}"
cddl/contrib/opensolaris/uts/common/fs/zfs/zap_micro.c			optional zfs compile-with "${ZFS_C}"
cddl/contrib/opensolaris/uts/common/fs/zfs/zfeature.c			optional zfs compile-with "${ZFS_C}"
cddl/contrib/opensolaris/uts/common/fs/zfs/zfs_acl.c			optional zfs compile-with "${ZFS_C}"
cddl/contrib/opensolaris/uts/common/fs/zfs/zfs_byteswap.c		optional zfs compile-with "${ZFS_C}"
cddl/contrib/opensolaris/uts/common/fs/zfs/zfs_ctldir.c			optional zfs compile-with "${ZFS_C}"
cddl/contrib/opensolaris/uts/common/fs/zfs/zfs_debug.c			optional zfs compile-with "${ZFS_C}"
cddl/contrib/opensolaris/uts/common/fs/zfs/zfs_dir.c			optional zfs compile-with "${ZFS_C}"
cddl/contrib/opensolaris/uts/common/fs/zfs/zfs_fm.c			optional zfs compile-with "${ZFS_C}"
cddl/contrib/opensolaris/uts/common/fs/zfs/zfs_fuid.c			optional zfs compile-with "${ZFS_C}"
cddl/contrib/opensolaris/uts/common/fs/zfs/zfs_ioctl.c			optional zfs compile-with "${ZFS_C}"
cddl/contrib/opensolaris/uts/common/fs/zfs/zfs_log.c			optional zfs compile-with "${ZFS_C}"
cddl/contrib/opensolaris/uts/common/fs/zfs/zfs_onexit.c			optional zfs compile-with "${ZFS_C}"
cddl/contrib/opensolaris/uts/common/fs/zfs/zfs_replay.c			optional zfs compile-with "${ZFS_C}"
cddl/contrib/opensolaris/uts/common/fs/zfs/zfs_rlock.c			optional zfs compile-with "${ZFS_C}"
cddl/contrib/opensolaris/uts/common/fs/zfs/zfs_sa.c			optional zfs compile-with "${ZFS_C}"
cddl/contrib/opensolaris/uts/common/fs/zfs/zfs_vfsops.c			optional zfs compile-with "${ZFS_C}"
cddl/contrib/opensolaris/uts/common/fs/zfs/zfs_vnops.c			optional zfs compile-with "${ZFS_C}"
cddl/contrib/opensolaris/uts/common/fs/zfs/zfs_znode.c			optional zfs compile-with "${ZFS_C}"
cddl/contrib/opensolaris/uts/common/fs/zfs/zil.c			optional zfs compile-with "${ZFS_C}"
cddl/contrib/opensolaris/uts/common/fs/zfs/zio.c			optional zfs compile-with "${ZFS_C}"
cddl/contrib/opensolaris/uts/common/fs/zfs/zio_checksum.c		optional zfs compile-with "${ZFS_C}"
cddl/contrib/opensolaris/uts/common/fs/zfs/zio_compress.c		optional zfs compile-with "${ZFS_C}"
cddl/contrib/opensolaris/uts/common/fs/zfs/zio_inject.c			optional zfs compile-with "${ZFS_C}"
cddl/contrib/opensolaris/uts/common/fs/zfs/zle.c			optional zfs compile-with "${ZFS_C}"
cddl/contrib/opensolaris/uts/common/fs/zfs/zrlock.c			optional zfs compile-with "${ZFS_C}"
cddl/contrib/opensolaris/uts/common/fs/zfs/zvol.c			optional zfs compile-with "${ZFS_C}"
cddl/contrib/opensolaris/uts/common/os/callb.c				optional zfs compile-with "${ZFS_C}"
cddl/contrib/opensolaris/uts/common/os/fm.c				optional zfs compile-with "${ZFS_C}"
cddl/contrib/opensolaris/uts/common/os/list.c				optional zfs compile-with "${ZFS_C}"
cddl/contrib/opensolaris/uts/common/os/nvpair_alloc_system.c		optional zfs compile-with "${ZFS_C}"
cddl/contrib/opensolaris/uts/common/zmod/adler32.c			optional zfs compile-with "${ZFS_C}"
cddl/contrib/opensolaris/uts/common/zmod/deflate.c			optional zfs compile-with "${ZFS_C}"
cddl/contrib/opensolaris/uts/common/zmod/inffast.c			optional zfs compile-with "${ZFS_C}"
cddl/contrib/opensolaris/uts/common/zmod/inflate.c			optional zfs compile-with "${ZFS_C}"
cddl/contrib/opensolaris/uts/common/zmod/inftrees.c			optional zfs compile-with "${ZFS_C}"
cddl/contrib/opensolaris/uts/common/zmod/opensolaris_crc32.c		optional zfs compile-with "${ZFS_C}"
cddl/contrib/opensolaris/uts/common/zmod/trees.c			optional zfs compile-with "${ZFS_C}"
cddl/contrib/opensolaris/uts/common/zmod/zmod.c				optional zfs compile-with "${ZFS_C}"
cddl/contrib/opensolaris/uts/common/zmod/zmod_subr.c			optional zfs compile-with "${ZFS_C}"
cddl/contrib/opensolaris/uts/common/zmod/zutil.c			optional zfs compile-with "${ZFS_C}"
# dtrace specific
cddl/contrib/opensolaris/uts/common/dtrace/dtrace.c	optional dtrace compile-with "${DTRACE_C}" \
							warning "kernel contains CDDL licensed DTRACE"
cddl/dev/dtmalloc/dtmalloc.c		optional dtmalloc        | dtraceall compile-with "${CDDL_C}"
cddl/dev/profile/profile.c		optional dtrace_profile  | dtraceall compile-with "${CDDL_C}"
cddl/dev/sdt/sdt.c			optional dtrace_sdt      | dtraceall compile-with "${CDDL_C}"
cddl/dev/fbt/fbt.c			optional dtrace_fbt      | dtraceall compile-with "${FBT_C}"
cddl/dev/systrace/systrace.c		optional dtrace_systrace | dtraceall compile-with "${CDDL_C}"
cddl/dev/prototype.c			optional dtrace_prototype | dtraceall compile-with "${CDDL_C}"
fs/nfsclient/nfs_clkdtrace.c		optional dtnfscl nfscl   | dtraceall nfscl compile-with "${CDDL_C}"
compat/cloudabi/cloudabi_clock.c	optional compat_cloudabi32 | compat_cloudabi64
compat/cloudabi/cloudabi_errno.c	optional compat_cloudabi32 | compat_cloudabi64
compat/cloudabi/cloudabi_fd.c		optional compat_cloudabi32 | compat_cloudabi64
compat/cloudabi/cloudabi_file.c		optional compat_cloudabi32 | compat_cloudabi64
compat/cloudabi/cloudabi_futex.c	optional compat_cloudabi32 | compat_cloudabi64
compat/cloudabi/cloudabi_mem.c		optional compat_cloudabi32 | compat_cloudabi64
compat/cloudabi/cloudabi_proc.c		optional compat_cloudabi32 | compat_cloudabi64
compat/cloudabi/cloudabi_random.c	optional compat_cloudabi32 | compat_cloudabi64
compat/cloudabi/cloudabi_sock.c		optional compat_cloudabi32 | compat_cloudabi64
compat/cloudabi/cloudabi_thread.c	optional compat_cloudabi32 | compat_cloudabi64
compat/cloudabi/cloudabi_vdso.c		optional compat_cloudabi32 | compat_cloudabi64
compat/cloudabi32/cloudabi32_fd.c	optional compat_cloudabi32
compat/cloudabi32/cloudabi32_module.c	optional compat_cloudabi32
compat/cloudabi32/cloudabi32_poll.c	optional compat_cloudabi32
compat/cloudabi32/cloudabi32_sock.c	optional compat_cloudabi32
compat/cloudabi32/cloudabi32_syscalls.c	optional compat_cloudabi32
compat/cloudabi32/cloudabi32_sysent.c	optional compat_cloudabi32
compat/cloudabi32/cloudabi32_thread.c	optional compat_cloudabi32
compat/cloudabi64/cloudabi64_fd.c	optional compat_cloudabi64
compat/cloudabi64/cloudabi64_module.c	optional compat_cloudabi64
compat/cloudabi64/cloudabi64_poll.c	optional compat_cloudabi64
compat/cloudabi64/cloudabi64_sock.c	optional compat_cloudabi64
compat/cloudabi64/cloudabi64_syscalls.c	optional compat_cloudabi64
compat/cloudabi64/cloudabi64_sysent.c	optional compat_cloudabi64
compat/cloudabi64/cloudabi64_thread.c	optional compat_cloudabi64
compat/freebsd32/freebsd32_capability.c	optional compat_freebsd32
compat/freebsd32/freebsd32_ioctl.c	optional compat_freebsd32
compat/freebsd32/freebsd32_misc.c	optional compat_freebsd32
compat/freebsd32/freebsd32_syscalls.c	optional compat_freebsd32
compat/freebsd32/freebsd32_sysent.c	optional compat_freebsd32
contrib/dev/acpica/common/ahids.c			optional acpi acpi_debug
contrib/dev/acpica/common/ahuuids.c			optional acpi acpi_debug
contrib/dev/acpica/components/debugger/dbcmds.c		optional acpi acpi_debug
contrib/dev/acpica/components/debugger/dbconvert.c	optional acpi acpi_debug
contrib/dev/acpica/components/debugger/dbdisply.c	optional acpi acpi_debug
contrib/dev/acpica/components/debugger/dbexec.c		optional acpi acpi_debug
contrib/dev/acpica/components/debugger/dbhistry.c	optional acpi acpi_debug
contrib/dev/acpica/components/debugger/dbinput.c	optional acpi acpi_debug
contrib/dev/acpica/components/debugger/dbmethod.c	optional acpi acpi_debug
contrib/dev/acpica/components/debugger/dbnames.c	optional acpi acpi_debug
contrib/dev/acpica/components/debugger/dbobject.c	optional acpi acpi_debug
contrib/dev/acpica/components/debugger/dbstats.c	optional acpi acpi_debug
contrib/dev/acpica/components/debugger/dbtest.c		optional acpi acpi_debug
contrib/dev/acpica/components/debugger/dbutils.c	optional acpi acpi_debug
contrib/dev/acpica/components/debugger/dbxface.c	optional acpi acpi_debug
contrib/dev/acpica/components/disassembler/dmbuffer.c	optional acpi acpi_debug
contrib/dev/acpica/components/disassembler/dmcstyle.c	optional acpi acpi_debug
contrib/dev/acpica/components/disassembler/dmdeferred.c	optional acpi acpi_debug
contrib/dev/acpica/components/disassembler/dmnames.c	optional acpi acpi_debug
contrib/dev/acpica/components/disassembler/dmopcode.c	optional acpi acpi_debug
contrib/dev/acpica/components/disassembler/dmresrc.c	optional acpi acpi_debug
contrib/dev/acpica/components/disassembler/dmresrcl.c	optional acpi acpi_debug
contrib/dev/acpica/components/disassembler/dmresrcl2.c	optional acpi acpi_debug
contrib/dev/acpica/components/disassembler/dmresrcs.c	optional acpi acpi_debug
contrib/dev/acpica/components/disassembler/dmutils.c	optional acpi acpi_debug
contrib/dev/acpica/components/disassembler/dmwalk.c	optional acpi acpi_debug
contrib/dev/acpica/components/dispatcher/dsargs.c	optional acpi
contrib/dev/acpica/components/dispatcher/dscontrol.c	optional acpi
contrib/dev/acpica/components/dispatcher/dsdebug.c	optional acpi
contrib/dev/acpica/components/dispatcher/dsfield.c	optional acpi
contrib/dev/acpica/components/dispatcher/dsinit.c	optional acpi
contrib/dev/acpica/components/dispatcher/dsmethod.c	optional acpi
contrib/dev/acpica/components/dispatcher/dsmthdat.c	optional acpi
contrib/dev/acpica/components/dispatcher/dsobject.c	optional acpi
contrib/dev/acpica/components/dispatcher/dsopcode.c	optional acpi
contrib/dev/acpica/components/dispatcher/dsutils.c	optional acpi
contrib/dev/acpica/components/dispatcher/dswexec.c	optional acpi
contrib/dev/acpica/components/dispatcher/dswload.c	optional acpi
contrib/dev/acpica/components/dispatcher/dswload2.c	optional acpi
contrib/dev/acpica/components/dispatcher/dswscope.c	optional acpi
contrib/dev/acpica/components/dispatcher/dswstate.c	optional acpi
contrib/dev/acpica/components/events/evevent.c		optional acpi
contrib/dev/acpica/components/events/evglock.c		optional acpi
contrib/dev/acpica/components/events/evgpe.c		optional acpi
contrib/dev/acpica/components/events/evgpeblk.c		optional acpi
contrib/dev/acpica/components/events/evgpeinit.c	optional acpi
contrib/dev/acpica/components/events/evgpeutil.c	optional acpi
contrib/dev/acpica/components/events/evhandler.c	optional acpi
contrib/dev/acpica/components/events/evmisc.c		optional acpi
contrib/dev/acpica/components/events/evregion.c		optional acpi
contrib/dev/acpica/components/events/evrgnini.c		optional acpi
contrib/dev/acpica/components/events/evsci.c		optional acpi
contrib/dev/acpica/components/events/evxface.c		optional acpi
contrib/dev/acpica/components/events/evxfevnt.c		optional acpi
contrib/dev/acpica/components/events/evxfgpe.c		optional acpi
contrib/dev/acpica/components/events/evxfregn.c		optional acpi
contrib/dev/acpica/components/executer/exconcat.c	optional acpi
contrib/dev/acpica/components/executer/exconfig.c	optional acpi
contrib/dev/acpica/components/executer/exconvrt.c	optional acpi
contrib/dev/acpica/components/executer/excreate.c	optional acpi
contrib/dev/acpica/components/executer/exdebug.c	optional acpi
contrib/dev/acpica/components/executer/exdump.c		optional acpi
contrib/dev/acpica/components/executer/exfield.c	optional acpi
contrib/dev/acpica/components/executer/exfldio.c	optional acpi
contrib/dev/acpica/components/executer/exmisc.c		optional acpi
contrib/dev/acpica/components/executer/exmutex.c	optional acpi
contrib/dev/acpica/components/executer/exnames.c	optional acpi
contrib/dev/acpica/components/executer/exoparg1.c	optional acpi
contrib/dev/acpica/components/executer/exoparg2.c	optional acpi
contrib/dev/acpica/components/executer/exoparg3.c	optional acpi
contrib/dev/acpica/components/executer/exoparg6.c	optional acpi
contrib/dev/acpica/components/executer/exprep.c		optional acpi
contrib/dev/acpica/components/executer/exregion.c	optional acpi
contrib/dev/acpica/components/executer/exresnte.c	optional acpi
contrib/dev/acpica/components/executer/exresolv.c	optional acpi
contrib/dev/acpica/components/executer/exresop.c	optional acpi
contrib/dev/acpica/components/executer/exstore.c	optional acpi
contrib/dev/acpica/components/executer/exstoren.c	optional acpi
contrib/dev/acpica/components/executer/exstorob.c	optional acpi
contrib/dev/acpica/components/executer/exsystem.c	optional acpi
contrib/dev/acpica/components/executer/extrace.c	optional acpi
contrib/dev/acpica/components/executer/exutils.c	optional acpi
contrib/dev/acpica/components/hardware/hwacpi.c		optional acpi
contrib/dev/acpica/components/hardware/hwesleep.c	optional acpi
contrib/dev/acpica/components/hardware/hwgpe.c		optional acpi
contrib/dev/acpica/components/hardware/hwpci.c		optional acpi
contrib/dev/acpica/components/hardware/hwregs.c		optional acpi
contrib/dev/acpica/components/hardware/hwsleep.c	optional acpi
contrib/dev/acpica/components/hardware/hwtimer.c	optional acpi
contrib/dev/acpica/components/hardware/hwvalid.c	optional acpi
contrib/dev/acpica/components/hardware/hwxface.c	optional acpi
contrib/dev/acpica/components/hardware/hwxfsleep.c	optional acpi
contrib/dev/acpica/components/namespace/nsaccess.c	optional acpi
contrib/dev/acpica/components/namespace/nsalloc.c	optional acpi
contrib/dev/acpica/components/namespace/nsarguments.c	optional acpi
contrib/dev/acpica/components/namespace/nsconvert.c	optional acpi
contrib/dev/acpica/components/namespace/nsdump.c	optional acpi
contrib/dev/acpica/components/namespace/nseval.c	optional acpi
contrib/dev/acpica/components/namespace/nsinit.c	optional acpi
contrib/dev/acpica/components/namespace/nsload.c	optional acpi
contrib/dev/acpica/components/namespace/nsnames.c	optional acpi
contrib/dev/acpica/components/namespace/nsobject.c	optional acpi
contrib/dev/acpica/components/namespace/nsparse.c	optional acpi
contrib/dev/acpica/components/namespace/nspredef.c	optional acpi
contrib/dev/acpica/components/namespace/nsprepkg.c	optional acpi
contrib/dev/acpica/components/namespace/nsrepair.c	optional acpi
contrib/dev/acpica/components/namespace/nsrepair2.c	optional acpi
contrib/dev/acpica/components/namespace/nssearch.c	optional acpi
contrib/dev/acpica/components/namespace/nsutils.c	optional acpi
contrib/dev/acpica/components/namespace/nswalk.c	optional acpi
contrib/dev/acpica/components/namespace/nsxfeval.c	optional acpi
contrib/dev/acpica/components/namespace/nsxfname.c	optional acpi
contrib/dev/acpica/components/namespace/nsxfobj.c	optional acpi
contrib/dev/acpica/components/parser/psargs.c		optional acpi
contrib/dev/acpica/components/parser/psloop.c		optional acpi
contrib/dev/acpica/components/parser/psobject.c		optional acpi
contrib/dev/acpica/components/parser/psopcode.c		optional acpi
contrib/dev/acpica/components/parser/psopinfo.c		optional acpi
contrib/dev/acpica/components/parser/psparse.c		optional acpi
contrib/dev/acpica/components/parser/psscope.c		optional acpi
contrib/dev/acpica/components/parser/pstree.c		optional acpi
contrib/dev/acpica/components/parser/psutils.c		optional acpi
contrib/dev/acpica/components/parser/pswalk.c		optional acpi
contrib/dev/acpica/components/parser/psxface.c		optional acpi
contrib/dev/acpica/components/resources/rsaddr.c	optional acpi
contrib/dev/acpica/components/resources/rscalc.c	optional acpi
contrib/dev/acpica/components/resources/rscreate.c	optional acpi
contrib/dev/acpica/components/resources/rsdump.c	optional acpi acpi_debug
contrib/dev/acpica/components/resources/rsdumpinfo.c	optional acpi
contrib/dev/acpica/components/resources/rsinfo.c	optional acpi
contrib/dev/acpica/components/resources/rsio.c		optional acpi
contrib/dev/acpica/components/resources/rsirq.c		optional acpi
contrib/dev/acpica/components/resources/rslist.c	optional acpi
contrib/dev/acpica/components/resources/rsmemory.c	optional acpi
contrib/dev/acpica/components/resources/rsmisc.c	optional acpi
contrib/dev/acpica/components/resources/rsserial.c	optional acpi
contrib/dev/acpica/components/resources/rsutils.c	optional acpi
contrib/dev/acpica/components/resources/rsxface.c	optional acpi
contrib/dev/acpica/components/tables/tbdata.c		optional acpi
contrib/dev/acpica/components/tables/tbfadt.c		optional acpi
contrib/dev/acpica/components/tables/tbfind.c		optional acpi
contrib/dev/acpica/components/tables/tbinstal.c		optional acpi
contrib/dev/acpica/components/tables/tbprint.c		optional acpi
contrib/dev/acpica/components/tables/tbutils.c		optional acpi
contrib/dev/acpica/components/tables/tbxface.c		optional acpi
contrib/dev/acpica/components/tables/tbxfload.c		optional acpi
contrib/dev/acpica/components/tables/tbxfroot.c		optional acpi
contrib/dev/acpica/components/utilities/utaddress.c	optional acpi
contrib/dev/acpica/components/utilities/utalloc.c	optional acpi
contrib/dev/acpica/components/utilities/utascii.c	optional acpi
contrib/dev/acpica/components/utilities/utbuffer.c	optional acpi
contrib/dev/acpica/components/utilities/utcache.c	optional acpi
contrib/dev/acpica/components/utilities/utcopy.c	optional acpi
contrib/dev/acpica/components/utilities/utdebug.c	optional acpi
contrib/dev/acpica/components/utilities/utdecode.c	optional acpi
contrib/dev/acpica/components/utilities/utdelete.c	optional acpi
contrib/dev/acpica/components/utilities/uterror.c	optional acpi
contrib/dev/acpica/components/utilities/uteval.c	optional acpi
contrib/dev/acpica/components/utilities/utexcep.c	optional acpi
contrib/dev/acpica/components/utilities/utglobal.c	optional acpi
contrib/dev/acpica/components/utilities/uthex.c		optional acpi
contrib/dev/acpica/components/utilities/utids.c		optional acpi
contrib/dev/acpica/components/utilities/utinit.c	optional acpi
contrib/dev/acpica/components/utilities/utlock.c	optional acpi
contrib/dev/acpica/components/utilities/utmath.c	optional acpi
contrib/dev/acpica/components/utilities/utmisc.c	optional acpi
contrib/dev/acpica/components/utilities/utmutex.c	optional acpi
contrib/dev/acpica/components/utilities/utnonansi.c	optional acpi
contrib/dev/acpica/components/utilities/utobject.c	optional acpi
contrib/dev/acpica/components/utilities/utosi.c		optional acpi
contrib/dev/acpica/components/utilities/utownerid.c	optional acpi
contrib/dev/acpica/components/utilities/utpredef.c	optional acpi
contrib/dev/acpica/components/utilities/utresrc.c	optional acpi
contrib/dev/acpica/components/utilities/utstate.c	optional acpi
contrib/dev/acpica/components/utilities/utstring.c	optional acpi
contrib/dev/acpica/components/utilities/utuuid.c	optional acpi acpi_debug
contrib/dev/acpica/components/utilities/utxface.c	optional acpi
contrib/dev/acpica/components/utilities/utxferror.c	optional acpi
contrib/dev/acpica/components/utilities/utxfinit.c	optional acpi
#contrib/dev/acpica/components/utilities/utxfmutex.c	optional acpi
contrib/ipfilter/netinet/fil.c	optional ipfilter inet \
	compile-with "${NORMAL_C} ${NO_WSELF_ASSIGN} -Wno-unused -I$S/contrib/ipfilter"
contrib/ipfilter/netinet/ip_auth.c optional ipfilter inet \
	compile-with "${NORMAL_C} -Wno-unused -I$S/contrib/ipfilter"
contrib/ipfilter/netinet/ip_fil_freebsd.c optional ipfilter inet \
	compile-with "${NORMAL_C} -Wno-unused -I$S/contrib/ipfilter"
contrib/ipfilter/netinet/ip_frag.c optional ipfilter inet \
	compile-with "${NORMAL_C} -Wno-unused -I$S/contrib/ipfilter"
contrib/ipfilter/netinet/ip_log.c optional ipfilter inet \
	compile-with "${NORMAL_C} -I$S/contrib/ipfilter"
contrib/ipfilter/netinet/ip_nat.c optional ipfilter inet \
	compile-with "${NORMAL_C} -Wno-unused -I$S/contrib/ipfilter"
contrib/ipfilter/netinet/ip_proxy.c optional ipfilter inet \
	compile-with "${NORMAL_C} ${NO_WSELF_ASSIGN} -Wno-unused -I$S/contrib/ipfilter"
contrib/ipfilter/netinet/ip_state.c optional ipfilter inet \
	compile-with "${NORMAL_C} -Wno-unused -I$S/contrib/ipfilter"
contrib/ipfilter/netinet/ip_lookup.c optional ipfilter inet \
	compile-with "${NORMAL_C} ${NO_WSELF_ASSIGN} -Wno-unused -Wno-error -I$S/contrib/ipfilter"
contrib/ipfilter/netinet/ip_pool.c optional ipfilter inet \
	compile-with "${NORMAL_C} -Wno-unused -I$S/contrib/ipfilter"
contrib/ipfilter/netinet/ip_htable.c optional ipfilter inet \
	compile-with "${NORMAL_C} -Wno-unused -I$S/contrib/ipfilter"
contrib/ipfilter/netinet/ip_sync.c optional ipfilter inet \
	compile-with "${NORMAL_C} -Wno-unused -I$S/contrib/ipfilter"
contrib/ipfilter/netinet/mlfk_ipl.c optional ipfilter inet \
	compile-with "${NORMAL_C} -I$S/contrib/ipfilter"
contrib/ipfilter/netinet/ip_nat6.c optional ipfilter inet \
	compile-with "${NORMAL_C} -Wno-unused -I$S/contrib/ipfilter"
contrib/ipfilter/netinet/ip_rules.c optional ipfilter inet \
	compile-with "${NORMAL_C} -I$S/contrib/ipfilter"
contrib/ipfilter/netinet/ip_scan.c optional ipfilter inet \
	compile-with "${NORMAL_C} -Wno-unused -I$S/contrib/ipfilter"
contrib/ipfilter/netinet/ip_dstlist.c optional ipfilter inet \
	compile-with "${NORMAL_C} -Wno-unused -I$S/contrib/ipfilter"
contrib/ipfilter/netinet/radix_ipf.c optional ipfilter inet \
	compile-with "${NORMAL_C} -I$S/contrib/ipfilter"
contrib/libfdt/fdt.c		optional fdt
contrib/libfdt/fdt_ro.c		optional fdt
contrib/libfdt/fdt_rw.c		optional fdt
contrib/libfdt/fdt_strerror.c	optional fdt
contrib/libfdt/fdt_sw.c		optional fdt
contrib/libfdt/fdt_wip.c	optional fdt
contrib/libnv/cnvlist.c		standard
contrib/libnv/dnvlist.c		standard
contrib/libnv/nvlist.c		standard
contrib/libnv/nvpair.c		standard
contrib/ngatm/netnatm/api/cc_conn.c optional ngatm_ccatm \
	compile-with "${NORMAL_C_NOWERROR} -I$S/contrib/ngatm"
contrib/ngatm/netnatm/api/cc_data.c optional ngatm_ccatm \
	compile-with "${NORMAL_C} -I$S/contrib/ngatm"
contrib/ngatm/netnatm/api/cc_dump.c optional ngatm_ccatm \
	compile-with "${NORMAL_C} -I$S/contrib/ngatm"
contrib/ngatm/netnatm/api/cc_port.c optional ngatm_ccatm \
	compile-with "${NORMAL_C} -I$S/contrib/ngatm"
contrib/ngatm/netnatm/api/cc_sig.c optional ngatm_ccatm \
	compile-with "${NORMAL_C} -I$S/contrib/ngatm"
contrib/ngatm/netnatm/api/cc_user.c optional ngatm_ccatm \
	compile-with "${NORMAL_C} -I$S/contrib/ngatm"
contrib/ngatm/netnatm/api/unisap.c optional ngatm_ccatm \
	compile-with "${NORMAL_C} -I$S/contrib/ngatm"
contrib/ngatm/netnatm/misc/straddr.c optional ngatm_atmbase \
	compile-with "${NORMAL_C} -I$S/contrib/ngatm"
contrib/ngatm/netnatm/misc/unimsg_common.c optional ngatm_atmbase \
	compile-with "${NORMAL_C} -I$S/contrib/ngatm"
contrib/ngatm/netnatm/msg/traffic.c optional ngatm_atmbase \
	compile-with "${NORMAL_C} -I$S/contrib/ngatm"
contrib/ngatm/netnatm/msg/uni_ie.c optional ngatm_atmbase \
	compile-with "${NORMAL_C} -I$S/contrib/ngatm"
contrib/ngatm/netnatm/msg/uni_msg.c optional ngatm_atmbase \
	compile-with "${NORMAL_C} -I$S/contrib/ngatm"
contrib/ngatm/netnatm/saal/saal_sscfu.c	optional ngatm_sscfu \
	compile-with "${NORMAL_C} -I$S/contrib/ngatm"
contrib/ngatm/netnatm/saal/saal_sscop.c	optional ngatm_sscop \
	compile-with "${NORMAL_C} -I$S/contrib/ngatm"
contrib/ngatm/netnatm/sig/sig_call.c optional ngatm_uni \
	compile-with "${NORMAL_C} -I$S/contrib/ngatm"
contrib/ngatm/netnatm/sig/sig_coord.c optional ngatm_uni \
	compile-with "${NORMAL_C} -I$S/contrib/ngatm"
contrib/ngatm/netnatm/sig/sig_party.c optional ngatm_uni \
	compile-with "${NORMAL_C} -I$S/contrib/ngatm"
contrib/ngatm/netnatm/sig/sig_print.c optional ngatm_uni \
	compile-with "${NORMAL_C} -I$S/contrib/ngatm"
contrib/ngatm/netnatm/sig/sig_reset.c optional ngatm_uni \
	compile-with "${NORMAL_C} -I$S/contrib/ngatm"
contrib/ngatm/netnatm/sig/sig_uni.c optional ngatm_uni \
	compile-with "${NORMAL_C} -I$S/contrib/ngatm"
contrib/ngatm/netnatm/sig/sig_unimsgcpy.c optional ngatm_uni \
	compile-with "${NORMAL_C} -I$S/contrib/ngatm"
contrib/ngatm/netnatm/sig/sig_verify.c optional ngatm_uni \
	compile-with "${NORMAL_C} -I$S/contrib/ngatm"
crypto/blowfish/bf_ecb.c	optional ipsec
crypto/blowfish/bf_skey.c	optional crypto | ipsec
crypto/camellia/camellia.c	optional crypto | ipsec
crypto/camellia/camellia-api.c	optional crypto | ipsec
crypto/des/des_ecb.c		optional crypto | ipsec | netsmb
crypto/des/des_setkey.c		optional crypto | ipsec | netsmb
crypto/rc4/rc4.c		optional netgraph_mppc_encryption | kgssapi
crypto/rijndael/rijndael-alg-fst.c optional crypto | geom_bde | \
					 ipsec | random !random_loadable | wlan_ccmp
crypto/rijndael/rijndael-api-fst.c optional geom_bde | random !random_loadable
crypto/rijndael/rijndael-api.c	optional crypto | ipsec | wlan_ccmp
crypto/sha1.c			optional carp | crypto | ipsec | \
					 netgraph_mppc_encryption | sctp
crypto/sha2/sha256c.c		optional crypto | geom_bde | ipsec | random !random_loadable | \
					 sctp | zfs
crypto/sha2/sha512c.c		optional crypto | geom_bde | ipsec | zfs
crypto/skein/skein.c		optional crypto | zfs
crypto/skein/skein_block.c	optional crypto | zfs
crypto/siphash/siphash.c	optional inet | inet6
crypto/siphash/siphash_test.c	optional inet | inet6
ddb/db_access.c			optional ddb
ddb/db_break.c			optional ddb
ddb/db_capture.c		optional ddb
ddb/db_command.c		optional ddb
ddb/db_examine.c		optional ddb
ddb/db_expr.c			optional ddb
ddb/db_input.c			optional ddb
ddb/db_lex.c			optional ddb
ddb/db_main.c			optional ddb
ddb/db_output.c			optional ddb
ddb/db_print.c			optional ddb
ddb/db_ps.c			optional ddb
ddb/db_run.c			optional ddb
ddb/db_script.c			optional ddb
ddb/db_sym.c			optional ddb
ddb/db_thread.c			optional ddb
ddb/db_textdump.c		optional ddb
ddb/db_variables.c		optional ddb
ddb/db_watch.c			optional ddb
ddb/db_write_cmd.c		optional ddb
dev/aac/aac.c			optional aac
dev/aac/aac_cam.c		optional aacp aac
dev/aac/aac_debug.c		optional aac
dev/aac/aac_disk.c		optional aac
dev/aac/aac_linux.c		optional aac compat_linux
dev/aac/aac_pci.c		optional aac pci
dev/aacraid/aacraid.c		optional aacraid
dev/aacraid/aacraid_cam.c	optional aacraid scbus
dev/aacraid/aacraid_debug.c	optional aacraid
dev/aacraid/aacraid_linux.c	optional aacraid compat_linux
dev/aacraid/aacraid_pci.c	optional aacraid pci
dev/acpi_support/acpi_wmi.c	optional acpi_wmi acpi
dev/acpi_support/acpi_asus.c	optional acpi_asus acpi
dev/acpi_support/acpi_asus_wmi.c	optional acpi_asus_wmi acpi
dev/acpi_support/acpi_fujitsu.c	optional acpi_fujitsu acpi
dev/acpi_support/acpi_hp.c	optional acpi_hp acpi
dev/acpi_support/acpi_ibm.c	optional acpi_ibm acpi
dev/acpi_support/acpi_panasonic.c optional acpi_panasonic acpi
dev/acpi_support/acpi_sony.c	optional acpi_sony acpi
dev/acpi_support/acpi_toshiba.c	optional acpi_toshiba acpi
dev/acpi_support/atk0110.c	optional aibs acpi
dev/acpica/Osd/OsdDebug.c	optional acpi
dev/acpica/Osd/OsdHardware.c	optional acpi
dev/acpica/Osd/OsdInterrupt.c	optional acpi
dev/acpica/Osd/OsdMemory.c	optional acpi
dev/acpica/Osd/OsdSchedule.c	optional acpi
dev/acpica/Osd/OsdStream.c	optional acpi
dev/acpica/Osd/OsdSynch.c	optional acpi
dev/acpica/Osd/OsdTable.c	optional acpi
dev/acpica/acpi.c		optional acpi
dev/acpica/acpi_acad.c		optional acpi
dev/acpica/acpi_battery.c	optional acpi
dev/acpica/acpi_button.c	optional acpi
dev/acpica/acpi_cmbat.c		optional acpi
dev/acpica/acpi_cpu.c		optional acpi
dev/acpica/acpi_ec.c		optional acpi
dev/acpica/acpi_isab.c		optional acpi isa
dev/acpica/acpi_lid.c		optional acpi
dev/acpica/acpi_package.c	optional acpi
dev/acpica/acpi_pci.c		optional acpi pci
dev/acpica/acpi_pci_link.c	optional acpi pci
dev/acpica/acpi_pcib.c		optional acpi pci
dev/acpica/acpi_pcib_acpi.c	optional acpi pci
dev/acpica/acpi_pcib_pci.c	optional acpi pci
dev/acpica/acpi_perf.c		optional acpi
dev/acpica/acpi_powerres.c	optional acpi
dev/acpica/acpi_quirk.c		optional acpi
dev/acpica/acpi_resource.c	optional acpi
dev/acpica/acpi_smbat.c		optional acpi
dev/acpica/acpi_thermal.c	optional acpi
dev/acpica/acpi_throttle.c	optional acpi
dev/acpica/acpi_timer.c		optional acpi
dev/acpica/acpi_video.c		optional acpi_video acpi
dev/acpica/acpi_dock.c		optional acpi_dock acpi
dev/adlink/adlink.c		optional adlink
dev/advansys/adv_eisa.c		optional adv eisa
dev/advansys/adv_pci.c		optional adv pci
dev/advansys/advansys.c		optional adv
dev/advansys/advlib.c		optional adv
dev/advansys/advmcode.c		optional adv
dev/advansys/adw_pci.c		optional adw pci
dev/advansys/adwcam.c		optional adw
dev/advansys/adwlib.c		optional adw
dev/advansys/adwmcode.c		optional adw
dev/ae/if_ae.c			optional ae pci
dev/age/if_age.c		optional age pci
dev/agp/agp.c			optional agp pci
dev/agp/agp_if.m		optional agp pci
dev/aha/aha.c			optional aha
dev/aha/aha_isa.c		optional aha isa
dev/aha/aha_mca.c		optional aha mca
dev/ahb/ahb.c			optional ahb eisa
dev/ahci/ahci.c			optional ahci
dev/ahci/ahciem.c		optional ahci
dev/ahci/ahci_pci.c		optional ahci pci
dev/aic/aic.c			optional aic
dev/aic/aic_pccard.c		optional aic pccard
dev/aic7xxx/ahc_eisa.c		optional ahc eisa
dev/aic7xxx/ahc_isa.c		optional ahc isa
dev/aic7xxx/ahc_pci.c		optional ahc pci \
	compile-with "${NORMAL_C} ${NO_WCONSTANT_CONVERSION}"
dev/aic7xxx/ahd_pci.c		optional ahd pci \
	compile-with "${NORMAL_C} ${NO_WCONSTANT_CONVERSION}"
dev/aic7xxx/aic7770.c		optional ahc
dev/aic7xxx/aic79xx.c		optional ahd pci
dev/aic7xxx/aic79xx_osm.c	optional ahd pci
dev/aic7xxx/aic79xx_pci.c	optional ahd pci
dev/aic7xxx/aic79xx_reg_print.c	optional ahd pci ahd_reg_pretty_print
dev/aic7xxx/aic7xxx.c		optional ahc
dev/aic7xxx/aic7xxx_93cx6.c	optional ahc
dev/aic7xxx/aic7xxx_osm.c	optional ahc
dev/aic7xxx/aic7xxx_pci.c	optional ahc pci
dev/aic7xxx/aic7xxx_reg_print.c	optional ahc ahc_reg_pretty_print
dev/alc/if_alc.c		optional alc pci
dev/ale/if_ale.c		optional ale pci
dev/alpm/alpm.c			optional alpm pci
dev/altera/avgen/altera_avgen.c		optional altera_avgen
dev/altera/avgen/altera_avgen_fdt.c	optional altera_avgen fdt
dev/altera/avgen/altera_avgen_nexus.c	optional altera_avgen
dev/altera/sdcard/altera_sdcard.c	optional altera_sdcard
dev/altera/sdcard/altera_sdcard_disk.c	optional altera_sdcard
dev/altera/sdcard/altera_sdcard_io.c	optional altera_sdcard
dev/altera/sdcard/altera_sdcard_fdt.c	optional altera_sdcard fdt
dev/altera/sdcard/altera_sdcard_nexus.c	optional altera_sdcard
dev/altera/pio/pio.c		optional altera_pio
dev/altera/pio/pio_if.m		optional altera_pio
dev/amdpm/amdpm.c		optional amdpm pci | nfpm pci
dev/amdsmb/amdsmb.c		optional amdsmb pci
dev/amr/amr.c			optional amr
dev/amr/amr_cam.c		optional amrp amr
dev/amr/amr_disk.c		optional amr
dev/amr/amr_linux.c		optional amr compat_linux
dev/amr/amr_pci.c		optional amr pci
dev/an/if_an.c			optional an
dev/an/if_an_isa.c		optional an isa
dev/an/if_an_pccard.c		optional an pccard
dev/an/if_an_pci.c		optional an pci
#
dev/ata/ata_if.m		optional ata | atacore
dev/ata/ata-all.c		optional ata | atacore
dev/ata/ata-dma.c		optional ata | atacore
dev/ata/ata-lowlevel.c		optional ata | atacore
dev/ata/ata-sata.c		optional ata | atacore
dev/ata/ata-card.c		optional ata pccard | atapccard
dev/ata/ata-cbus.c		optional ata pc98 | atapc98
dev/ata/ata-isa.c		optional ata isa | ataisa
dev/ata/ata-pci.c		optional ata pci | atapci
dev/ata/chipsets/ata-acard.c	optional ata pci | ataacard
dev/ata/chipsets/ata-acerlabs.c	optional ata pci | ataacerlabs
dev/ata/chipsets/ata-amd.c	optional ata pci | ataamd
dev/ata/chipsets/ata-ati.c	optional ata pci | ataati
dev/ata/chipsets/ata-cenatek.c	optional ata pci | atacenatek
dev/ata/chipsets/ata-cypress.c	optional ata pci | atacypress
dev/ata/chipsets/ata-cyrix.c	optional ata pci | atacyrix
dev/ata/chipsets/ata-highpoint.c	optional ata pci | atahighpoint
dev/ata/chipsets/ata-intel.c	optional ata pci | ataintel
dev/ata/chipsets/ata-ite.c	optional ata pci | ataite
dev/ata/chipsets/ata-jmicron.c	optional ata pci | atajmicron
dev/ata/chipsets/ata-marvell.c	optional ata pci | atamarvell
dev/ata/chipsets/ata-micron.c	optional ata pci | atamicron
dev/ata/chipsets/ata-national.c	optional ata pci | atanational
dev/ata/chipsets/ata-netcell.c	optional ata pci | atanetcell
dev/ata/chipsets/ata-nvidia.c	optional ata pci | atanvidia
dev/ata/chipsets/ata-promise.c	optional ata pci | atapromise
dev/ata/chipsets/ata-serverworks.c	optional ata pci | ataserverworks
dev/ata/chipsets/ata-siliconimage.c	optional ata pci | atasiliconimage | ataati
dev/ata/chipsets/ata-sis.c	optional ata pci | atasis
dev/ata/chipsets/ata-via.c	optional ata pci | atavia
#
dev/ath/if_ath_pci.c		optional ath_pci pci \
	compile-with "${NORMAL_C} -I$S/dev/ath"
#
dev/ath/if_ath_ahb.c		optional ath_ahb \
	compile-with "${NORMAL_C} -I$S/dev/ath"
#
dev/ath/if_ath.c		optional ath \
	compile-with "${NORMAL_C} -I$S/dev/ath"
dev/ath/if_ath_alq.c		optional ath \
	compile-with "${NORMAL_C} -I$S/dev/ath"
dev/ath/if_ath_beacon.c		optional ath \
	compile-with "${NORMAL_C} -I$S/dev/ath"
dev/ath/if_ath_btcoex.c		optional ath \
	compile-with "${NORMAL_C} -I$S/dev/ath"
dev/ath/if_ath_btcoex_mci.c	optional ath \
	compile-with "${NORMAL_C} -I$S/dev/ath"
dev/ath/if_ath_debug.c		optional ath \
	compile-with "${NORMAL_C} -I$S/dev/ath"
dev/ath/if_ath_descdma.c	optional ath \
	compile-with "${NORMAL_C} -I$S/dev/ath"
dev/ath/if_ath_keycache.c	optional ath \
	compile-with "${NORMAL_C} -I$S/dev/ath"
dev/ath/if_ath_ioctl.c		optional ath \
	compile-with "${NORMAL_C} -I$S/dev/ath"
dev/ath/if_ath_led.c		optional ath \
	compile-with "${NORMAL_C} -I$S/dev/ath"
dev/ath/if_ath_lna_div.c	optional ath \
	compile-with "${NORMAL_C} -I$S/dev/ath"
dev/ath/if_ath_tx.c		optional ath \
	compile-with "${NORMAL_C} -I$S/dev/ath"
dev/ath/if_ath_tx_edma.c	optional ath \
	compile-with "${NORMAL_C} -I$S/dev/ath"
dev/ath/if_ath_tx_ht.c		optional ath \
	compile-with "${NORMAL_C} -I$S/dev/ath"
dev/ath/if_ath_tdma.c		optional ath \
	compile-with "${NORMAL_C} -I$S/dev/ath"
dev/ath/if_ath_sysctl.c		optional ath \
	compile-with "${NORMAL_C} -I$S/dev/ath"
dev/ath/if_ath_rx.c		optional ath \
	compile-with "${NORMAL_C} -I$S/dev/ath"
dev/ath/if_ath_rx_edma.c	optional ath \
	compile-with "${NORMAL_C} -I$S/dev/ath"
dev/ath/if_ath_spectral.c	optional ath \
	compile-with "${NORMAL_C} -I$S/dev/ath"
dev/ath/ah_osdep.c		optional ath \
	compile-with "${NORMAL_C} -I$S/dev/ath"
#
dev/ath/ath_hal/ah.c		optional ath \
	compile-with "${NORMAL_C} -I$S/dev/ath"
dev/ath/ath_hal/ah_eeprom_v1.c	optional ath_hal | ath_ar5210 \
	compile-with "${NORMAL_C} -I$S/dev/ath"
dev/ath/ath_hal/ah_eeprom_v3.c	optional ath_hal | ath_ar5211 | ath_ar5212 \
	compile-with "${NORMAL_C} -I$S/dev/ath"
dev/ath/ath_hal/ah_eeprom_v14.c \
	optional ath_hal | ath_ar5416 | ath_ar9160 | ath_ar9280 \
	compile-with "${NORMAL_C} -I$S/dev/ath"
dev/ath/ath_hal/ah_eeprom_v4k.c \
	optional ath_hal | ath_ar9285 \
	compile-with "${NORMAL_C} -I$S/dev/ath"
dev/ath/ath_hal/ah_eeprom_9287.c \
	optional ath_hal | ath_ar9287 \
	compile-with "${NORMAL_C} -I$S/dev/ath"
dev/ath/ath_hal/ah_regdomain.c	optional ath \
	compile-with "${NORMAL_C} ${NO_WSHIFT_COUNT_NEGATIVE} ${NO_WSHIFT_COUNT_OVERFLOW} -I$S/dev/ath"
# ar5210
dev/ath/ath_hal/ar5210/ar5210_attach.c		optional ath_hal | ath_ar5210 \
	compile-with "${NORMAL_C} -I$S/dev/ath -I$S/dev/ath/ath_hal"
dev/ath/ath_hal/ar5210/ar5210_beacon.c		optional ath_hal | ath_ar5210 \
	compile-with "${NORMAL_C} -I$S/dev/ath -I$S/dev/ath/ath_hal"
dev/ath/ath_hal/ar5210/ar5210_interrupts.c	optional ath_hal | ath_ar5210 \
	compile-with "${NORMAL_C} -I$S/dev/ath -I$S/dev/ath/ath_hal"
dev/ath/ath_hal/ar5210/ar5210_keycache.c	optional ath_hal | ath_ar5210 \
	compile-with "${NORMAL_C} -I$S/dev/ath -I$S/dev/ath/ath_hal"
dev/ath/ath_hal/ar5210/ar5210_misc.c		optional ath_hal | ath_ar5210 \
	compile-with "${NORMAL_C} -I$S/dev/ath -I$S/dev/ath/ath_hal"
dev/ath/ath_hal/ar5210/ar5210_phy.c		optional ath_hal | ath_ar5210 \
	compile-with "${NORMAL_C} -I$S/dev/ath -I$S/dev/ath/ath_hal"
dev/ath/ath_hal/ar5210/ar5210_power.c		optional ath_hal | ath_ar5210 \
	compile-with "${NORMAL_C} -I$S/dev/ath -I$S/dev/ath/ath_hal"
dev/ath/ath_hal/ar5210/ar5210_recv.c		optional ath_hal | ath_ar5210 \
	compile-with "${NORMAL_C} -I$S/dev/ath -I$S/dev/ath/ath_hal"
dev/ath/ath_hal/ar5210/ar5210_reset.c		optional ath_hal | ath_ar5210 \
	compile-with "${NORMAL_C} -I$S/dev/ath -I$S/dev/ath/ath_hal"
dev/ath/ath_hal/ar5210/ar5210_xmit.c		optional ath_hal | ath_ar5210 \
	compile-with "${NORMAL_C} -I$S/dev/ath -I$S/dev/ath/ath_hal"
# ar5211
dev/ath/ath_hal/ar5211/ar5211_attach.c		optional ath_hal | ath_ar5211 \
	compile-with "${NORMAL_C} -I$S/dev/ath -I$S/dev/ath/ath_hal"
dev/ath/ath_hal/ar5211/ar5211_beacon.c		optional ath_hal | ath_ar5211 \
	compile-with "${NORMAL_C} -I$S/dev/ath -I$S/dev/ath/ath_hal"
dev/ath/ath_hal/ar5211/ar5211_interrupts.c	optional ath_hal | ath_ar5211 \
	compile-with "${NORMAL_C} -I$S/dev/ath -I$S/dev/ath/ath_hal"
dev/ath/ath_hal/ar5211/ar5211_keycache.c	optional ath_hal | ath_ar5211 \
	compile-with "${NORMAL_C} -I$S/dev/ath -I$S/dev/ath/ath_hal"
dev/ath/ath_hal/ar5211/ar5211_misc.c		optional ath_hal | ath_ar5211 \
	compile-with "${NORMAL_C} -I$S/dev/ath -I$S/dev/ath/ath_hal"
dev/ath/ath_hal/ar5211/ar5211_phy.c		optional ath_hal | ath_ar5211 \
	compile-with "${NORMAL_C} -I$S/dev/ath -I$S/dev/ath/ath_hal"
dev/ath/ath_hal/ar5211/ar5211_power.c		optional ath_hal | ath_ar5211 \
	compile-with "${NORMAL_C} -I$S/dev/ath -I$S/dev/ath/ath_hal"
dev/ath/ath_hal/ar5211/ar5211_recv.c		optional ath_hal | ath_ar5211 \
	compile-with "${NORMAL_C} -I$S/dev/ath -I$S/dev/ath/ath_hal"
dev/ath/ath_hal/ar5211/ar5211_reset.c		optional ath_hal | ath_ar5211 \
	compile-with "${NORMAL_C} -I$S/dev/ath -I$S/dev/ath/ath_hal"
dev/ath/ath_hal/ar5211/ar5211_xmit.c		optional ath_hal | ath_ar5211 \
	compile-with "${NORMAL_C} -I$S/dev/ath -I$S/dev/ath/ath_hal"
# ar5212
dev/ath/ath_hal/ar5212/ar5212_ani.c \
	optional ath_hal | ath_ar5212 | ath_ar5416 | ath_ar9160 | ath_ar9280 | \
	ath_ar9285 ath_ar9287 \
	compile-with "${NORMAL_C} -I$S/dev/ath -I$S/dev/ath/ath_hal"
dev/ath/ath_hal/ar5212/ar5212_attach.c \
	optional ath_hal | ath_ar5212 | ath_ar5416 | ath_ar9160 | ath_ar9280 | \
	ath_ar9285 ath_ar9287 \
	compile-with "${NORMAL_C} -I$S/dev/ath -I$S/dev/ath/ath_hal"
dev/ath/ath_hal/ar5212/ar5212_beacon.c \
	optional ath_hal | ath_ar5212 | ath_ar5416 | ath_ar9160 | ath_ar9280 | \
	ath_ar9285 ath_ar9287 \
	compile-with "${NORMAL_C} -I$S/dev/ath -I$S/dev/ath/ath_hal"
dev/ath/ath_hal/ar5212/ar5212_eeprom.c \
	optional ath_hal | ath_ar5212 | ath_ar5416 | ath_ar9160 | ath_ar9280 | \
	ath_ar9285 ath_ar9287 \
	compile-with "${NORMAL_C} -I$S/dev/ath -I$S/dev/ath/ath_hal"
dev/ath/ath_hal/ar5212/ar5212_gpio.c \
	optional ath_hal | ath_ar5212 | ath_ar5416 | ath_ar9160 | ath_ar9280 | \
	ath_ar9285 ath_ar9287 \
	compile-with "${NORMAL_C} -I$S/dev/ath -I$S/dev/ath/ath_hal"
dev/ath/ath_hal/ar5212/ar5212_interrupts.c \
	optional ath_hal | ath_ar5212 | ath_ar5416 | ath_ar9160 | ath_ar9280 | \
	ath_ar9285 ath_ar9287 \
	compile-with "${NORMAL_C} -I$S/dev/ath -I$S/dev/ath/ath_hal"
dev/ath/ath_hal/ar5212/ar5212_keycache.c \
	optional ath_hal | ath_ar5212 | ath_ar5416 | ath_ar9160 | ath_ar9280 | \
	ath_ar9285 ath_ar9287 \
	compile-with "${NORMAL_C} -I$S/dev/ath -I$S/dev/ath/ath_hal"
dev/ath/ath_hal/ar5212/ar5212_misc.c \
	optional ath_hal | ath_ar5212 | ath_ar5416 | ath_ar9160 | ath_ar9280 | \
	ath_ar9285 ath_ar9287 \
	compile-with "${NORMAL_C} -I$S/dev/ath -I$S/dev/ath/ath_hal"
dev/ath/ath_hal/ar5212/ar5212_phy.c \
	optional ath_hal | ath_ar5212 | ath_ar5416 | ath_ar9160 | ath_ar9280 | \
	ath_ar9285 ath_ar9287 \
	compile-with "${NORMAL_C} -I$S/dev/ath -I$S/dev/ath/ath_hal"
dev/ath/ath_hal/ar5212/ar5212_power.c \
	optional ath_hal | ath_ar5212 | ath_ar5416 | ath_ar9160 | ath_ar9280 | \
	ath_ar9285 ath_ar9287 \
	compile-with "${NORMAL_C} -I$S/dev/ath -I$S/dev/ath/ath_hal"
dev/ath/ath_hal/ar5212/ar5212_recv.c \
	optional ath_hal | ath_ar5212 | ath_ar5416 | ath_ar9160 | ath_ar9280 | \
	ath_ar9285 ath_ar9287 \
	compile-with "${NORMAL_C} -I$S/dev/ath -I$S/dev/ath/ath_hal"
dev/ath/ath_hal/ar5212/ar5212_reset.c \
	optional ath_hal | ath_ar5212 | ath_ar5416 | ath_ar9160 | ath_ar9280 | \
	ath_ar9285 ath_ar9287 \
	compile-with "${NORMAL_C} -I$S/dev/ath -I$S/dev/ath/ath_hal"
dev/ath/ath_hal/ar5212/ar5212_rfgain.c \
	optional ath_hal | ath_ar5212 | ath_ar5416 | ath_ar9160 | ath_ar9280 | \
	ath_ar9285 ath_ar9287 \
	compile-with "${NORMAL_C} -I$S/dev/ath -I$S/dev/ath/ath_hal"
dev/ath/ath_hal/ar5212/ar5212_xmit.c \
	optional ath_hal | ath_ar5212 | ath_ar5416 | ath_ar9160 | ath_ar9280 | \
	ath_ar9285 ath_ar9287 \
	compile-with "${NORMAL_C} -I$S/dev/ath -I$S/dev/ath/ath_hal"
# ar5416 (depends on ar5212)
dev/ath/ath_hal/ar5416/ar5416_ani.c \
	optional ath_hal | ath_ar5416 | ath_ar9160 | ath_ar9280 | ath_ar9285 | \
	ath_ar9287 \
	compile-with "${NORMAL_C} -I$S/dev/ath -I$S/dev/ath/ath_hal"
dev/ath/ath_hal/ar5416/ar5416_attach.c \
	optional ath_hal | ath_ar5416 | ath_ar9160 | ath_ar9280 | ath_ar9285 | \
	ath_ar9287 \
	compile-with "${NORMAL_C} -I$S/dev/ath -I$S/dev/ath/ath_hal"
dev/ath/ath_hal/ar5416/ar5416_beacon.c \
	optional ath_hal | ath_ar5416 | ath_ar9160 | ath_ar9280 | ath_ar9285 | \
	ath_ar9287 \
	compile-with "${NORMAL_C} -I$S/dev/ath -I$S/dev/ath/ath_hal"
dev/ath/ath_hal/ar5416/ar5416_btcoex.c \
	optional ath_hal | ath_ar5416 | ath_ar9160 | ath_ar9280 | ath_ar9285 | \
	ath_ar9287 \
	compile-with "${NORMAL_C} -I$S/dev/ath -I$S/dev/ath/ath_hal"
dev/ath/ath_hal/ar5416/ar5416_cal.c \
	optional ath_hal | ath_ar5416 | ath_ar9160 | ath_ar9280 | ath_ar9285 | \
	ath_ar9287 \
	compile-with "${NORMAL_C} -I$S/dev/ath -I$S/dev/ath/ath_hal"
dev/ath/ath_hal/ar5416/ar5416_cal_iq.c \
	optional ath_hal | ath_ar5416 | ath_ar9160 | ath_ar9280 | ath_ar9285 | \
	ath_ar9287 \
	compile-with "${NORMAL_C} -I$S/dev/ath -I$S/dev/ath/ath_hal"
dev/ath/ath_hal/ar5416/ar5416_cal_adcgain.c \
	optional ath_hal | ath_ar5416 | ath_ar9160 | ath_ar9280 | ath_ar9285 | \
	ath_ar9287 \
	compile-with "${NORMAL_C} -I$S/dev/ath -I$S/dev/ath/ath_hal"
dev/ath/ath_hal/ar5416/ar5416_cal_adcdc.c \
	optional ath_hal | ath_ar5416 | ath_ar9160 | ath_ar9280 | ath_ar9285 | \
	ath_ar9287 \
	compile-with "${NORMAL_C} -I$S/dev/ath -I$S/dev/ath/ath_hal"
dev/ath/ath_hal/ar5416/ar5416_eeprom.c \
	optional ath_hal | ath_ar5416 | ath_ar9160 | ath_ar9280 | ath_ar9285 | \
	ath_ar9287 \
	compile-with "${NORMAL_C} -I$S/dev/ath -I$S/dev/ath/ath_hal"
dev/ath/ath_hal/ar5416/ar5416_gpio.c \
	optional ath_hal | ath_ar5416 | ath_ar9160 | ath_ar9280 | ath_ar9285 | \
	ath_ar9287 \
	compile-with "${NORMAL_C} -I$S/dev/ath -I$S/dev/ath/ath_hal"
dev/ath/ath_hal/ar5416/ar5416_interrupts.c \
	optional ath_hal | ath_ar5416 | ath_ar9160 | ath_ar9280 | ath_ar9285 | \
	ath_ar9287 \
	compile-with "${NORMAL_C} -I$S/dev/ath -I$S/dev/ath/ath_hal"
dev/ath/ath_hal/ar5416/ar5416_keycache.c \
	optional ath_hal | ath_ar5416 | ath_ar9160 | ath_ar9280 | ath_ar9285 | \
	ath_ar9287 \
	compile-with "${NORMAL_C} -I$S/dev/ath -I$S/dev/ath/ath_hal"
dev/ath/ath_hal/ar5416/ar5416_misc.c \
	optional ath_hal | ath_ar5416 | ath_ar9160 | ath_ar9280 | ath_ar9285 | \
	ath_ar9287 \
	compile-with "${NORMAL_C} -I$S/dev/ath -I$S/dev/ath/ath_hal"
dev/ath/ath_hal/ar5416/ar5416_phy.c \
	optional ath_hal | ath_ar5416 | ath_ar9160 | ath_ar9280 | ath_ar9285 | \
	ath_ar9287 \
	compile-with "${NORMAL_C} -I$S/dev/ath -I$S/dev/ath/ath_hal"
dev/ath/ath_hal/ar5416/ar5416_power.c \
	optional ath_hal | ath_ar5416 | ath_ar9160 | ath_ar9280 | ath_ar9285 | \
	ath_ar9287 \
	compile-with "${NORMAL_C} -I$S/dev/ath -I$S/dev/ath/ath_hal"
dev/ath/ath_hal/ar5416/ar5416_radar.c \
	optional ath_hal | ath_ar5416 | ath_ar9160 | ath_ar9280 | ath_ar9285 | \
	ath_ar9287 \
	compile-with "${NORMAL_C} -I$S/dev/ath -I$S/dev/ath/ath_hal"
dev/ath/ath_hal/ar5416/ar5416_recv.c \
	optional ath_hal | ath_ar5416 | ath_ar9160 | ath_ar9280 | ath_ar9285 | \
	ath_ar9287 \
	compile-with "${NORMAL_C} -I$S/dev/ath -I$S/dev/ath/ath_hal"
dev/ath/ath_hal/ar5416/ar5416_reset.c \
	optional ath_hal | ath_ar5416 | ath_ar9160 | ath_ar9280 | ath_ar9285 | \
	ath_ar9287 \
	compile-with "${NORMAL_C} -I$S/dev/ath -I$S/dev/ath/ath_hal"
dev/ath/ath_hal/ar5416/ar5416_spectral.c \
	optional ath_hal | ath_ar5416 | ath_ar9160 | ath_ar9280 | ath_ar9285 | \
	ath_ar9287 \
	compile-with "${NORMAL_C} -I$S/dev/ath -I$S/dev/ath/ath_hal"
dev/ath/ath_hal/ar5416/ar5416_xmit.c \
	optional ath_hal | ath_ar5416 | ath_ar9160 | ath_ar9280 | ath_ar9285 | \
	ath_ar9287 \
	compile-with "${NORMAL_C} -I$S/dev/ath -I$S/dev/ath/ath_hal"
# ar9130 (depends upon ar5416) - also requires AH_SUPPORT_AR9130
#
# Since this is an embedded MAC SoC, there's no need to compile it into the
# default HAL.
dev/ath/ath_hal/ar9001/ar9130_attach.c optional ath_ar9130 \
	compile-with "${NORMAL_C} -I$S/dev/ath -I$S/dev/ath/ath_hal"
dev/ath/ath_hal/ar9001/ar9130_phy.c optional ath_ar9130 \
	compile-with "${NORMAL_C} -I$S/dev/ath -I$S/dev/ath/ath_hal"
dev/ath/ath_hal/ar9001/ar9130_eeprom.c optional ath_ar9130 \
	compile-with "${NORMAL_C} -I$S/dev/ath -I$S/dev/ath/ath_hal"
# ar9160 (depends on ar5416)
dev/ath/ath_hal/ar9001/ar9160_attach.c optional ath_hal | ath_ar9160 \
	compile-with "${NORMAL_C} -I$S/dev/ath -I$S/dev/ath/ath_hal"
# ar9280 (depends on ar5416)
dev/ath/ath_hal/ar9002/ar9280_attach.c optional ath_hal | ath_ar9280 | \
	ath_ar9285 \
	compile-with "${NORMAL_C} -I$S/dev/ath -I$S/dev/ath/ath_hal"
dev/ath/ath_hal/ar9002/ar9280_olc.c optional ath_hal | ath_ar9280 | \
	ath_ar9285 \
	compile-with "${NORMAL_C} -I$S/dev/ath -I$S/dev/ath/ath_hal"
# ar9285 (depends on ar5416 and ar9280)
dev/ath/ath_hal/ar9002/ar9285_attach.c optional ath_hal | ath_ar9285 \
	compile-with "${NORMAL_C} -I$S/dev/ath -I$S/dev/ath/ath_hal"
dev/ath/ath_hal/ar9002/ar9285_btcoex.c optional ath_hal | ath_ar9285 \
	compile-with "${NORMAL_C} -I$S/dev/ath -I$S/dev/ath/ath_hal"
dev/ath/ath_hal/ar9002/ar9285_reset.c optional ath_hal | ath_ar9285 \
	compile-with "${NORMAL_C} -I$S/dev/ath -I$S/dev/ath/ath_hal"
dev/ath/ath_hal/ar9002/ar9285_cal.c optional ath_hal | ath_ar9285 \
	compile-with "${NORMAL_C} -I$S/dev/ath -I$S/dev/ath/ath_hal"
dev/ath/ath_hal/ar9002/ar9285_phy.c optional ath_hal | ath_ar9285 \
	compile-with "${NORMAL_C} -I$S/dev/ath -I$S/dev/ath/ath_hal"
dev/ath/ath_hal/ar9002/ar9285_diversity.c optional ath_hal | ath_ar9285 \
	compile-with "${NORMAL_C} -I$S/dev/ath -I$S/dev/ath/ath_hal"
# ar9287 (depends on ar5416)
dev/ath/ath_hal/ar9002/ar9287_attach.c optional ath_hal | ath_ar9287 \
	compile-with "${NORMAL_C} -I$S/dev/ath -I$S/dev/ath/ath_hal"
dev/ath/ath_hal/ar9002/ar9287_reset.c optional ath_hal | ath_ar9287 \
	compile-with "${NORMAL_C} -I$S/dev/ath -I$S/dev/ath/ath_hal"
dev/ath/ath_hal/ar9002/ar9287_cal.c optional ath_hal | ath_ar9287 \
	compile-with "${NORMAL_C} -I$S/dev/ath -I$S/dev/ath/ath_hal"
dev/ath/ath_hal/ar9002/ar9287_olc.c optional ath_hal | ath_ar9287 \
	compile-with "${NORMAL_C} -I$S/dev/ath -I$S/dev/ath/ath_hal"

# ar9300
contrib/dev/ath/ath_hal/ar9300/ar9300_ani.c optional ath_hal | ath_ar9300 \
	compile-with "${NORMAL_C} -I$S/dev/ath -I$S/dev/ath/ath_hal -I$S/contrib/dev/ath/ath_hal"
contrib/dev/ath/ath_hal/ar9300/ar9300_attach.c optional ath_hal | ath_ar9300 \
	compile-with "${NORMAL_C} -I$S/dev/ath -I$S/dev/ath/ath_hal -I$S/contrib/dev/ath/ath_hal"
contrib/dev/ath/ath_hal/ar9300/ar9300_beacon.c optional ath_hal | ath_ar9300 \
	compile-with "${NORMAL_C} -I$S/dev/ath -I$S/dev/ath/ath_hal -I$S/contrib/dev/ath/ath_hal"
contrib/dev/ath/ath_hal/ar9300/ar9300_eeprom.c optional ath_hal | ath_ar9300 \
	compile-with "${NORMAL_C} -I$S/dev/ath -I$S/dev/ath/ath_hal -I$S/contrib/dev/ath/ath_hal ${NO_WCONSTANT_CONVERSION}"
contrib/dev/ath/ath_hal/ar9300/ar9300_freebsd.c optional ath_hal | ath_ar9300 \
	compile-with "${NORMAL_C} -I$S/dev/ath -I$S/dev/ath/ath_hal -I$S/contrib/dev/ath/ath_hal"
contrib/dev/ath/ath_hal/ar9300/ar9300_gpio.c optional ath_hal | ath_ar9300 \
	compile-with "${NORMAL_C} -I$S/dev/ath -I$S/dev/ath/ath_hal -I$S/contrib/dev/ath/ath_hal"
contrib/dev/ath/ath_hal/ar9300/ar9300_interrupts.c optional ath_hal | ath_ar9300 \
	compile-with "${NORMAL_C} -I$S/dev/ath -I$S/dev/ath/ath_hal -I$S/contrib/dev/ath/ath_hal"
contrib/dev/ath/ath_hal/ar9300/ar9300_keycache.c optional ath_hal | ath_ar9300 \
	compile-with "${NORMAL_C} -I$S/dev/ath -I$S/dev/ath/ath_hal -I$S/contrib/dev/ath/ath_hal"
contrib/dev/ath/ath_hal/ar9300/ar9300_mci.c optional ath_hal | ath_ar9300 \
	compile-with "${NORMAL_C} -I$S/dev/ath -I$S/dev/ath/ath_hal -I$S/contrib/dev/ath/ath_hal"
contrib/dev/ath/ath_hal/ar9300/ar9300_misc.c optional ath_hal | ath_ar9300 \
	compile-with "${NORMAL_C} -I$S/dev/ath -I$S/dev/ath/ath_hal -I$S/contrib/dev/ath/ath_hal"
contrib/dev/ath/ath_hal/ar9300/ar9300_paprd.c optional ath_hal | ath_ar9300 \
	compile-with "${NORMAL_C} -I$S/dev/ath -I$S/dev/ath/ath_hal -I$S/contrib/dev/ath/ath_hal"
contrib/dev/ath/ath_hal/ar9300/ar9300_phy.c optional ath_hal | ath_ar9300 \
	compile-with "${NORMAL_C} -I$S/dev/ath -I$S/dev/ath/ath_hal -I$S/contrib/dev/ath/ath_hal"
contrib/dev/ath/ath_hal/ar9300/ar9300_power.c optional ath_hal | ath_ar9300 \
	compile-with "${NORMAL_C} -I$S/dev/ath -I$S/dev/ath/ath_hal -I$S/contrib/dev/ath/ath_hal"
contrib/dev/ath/ath_hal/ar9300/ar9300_radar.c optional ath_hal | ath_ar9300 \
	compile-with "${NORMAL_C} -I$S/dev/ath -I$S/dev/ath/ath_hal -I$S/contrib/dev/ath/ath_hal"
contrib/dev/ath/ath_hal/ar9300/ar9300_radio.c optional ath_hal | ath_ar9300 \
	compile-with "${NORMAL_C} -I$S/dev/ath -I$S/dev/ath/ath_hal -I$S/contrib/dev/ath/ath_hal"
contrib/dev/ath/ath_hal/ar9300/ar9300_recv.c optional ath_hal | ath_ar9300 \
	compile-with "${NORMAL_C} -I$S/dev/ath -I$S/dev/ath/ath_hal -I$S/contrib/dev/ath/ath_hal"
contrib/dev/ath/ath_hal/ar9300/ar9300_recv_ds.c optional ath_hal | ath_ar9300 \
	compile-with "${NORMAL_C} -I$S/dev/ath -I$S/dev/ath/ath_hal -I$S/contrib/dev/ath/ath_hal"
contrib/dev/ath/ath_hal/ar9300/ar9300_reset.c optional ath_hal | ath_ar9300 \
	compile-with "${NORMAL_C} -I$S/dev/ath -I$S/dev/ath/ath_hal -I$S/contrib/dev/ath/ath_hal ${NO_WSOMETIMES_UNINITIALIZED} -Wno-unused-function"
contrib/dev/ath/ath_hal/ar9300/ar9300_stub.c optional ath_hal | ath_ar9300 \
	compile-with "${NORMAL_C} -I$S/dev/ath -I$S/dev/ath/ath_hal -I$S/contrib/dev/ath/ath_hal"
contrib/dev/ath/ath_hal/ar9300/ar9300_stub_funcs.c optional ath_hal | ath_ar9300 \
	compile-with "${NORMAL_C} -I$S/dev/ath -I$S/dev/ath/ath_hal -I$S/contrib/dev/ath/ath_hal"
contrib/dev/ath/ath_hal/ar9300/ar9300_spectral.c optional ath_hal | ath_ar9300 \
	compile-with "${NORMAL_C} -I$S/dev/ath -I$S/dev/ath/ath_hal -I$S/contrib/dev/ath/ath_hal"
contrib/dev/ath/ath_hal/ar9300/ar9300_timer.c optional ath_hal | ath_ar9300 \
	compile-with "${NORMAL_C} -I$S/dev/ath -I$S/dev/ath/ath_hal -I$S/contrib/dev/ath/ath_hal"
contrib/dev/ath/ath_hal/ar9300/ar9300_xmit.c optional ath_hal | ath_ar9300 \
	compile-with "${NORMAL_C} -I$S/dev/ath -I$S/dev/ath/ath_hal -I$S/contrib/dev/ath/ath_hal"
contrib/dev/ath/ath_hal/ar9300/ar9300_xmit_ds.c optional ath_hal | ath_ar9300 \
	compile-with "${NORMAL_C} -I$S/dev/ath -I$S/dev/ath/ath_hal -I$S/contrib/dev/ath/ath_hal"

# rf backends
dev/ath/ath_hal/ar5212/ar2316.c	optional ath_rf2316 \
	compile-with "${NORMAL_C} -I$S/dev/ath -I$S/dev/ath/ath_hal"
dev/ath/ath_hal/ar5212/ar2317.c	optional ath_rf2317 \
	compile-with "${NORMAL_C} -I$S/dev/ath -I$S/dev/ath/ath_hal"
dev/ath/ath_hal/ar5212/ar2413.c	optional ath_hal | ath_rf2413 \
	compile-with "${NORMAL_C} -I$S/dev/ath -I$S/dev/ath/ath_hal"
dev/ath/ath_hal/ar5212/ar2425.c	optional ath_hal | ath_rf2425 | ath_rf2417 \
	compile-with "${NORMAL_C} -I$S/dev/ath -I$S/dev/ath/ath_hal"
dev/ath/ath_hal/ar5212/ar5111.c	optional ath_hal | ath_rf5111 \
	compile-with "${NORMAL_C} -I$S/dev/ath -I$S/dev/ath/ath_hal"
dev/ath/ath_hal/ar5212/ar5112.c	optional ath_hal | ath_rf5112 \
	compile-with "${NORMAL_C} -I$S/dev/ath -I$S/dev/ath/ath_hal"
dev/ath/ath_hal/ar5212/ar5413.c	optional ath_hal | ath_rf5413 \
	compile-with "${NORMAL_C} -I$S/dev/ath -I$S/dev/ath/ath_hal"
dev/ath/ath_hal/ar5416/ar2133.c optional ath_hal | ath_ar5416 | \
	ath_ar9130 | ath_ar9160 | ath_ar9280 \
	compile-with "${NORMAL_C} -I$S/dev/ath -I$S/dev/ath/ath_hal"
dev/ath/ath_hal/ar9002/ar9280.c optional ath_hal | ath_ar9280 | ath_ar9285 \
	compile-with "${NORMAL_C} -I$S/dev/ath -I$S/dev/ath/ath_hal"
dev/ath/ath_hal/ar9002/ar9285.c optional ath_hal | ath_ar9285 \
	compile-with "${NORMAL_C} -I$S/dev/ath -I$S/dev/ath/ath_hal"
dev/ath/ath_hal/ar9002/ar9287.c optional ath_hal | ath_ar9287 \
	compile-with "${NORMAL_C} -I$S/dev/ath -I$S/dev/ath/ath_hal"

# ath rate control algorithms
dev/ath/ath_rate/amrr/amrr.c	optional ath_rate_amrr \
	compile-with "${NORMAL_C} -I$S/dev/ath"
dev/ath/ath_rate/onoe/onoe.c	optional ath_rate_onoe \
	compile-with "${NORMAL_C} -I$S/dev/ath"
dev/ath/ath_rate/sample/sample.c	optional ath_rate_sample \
	compile-with "${NORMAL_C} -I$S/dev/ath"
# ath DFS modules
dev/ath/ath_dfs/null/dfs_null.c	optional ath \
	compile-with "${NORMAL_C} -I$S/dev/ath"
#
dev/bce/if_bce.c			optional bce
dev/bfe/if_bfe.c			optional bfe
dev/bge/if_bge.c			optional bge
dev/bhnd/bhnd.c				optional bhnd
<<<<<<< HEAD
=======
dev/bhnd/bhnd_erom.c			optional bhnd
dev/bhnd/bhnd_erom_if.m			optional bhnd
dev/bhnd/bhnd_nexus.c			optional bhnd siba_nexus | \
						 bhnd bcma_nexus
>>>>>>> 2c26d778
dev/bhnd/bhnd_subr.c			optional bhnd
dev/bhnd/bhnd_bus_if.m			optional bhnd
dev/bhnd/bhndb/bhnd_bhndb.c		optional bhndb bhnd
dev/bhnd/bhndb/bhndb.c			optional bhndb bhnd
dev/bhnd/bhndb/bhndb_bus_if.m		optional bhndb bhnd
dev/bhnd/bhndb/bhndb_hwdata.c		optional bhndb bhnd
dev/bhnd/bhndb/bhndb_if.m		optional bhndb bhnd
dev/bhnd/bhndb/bhndb_pci.c		optional bhndb bhnd pci
dev/bhnd/bhndb/bhndb_pci_hwdata.c 	optional bhndb bhnd pci
dev/bhnd/bhndb/bhndb_pci_sprom.c	optional bhndb bhnd pci
dev/bhnd/bhndb/bhndb_subr.c		optional bhndb bhnd
dev/bhnd/bcma/bcma.c			optional bcma bhnd
dev/bhnd/bcma/bcma_bhndb.c		optional bcma bhnd bhndb
dev/bhnd/bcma/bcma_erom.c		optional bcma bhnd
dev/bhnd/bcma/bcma_subr.c		optional bcma bhnd
dev/bhnd/cores/chipc/bhnd_chipc_if.m	optional bhnd
dev/bhnd/cores/chipc/bhnd_sprom_chipc.c	optional bhnd
dev/bhnd/cores/chipc/bhnd_pmu_chipc.c	optional bhnd
dev/bhnd/cores/chipc/chipc.c		optional bhnd
dev/bhnd/cores/chipc/chipc_cfi.c	optional bhnd cfi 
dev/bhnd/cores/chipc/chipc_slicer.c	optional bhnd cfi | bhnd spibus
dev/bhnd/cores/chipc/chipc_spi.c	optional bhnd spibus
dev/bhnd/cores/chipc/chipc_subr.c	optional bhnd
dev/bhnd/cores/chipc/pwrctl/bhnd_pwrctl.c	optional bhnd
dev/bhnd/cores/chipc/pwrctl/bhnd_pwrctl_subr.c	optional bhnd
dev/bhnd/cores/pci/bhnd_pci.c		optional bhnd pci
dev/bhnd/cores/pci/bhnd_pci_hostb.c	optional bhndb bhnd pci
dev/bhnd/cores/pci/bhnd_pcib.c		optional bhnd_pcib bhnd pci
dev/bhnd/cores/pcie2/bhnd_pcie2.c	optional bhnd pci
dev/bhnd/cores/pcie2/bhnd_pcie2_hostb.c	optional bhndb bhnd pci
dev/bhnd/cores/pcie2/bhnd_pcie2b.c	optional bhnd_pcie2b bhnd pci
dev/bhnd/cores/pmu/bhnd_pmu.c		optional bhnd
dev/bhnd/cores/pmu/bhnd_pmu_core.c	optional bhnd
dev/bhnd/cores/pmu/bhnd_pmu_if.m	optional bhnd
dev/bhnd/cores/pmu/bhnd_pmu_subr.c	optional bhnd
dev/bhnd/nvram/bhnd_nvram.c		optional bhnd
dev/bhnd/nvram/bhnd_nvram_common.c	optional bhnd
dev/bhnd/nvram/bhnd_nvram_cfe.c		optional bhnd siba_nexus cfe | \
						 bhnd bcma_nexus cfe
dev/bhnd/nvram/bhnd_nvram_if.m		optional bhnd
dev/bhnd/nvram/bhnd_nvram_parser.c	optional bhnd
dev/bhnd/nvram/bhnd_sprom.c		optional bhnd
dev/bhnd/nvram/bhnd_sprom_parser.c	optional bhnd
dev/bhnd/siba/siba.c			optional siba bhnd
dev/bhnd/siba/siba_bhndb.c		optional siba bhnd bhndb
<<<<<<< HEAD
=======
dev/bhnd/siba/siba_erom.c		optional siba bhnd
dev/bhnd/siba/siba_nexus.c		optional siba_nexus siba bhnd
>>>>>>> 2c26d778
dev/bhnd/siba/siba_subr.c		optional siba bhnd
#
dev/bktr/bktr_audio.c		optional bktr pci
dev/bktr/bktr_card.c		optional bktr pci
dev/bktr/bktr_core.c		optional bktr pci
dev/bktr/bktr_i2c.c		optional bktr pci smbus
dev/bktr/bktr_os.c		optional bktr pci
dev/bktr/bktr_tuner.c		optional bktr pci
dev/bktr/msp34xx.c		optional bktr pci
dev/buslogic/bt.c		optional bt
dev/buslogic/bt_eisa.c		optional bt eisa
dev/buslogic/bt_isa.c		optional bt isa
dev/buslogic/bt_mca.c		optional bt mca
dev/buslogic/bt_pci.c		optional bt pci
dev/bwi/bwimac.c		optional bwi
dev/bwi/bwiphy.c		optional bwi
dev/bwi/bwirf.c			optional bwi
dev/bwi/if_bwi.c		optional bwi
dev/bwi/if_bwi_pci.c		optional bwi pci
# XXX Work around clang warning, until maintainer approves fix.
dev/bwn/if_bwn.c		optional bwn siba_bwn \
	compile-with "${NORMAL_C} ${NO_WSOMETIMES_UNINITIALIZED}"
dev/bwn/if_bwn_pci.c		optional bwn pci bhnd
dev/bwn/if_bwn_phy_common.c	optional bwn siba_bwn
dev/bwn/if_bwn_phy_g.c		optional bwn siba_bwn \
	compile-with "${NORMAL_C} ${NO_WSOMETIMES_UNINITIALIZED}"
dev/bwn/if_bwn_phy_lp.c		optional bwn siba_bwn \
	compile-with "${NORMAL_C} ${NO_WSOMETIMES_UNINITIALIZED}"
dev/bwn/if_bwn_phy_n.c		optional bwn siba_bwn
dev/bwn/if_bwn_util.c		optional bwn siba_bwn
dev/bwn/bwn_mac.c		optional bwn bhnd
dev/cardbus/cardbus.c		optional cardbus
dev/cardbus/cardbus_cis.c	optional cardbus
dev/cardbus/cardbus_device.c	optional cardbus
dev/cas/if_cas.c		optional cas
dev/cfi/cfi_bus_fdt.c		optional cfi fdt
dev/cfi/cfi_bus_nexus.c		optional cfi
dev/cfi/cfi_core.c		optional cfi
dev/cfi/cfi_dev.c		optional cfi
dev/cfi/cfi_disk.c		optional cfid
dev/ciss/ciss.c			optional ciss
dev/cm/smc90cx6.c		optional cm
dev/cmx/cmx.c			optional cmx
dev/cmx/cmx_pccard.c		optional cmx pccard
dev/cpufreq/ichss.c		optional cpufreq
dev/cs/if_cs.c			optional cs
dev/cs/if_cs_isa.c		optional cs isa
dev/cs/if_cs_pccard.c		optional cs pccard
dev/cxgb/cxgb_main.c		optional cxgb pci \
	compile-with "${NORMAL_C} -I$S/dev/cxgb"
dev/cxgb/cxgb_sge.c		optional cxgb pci \
	compile-with "${NORMAL_C} -I$S/dev/cxgb"
dev/cxgb/common/cxgb_mc5.c	optional cxgb pci \
	compile-with "${NORMAL_C} -I$S/dev/cxgb"
dev/cxgb/common/cxgb_vsc7323.c	optional cxgb pci \
	compile-with "${NORMAL_C} -I$S/dev/cxgb"
dev/cxgb/common/cxgb_vsc8211.c	optional cxgb pci \
	compile-with "${NORMAL_C} -I$S/dev/cxgb"
dev/cxgb/common/cxgb_ael1002.c	optional cxgb pci \
	compile-with "${NORMAL_C} -I$S/dev/cxgb"
dev/cxgb/common/cxgb_aq100x.c	optional cxgb pci \
	compile-with "${NORMAL_C} -I$S/dev/cxgb"
dev/cxgb/common/cxgb_mv88e1xxx.c	optional cxgb pci \
	compile-with "${NORMAL_C} -I$S/dev/cxgb"
dev/cxgb/common/cxgb_xgmac.c	optional cxgb pci \
	compile-with "${NORMAL_C} -I$S/dev/cxgb"
dev/cxgb/common/cxgb_t3_hw.c	optional cxgb pci \
	compile-with "${NORMAL_C} -I$S/dev/cxgb"
dev/cxgb/common/cxgb_tn1010.c	optional cxgb pci \
	compile-with "${NORMAL_C} -I$S/dev/cxgb"
dev/cxgb/sys/uipc_mvec.c	optional cxgb pci \
	compile-with "${NORMAL_C} -I$S/dev/cxgb"
dev/cxgb/cxgb_t3fw.c		optional cxgb cxgb_t3fw \
	compile-with "${NORMAL_C} -I$S/dev/cxgb"
dev/cxgbe/t4_if.m		optional cxgbe pci
dev/cxgbe/t4_iov.c		optional cxgbe pci \
	compile-with "${NORMAL_C} -I$S/dev/cxgbe"
dev/cxgbe/t4_mp_ring.c		optional cxgbe pci \
	compile-with "${NORMAL_C} -I$S/dev/cxgbe"
dev/cxgbe/t4_main.c		optional cxgbe pci \
	compile-with "${NORMAL_C} -I$S/dev/cxgbe"
dev/cxgbe/t4_netmap.c		optional cxgbe pci \
	compile-with "${NORMAL_C} -I$S/dev/cxgbe"
dev/cxgbe/t4_sge.c		optional cxgbe pci \
	compile-with "${NORMAL_C} -I$S/dev/cxgbe"
dev/cxgbe/t4_l2t.c		optional cxgbe pci \
	compile-with "${NORMAL_C} -I$S/dev/cxgbe"
dev/cxgbe/t4_tracer.c		optional cxgbe pci \
	compile-with "${NORMAL_C} -I$S/dev/cxgbe"
dev/cxgbe/common/t4_hw.c	optional cxgbe pci \
	compile-with "${NORMAL_C} -I$S/dev/cxgbe"
t4fw_cfg.c		optional cxgbe					\
	compile-with	"${AWK} -f $S/tools/fw_stub.awk t4fw_cfg.fw:t4fw_cfg t4fw_cfg_uwire.fw:t4fw_cfg_uwire t4fw.fw:t4fw -mt4fw_cfg -c${.TARGET}" \
	no-implicit-rule before-depend local				\
	clean		"t4fw_cfg.c"
t4fw_cfg.fwo		optional cxgbe					\
	dependency	"t4fw_cfg.fw"					\
	compile-with	"${NORMAL_FWO}"					\
	no-implicit-rule						\
	clean		"t4fw_cfg.fwo"
t4fw_cfg.fw		optional cxgbe					\
	dependency	"$S/dev/cxgbe/firmware/t4fw_cfg.txt"		\
	compile-with	"${CP} ${.ALLSRC} ${.TARGET}"			\
	no-obj no-implicit-rule						\
	clean		"t4fw_cfg.fw"
t4fw_cfg_uwire.fwo	optional cxgbe					\
	dependency	"t4fw_cfg_uwire.fw"				\
	compile-with	"${NORMAL_FWO}"					\
	no-implicit-rule						\
	clean		"t4fw_cfg_uwire.fwo"
t4fw_cfg_uwire.fw	optional cxgbe					\
	dependency	"$S/dev/cxgbe/firmware/t4fw_cfg_uwire.txt"	\
	compile-with	"${CP} ${.ALLSRC} ${.TARGET}"			\
	no-obj no-implicit-rule						\
	clean		"t4fw_cfg_uwire.fw"
t4fw.fwo		optional cxgbe					\
	dependency	"t4fw.fw"					\
	compile-with	"${NORMAL_FWO}"					\
	no-implicit-rule						\
	clean		"t4fw.fwo"
t4fw.fw			optional cxgbe					\
	dependency	"$S/dev/cxgbe/firmware/t4fw-1.15.37.0.bin.uu"	\
	compile-with	"${NORMAL_FW}"					\
	no-obj no-implicit-rule						\
	clean		"t4fw.fw"
t5fw_cfg.c		optional cxgbe					\
	compile-with	"${AWK} -f $S/tools/fw_stub.awk t5fw_cfg.fw:t5fw_cfg t5fw.fw:t5fw -mt5fw_cfg -c${.TARGET}" \
	no-implicit-rule before-depend local				\
	clean		"t5fw_cfg.c"
t5fw_cfg.fwo		optional cxgbe					\
	dependency	"t5fw_cfg.fw"					\
	compile-with	"${NORMAL_FWO}"					\
	no-implicit-rule						\
	clean		"t5fw_cfg.fwo"
t5fw_cfg.fw		optional cxgbe					\
	dependency	"$S/dev/cxgbe/firmware/t5fw_cfg.txt"		\
	compile-with	"${CP} ${.ALLSRC} ${.TARGET}"			\
	no-obj no-implicit-rule						\
	clean		"t5fw_cfg.fw"
t5fw.fwo		optional cxgbe					\
	dependency	"t5fw.fw"					\
	compile-with	"${NORMAL_FWO}"					\
	no-implicit-rule						\
	clean		"t5fw.fwo"
t5fw.fw			optional cxgbe					\
	dependency	"$S/dev/cxgbe/firmware/t5fw-1.15.37.0.bin.uu"	\
	compile-with	"${NORMAL_FW}"					\
	no-obj no-implicit-rule						\
	clean		"t5fw.fw"
dev/cy/cy.c			optional cy
dev/cy/cy_isa.c			optional cy isa
dev/cy/cy_pci.c			optional cy pci
dev/cyapa/cyapa.c		optional cyapa smbus
dev/dc/if_dc.c			optional dc pci
dev/dc/dcphy.c			optional dc pci
dev/dc/pnphy.c			optional dc pci
dev/dcons/dcons.c		optional dcons
dev/dcons/dcons_crom.c		optional dcons_crom
dev/dcons/dcons_os.c		optional dcons
dev/de/if_de.c			optional de pci
dev/dpt/dpt_eisa.c		optional dpt eisa
dev/dpt/dpt_pci.c		optional dpt pci
dev/dpt/dpt_scsi.c		optional dpt
dev/drm/ati_pcigart.c		optional drm
dev/drm/drm_agpsupport.c	optional drm
dev/drm/drm_auth.c		optional drm
dev/drm/drm_bufs.c		optional drm
dev/drm/drm_context.c		optional drm
dev/drm/drm_dma.c		optional drm
dev/drm/drm_drawable.c		optional drm
dev/drm/drm_drv.c		optional drm
dev/drm/drm_fops.c		optional drm
dev/drm/drm_hashtab.c		optional drm
dev/drm/drm_ioctl.c		optional drm
dev/drm/drm_irq.c		optional drm
dev/drm/drm_lock.c		optional drm
dev/drm/drm_memory.c		optional drm
dev/drm/drm_mm.c		optional drm
dev/drm/drm_pci.c		optional drm
dev/drm/drm_scatter.c		optional drm
dev/drm/drm_sman.c		optional drm
dev/drm/drm_sysctl.c		optional drm
dev/drm/drm_vm.c		optional drm
dev/drm/i915_dma.c		optional i915drm
dev/drm/i915_drv.c		optional i915drm
dev/drm/i915_irq.c		optional i915drm
dev/drm/i915_mem.c		optional i915drm
dev/drm/i915_suspend.c		optional i915drm
dev/drm/mach64_dma.c		optional mach64drm
dev/drm/mach64_drv.c		optional mach64drm
dev/drm/mach64_irq.c		optional mach64drm
dev/drm/mach64_state.c		optional mach64drm
dev/drm/mga_dma.c		optional mgadrm
dev/drm/mga_drv.c		optional mgadrm
dev/drm/mga_irq.c		optional mgadrm
dev/drm/mga_state.c		optional mgadrm
dev/drm/mga_warp.c		optional mgadrm
dev/drm/r128_cce.c		optional r128drm \
	compile-with "${NORMAL_C} ${NO_WCONSTANT_CONVERSION}"
dev/drm/r128_drv.c		optional r128drm
dev/drm/r128_irq.c		optional r128drm
dev/drm/r128_state.c		optional r128drm
dev/drm/r300_cmdbuf.c		optional radeondrm
dev/drm/r600_blit.c		optional radeondrm
dev/drm/r600_cp.c		optional radeondrm \
	compile-with "${NORMAL_C} ${NO_WCONSTANT_CONVERSION}"
dev/drm/radeon_cp.c		optional radeondrm \
	compile-with "${NORMAL_C} ${NO_WCONSTANT_CONVERSION}"
dev/drm/radeon_cs.c		optional radeondrm
dev/drm/radeon_drv.c		optional radeondrm
dev/drm/radeon_irq.c		optional radeondrm
dev/drm/radeon_mem.c		optional radeondrm
dev/drm/radeon_state.c		optional radeondrm
dev/drm/savage_bci.c		optional savagedrm
dev/drm/savage_drv.c		optional savagedrm
dev/drm/savage_state.c		optional savagedrm
dev/drm/sis_drv.c		optional sisdrm
dev/drm/sis_ds.c		optional sisdrm
dev/drm/sis_mm.c		optional sisdrm
dev/drm/tdfx_drv.c		optional tdfxdrm
dev/drm/via_dma.c		optional viadrm
dev/drm/via_dmablit.c		optional viadrm
dev/drm/via_drv.c		optional viadrm
dev/drm/via_irq.c		optional viadrm
dev/drm/via_map.c		optional viadrm
dev/drm/via_mm.c		optional viadrm
dev/drm/via_verifier.c		optional viadrm
dev/drm/via_video.c		optional viadrm
dev/ed/if_ed.c			optional ed
dev/ed/if_ed_novell.c		optional ed
dev/ed/if_ed_rtl80x9.c		optional ed
dev/ed/if_ed_pccard.c		optional ed pccard
dev/ed/if_ed_pci.c		optional ed pci
dev/eisa/eisa_if.m		standard
dev/eisa/eisaconf.c		optional eisa
dev/e1000/if_em.c		optional em \
	compile-with "${NORMAL_C} -I$S/dev/e1000"
dev/e1000/if_lem.c		optional em \
	compile-with "${NORMAL_C} -I$S/dev/e1000"
dev/e1000/if_igb.c		optional igb \
	compile-with "${NORMAL_C} -I$S/dev/e1000"
dev/e1000/e1000_80003es2lan.c	optional em | igb \
	compile-with "${NORMAL_C} -I$S/dev/e1000"
dev/e1000/e1000_82540.c		optional em | igb \
	compile-with "${NORMAL_C} -I$S/dev/e1000"
dev/e1000/e1000_82541.c		optional em | igb \
	compile-with "${NORMAL_C} -I$S/dev/e1000"
dev/e1000/e1000_82542.c		optional em | igb \
	compile-with "${NORMAL_C} -I$S/dev/e1000"
dev/e1000/e1000_82543.c		optional em | igb \
	compile-with "${NORMAL_C} -I$S/dev/e1000"
dev/e1000/e1000_82571.c		optional em | igb \
	compile-with "${NORMAL_C} -I$S/dev/e1000"
dev/e1000/e1000_82575.c		optional em | igb \
	compile-with "${NORMAL_C} -I$S/dev/e1000"
dev/e1000/e1000_ich8lan.c	optional em | igb \
	compile-with "${NORMAL_C} -I$S/dev/e1000"
dev/e1000/e1000_i210.c		optional em | igb \
	compile-with "${NORMAL_C} -I$S/dev/e1000"
dev/e1000/e1000_api.c		optional em | igb \
	compile-with "${NORMAL_C} -I$S/dev/e1000"
dev/e1000/e1000_mac.c		optional em | igb \
	compile-with "${NORMAL_C} -I$S/dev/e1000"
dev/e1000/e1000_manage.c	optional em | igb \
	compile-with "${NORMAL_C} -I$S/dev/e1000"
dev/e1000/e1000_nvm.c		optional em | igb \
	compile-with "${NORMAL_C} -I$S/dev/e1000"
dev/e1000/e1000_phy.c		optional em | igb \
	compile-with "${NORMAL_C} -I$S/dev/e1000"
dev/e1000/e1000_vf.c		optional em | igb \
	compile-with "${NORMAL_C} -I$S/dev/e1000"
dev/e1000/e1000_mbx.c		optional em | igb \
	compile-with "${NORMAL_C} -I$S/dev/e1000"
dev/e1000/e1000_osdep.c		optional em | igb \
	compile-with "${NORMAL_C} -I$S/dev/e1000"
dev/et/if_et.c			optional et
dev/en/if_en_pci.c		optional en pci
dev/en/midway.c			optional en
dev/ep/if_ep.c			optional ep
dev/ep/if_ep_eisa.c		optional ep eisa
dev/ep/if_ep_isa.c		optional ep isa
dev/ep/if_ep_mca.c		optional ep mca
dev/ep/if_ep_pccard.c		optional ep pccard
dev/esp/esp_pci.c		optional esp pci
dev/esp/ncr53c9x.c		optional esp
dev/etherswitch/arswitch/arswitch.c		optional arswitch
dev/etherswitch/arswitch/arswitch_reg.c		optional arswitch
dev/etherswitch/arswitch/arswitch_phy.c		optional arswitch
dev/etherswitch/arswitch/arswitch_8216.c	optional arswitch
dev/etherswitch/arswitch/arswitch_8226.c	optional arswitch
dev/etherswitch/arswitch/arswitch_8316.c	optional arswitch
dev/etherswitch/arswitch/arswitch_8327.c	optional arswitch
dev/etherswitch/arswitch/arswitch_7240.c	optional arswitch
dev/etherswitch/arswitch/arswitch_9340.c	optional arswitch
dev/etherswitch/arswitch/arswitch_vlans.c	optional arswitch
dev/etherswitch/etherswitch.c		optional etherswitch
dev/etherswitch/etherswitch_if.m	optional etherswitch
dev/etherswitch/ip17x/ip17x.c		optional ip17x
dev/etherswitch/ip17x/ip175c.c		optional ip17x
dev/etherswitch/ip17x/ip175d.c		optional ip17x
dev/etherswitch/ip17x/ip17x_phy.c	optional ip17x
dev/etherswitch/ip17x/ip17x_vlans.c	optional ip17x
dev/etherswitch/miiproxy.c		optional miiproxy
dev/etherswitch/rtl8366/rtl8366rb.c	optional rtl8366rb
dev/etherswitch/ukswitch/ukswitch.c	optional ukswitch
dev/ex/if_ex.c			optional ex
dev/ex/if_ex_isa.c		optional ex isa
dev/ex/if_ex_pccard.c		optional ex pccard
dev/exca/exca.c			optional cbb
dev/extres/clk/clk.c		optional ext_resources clk
dev/extres/clk/clkdev_if.m	optional ext_resources clk
dev/extres/clk/clknode_if.m	optional ext_resources clk
dev/extres/clk/clk_bus.c	optional ext_resources clk fdt
dev/extres/clk/clk_div.c	optional ext_resources clk
dev/extres/clk/clk_fixed.c	optional ext_resources clk
dev/extres/clk/clk_gate.c	optional ext_resources clk
dev/extres/clk/clk_mux.c	optional ext_resources clk
dev/extres/phy/phy.c		optional ext_resources phy
dev/extres/phy/phy_if.m		optional ext_resources phy
dev/extres/hwreset/hwreset.c	optional ext_resources hwreset
dev/extres/hwreset/hwreset_if.m	optional ext_resources hwreset
dev/extres/regulator/regdev_if.m	optional ext_resources regulator
dev/extres/regulator/regnode_if.m	optional ext_resources regulator
dev/extres/regulator/regulator.c	optional ext_resources regulator
dev/extres/regulator/regulator_bus.c	optional ext_resources regulator fdt
dev/extres/regulator/regulator_fixed.c	optional ext_resources regulator
dev/fatm/if_fatm.c		optional fatm pci
dev/fb/fbd.c			optional fbd | vt
dev/fb/fb_if.m			standard
dev/fb/splash.c			optional sc splash
dev/fdt/fdt_clock.c		optional fdt fdt_clock
dev/fdt/fdt_clock_if.m		optional fdt fdt_clock
dev/fdt/fdt_common.c		optional fdt
dev/fdt/fdt_pinctrl.c		optional fdt fdt_pinctrl
dev/fdt/fdt_pinctrl_if.m	optional fdt fdt_pinctrl
dev/fdt/fdt_slicer.c		optional fdt cfi | fdt nand | fdt mx25l
dev/fdt/fdt_static_dtb.S	optional fdt fdt_dtb_static \
	dependency	"fdt_dtb_file"
dev/fdt/simplebus.c		optional fdt
dev/fe/if_fe.c			optional fe
dev/fe/if_fe_pccard.c		optional fe pccard
dev/filemon/filemon.c		optional filemon
dev/firewire/firewire.c		optional firewire
dev/firewire/fwcrom.c		optional firewire
dev/firewire/fwdev.c		optional firewire
dev/firewire/fwdma.c		optional firewire
dev/firewire/fwmem.c		optional firewire
dev/firewire/fwohci.c		optional firewire
dev/firewire/fwohci_pci.c	optional firewire pci
dev/firewire/if_fwe.c		optional fwe
dev/firewire/if_fwip.c		optional fwip
dev/firewire/sbp.c		optional sbp
dev/firewire/sbp_targ.c		optional sbp_targ
dev/flash/at45d.c		optional at45d
dev/flash/mx25l.c		optional mx25l
dev/fxp/if_fxp.c		optional fxp
dev/fxp/inphy.c			optional fxp
dev/gem/if_gem.c		optional gem
dev/gem/if_gem_pci.c		optional gem pci
dev/gem/if_gem_sbus.c		optional gem sbus
dev/gpio/gpiobacklight.c	optional gpiobacklight fdt
dev/gpio/gpiokeys.c		optional gpiokeys fdt
dev/gpio/gpiokeys_codes.c	optional gpiokeys fdt
dev/gpio/gpiobus.c		optional gpio				\
	dependency	"gpiobus_if.h"
dev/gpio/gpioc.c		optional gpio				\
	dependency	"gpio_if.h"
dev/gpio/gpioiic.c		optional gpioiic
dev/gpio/gpioled.c		optional gpioled
dev/gpio/gpiospi.c		optional gpiospi
dev/gpio/gpio_if.m		optional gpio
dev/gpio/gpiobus_if.m		optional gpio
dev/gpio/gpiopps.c		optional gpiopps
dev/gpio/ofw_gpiobus.c		optional fdt gpio
dev/hatm/if_hatm.c		optional hatm pci
dev/hatm/if_hatm_intr.c		optional hatm pci
dev/hatm/if_hatm_ioctl.c	optional hatm pci
dev/hatm/if_hatm_rx.c		optional hatm pci
dev/hatm/if_hatm_tx.c		optional hatm pci
dev/hifn/hifn7751.c		optional hifn
dev/hme/if_hme.c		optional hme
dev/hme/if_hme_pci.c		optional hme pci
dev/hme/if_hme_sbus.c		optional hme sbus
dev/hptiop/hptiop.c		optional hptiop scbus
dev/hwpmc/hwpmc_logging.c	optional hwpmc
dev/hwpmc/hwpmc_mod.c		optional hwpmc
dev/hwpmc/hwpmc_soft.c		optional hwpmc
dev/ichiic/ig4_iic.c		optional ig4 smbus
dev/ichiic/ig4_pci.c		optional ig4 pci smbus
dev/ichsmb/ichsmb.c		optional ichsmb
dev/ichsmb/ichsmb_pci.c		optional ichsmb pci
dev/ida/ida.c			optional ida
dev/ida/ida_disk.c		optional ida
dev/ida/ida_eisa.c		optional ida eisa
dev/ida/ida_pci.c		optional ida pci
dev/iicbus/ad7418.c		optional ad7418
dev/iicbus/ds1307.c		optional ds1307
dev/iicbus/ds133x.c		optional ds133x
dev/iicbus/ds1374.c		optional ds1374
dev/iicbus/ds1672.c		optional ds1672
dev/iicbus/ds3231.c		optional ds3231
dev/iicbus/icee.c		optional icee
dev/iicbus/if_ic.c		optional ic
dev/iicbus/iic.c		optional iic
dev/iicbus/iicbb.c		optional iicbb
dev/iicbus/iicbb_if.m		optional iicbb
dev/iicbus/iicbus.c		optional iicbus
dev/iicbus/iicbus_if.m		optional iicbus
dev/iicbus/iiconf.c		optional iicbus
dev/iicbus/iicsmb.c		optional iicsmb				\
	dependency	"iicbus_if.h"
dev/iicbus/iicoc.c		optional iicoc
dev/iicbus/lm75.c		optional lm75
dev/iicbus/ofw_iicbus.c		optional fdt iicbus
dev/iicbus/pcf8563.c		optional pcf8563
dev/iicbus/s35390a.c		optional s35390a
dev/iir/iir.c			optional iir
dev/iir/iir_ctrl.c		optional iir
dev/iir/iir_pci.c		optional iir pci
dev/intpm/intpm.c		optional intpm pci
# XXX Work around clang warning, until maintainer approves fix.
dev/ips/ips.c			optional ips \
	compile-with "${NORMAL_C} ${NO_WSOMETIMES_UNINITIALIZED}"
dev/ips/ips_commands.c		optional ips
dev/ips/ips_disk.c		optional ips
dev/ips/ips_ioctl.c		optional ips
dev/ips/ips_pci.c		optional ips pci
dev/ipw/if_ipw.c		optional ipw
ipwbssfw.c			optional ipwbssfw | ipwfw		\
	compile-with	"${AWK} -f $S/tools/fw_stub.awk ipw_bss.fw:ipw_bss:130 -lintel_ipw -mipw_bss -c${.TARGET}" \
	no-implicit-rule before-depend local				\
	clean		"ipwbssfw.c"
ipw_bss.fwo			optional ipwbssfw | ipwfw		\
	dependency	"ipw_bss.fw"					\
	compile-with	"${NORMAL_FWO}"					\
	no-implicit-rule						\
	clean		"ipw_bss.fwo"
ipw_bss.fw			optional ipwbssfw | ipwfw		\
	dependency	"$S/contrib/dev/ipw/ipw2100-1.3.fw.uu"		\
	compile-with	"${NORMAL_FW}"					\
	no-obj no-implicit-rule						\
	clean		"ipw_bss.fw"
ipwibssfw.c			optional ipwibssfw | ipwfw		\
	compile-with	"${AWK} -f $S/tools/fw_stub.awk ipw_ibss.fw:ipw_ibss:130 -lintel_ipw -mipw_ibss -c${.TARGET}" \
	no-implicit-rule before-depend local				\
	clean		"ipwibssfw.c"
ipw_ibss.fwo			optional ipwibssfw | ipwfw		\
	dependency	"ipw_ibss.fw"					\
	compile-with	"${NORMAL_FWO}"					\
	no-implicit-rule						\
	clean		"ipw_ibss.fwo"
ipw_ibss.fw			optional ipwibssfw | ipwfw		\
	dependency	"$S/contrib/dev/ipw/ipw2100-1.3-i.fw.uu"	\
	compile-with	"${NORMAL_FW}"					\
	no-obj no-implicit-rule						\
	clean		"ipw_ibss.fw"
ipwmonitorfw.c			optional ipwmonitorfw | ipwfw		\
	compile-with	"${AWK} -f $S/tools/fw_stub.awk ipw_monitor.fw:ipw_monitor:130 -lintel_ipw -mipw_monitor -c${.TARGET}" \
	no-implicit-rule before-depend local				\
	clean		"ipwmonitorfw.c"
ipw_monitor.fwo			optional ipwmonitorfw | ipwfw		\
	dependency	"ipw_monitor.fw"				\
	compile-with	"${NORMAL_FWO}"					\
	no-implicit-rule						\
	clean		"ipw_monitor.fwo"
ipw_monitor.fw			optional ipwmonitorfw | ipwfw		\
	dependency	"$S/contrib/dev/ipw/ipw2100-1.3-p.fw.uu"	\
	compile-with	"${NORMAL_FW}"					\
	no-obj no-implicit-rule						\
	clean		"ipw_monitor.fw"
dev/iscsi/icl.c			optional iscsi | ctl
dev/iscsi/icl_conn_if.m		optional iscsi | ctl
dev/iscsi/icl_soft.c		optional iscsi | ctl
dev/iscsi/icl_soft_proxy.c	optional iscsi | ctl
dev/iscsi/iscsi.c		optional iscsi scbus
dev/iscsi_initiator/iscsi.c	optional iscsi_initiator scbus
dev/iscsi_initiator/iscsi_subr.c	optional iscsi_initiator scbus
dev/iscsi_initiator/isc_cam.c	optional iscsi_initiator scbus
dev/iscsi_initiator/isc_soc.c	optional iscsi_initiator scbus
dev/iscsi_initiator/isc_sm.c	optional iscsi_initiator scbus
dev/iscsi_initiator/isc_subr.c	optional iscsi_initiator scbus
dev/ismt/ismt.c			optional ismt
dev/isl/isl.c			optional isl smbus
dev/isp/isp.c			optional isp
dev/isp/isp_freebsd.c		optional isp
dev/isp/isp_library.c		optional isp
dev/isp/isp_pci.c		optional isp pci
dev/isp/isp_sbus.c		optional isp sbus
dev/isp/isp_target.c		optional isp
dev/ispfw/ispfw.c		optional ispfw
dev/iwi/if_iwi.c		optional iwi
iwibssfw.c			optional iwibssfw | iwifw		\
	compile-with	"${AWK} -f $S/tools/fw_stub.awk iwi_bss.fw:iwi_bss:300 -lintel_iwi -miwi_bss -c${.TARGET}" \
	no-implicit-rule before-depend local				\
	clean		"iwibssfw.c"
iwi_bss.fwo			optional iwibssfw | iwifw		\
	dependency	"iwi_bss.fw"					\
	compile-with	"${NORMAL_FWO}"					\
	no-implicit-rule						\
	clean		"iwi_bss.fwo"
iwi_bss.fw			optional iwibssfw | iwifw		\
	dependency	"$S/contrib/dev/iwi/ipw2200-bss.fw.uu"		\
	compile-with	"${NORMAL_FW}"					\
	no-obj no-implicit-rule						\
	clean		"iwi_bss.fw"
iwiibssfw.c			optional iwiibssfw | iwifw		\
	compile-with	"${AWK} -f $S/tools/fw_stub.awk iwi_ibss.fw:iwi_ibss:300 -lintel_iwi -miwi_ibss -c${.TARGET}" \
	no-implicit-rule before-depend local				\
	clean		"iwiibssfw.c"
iwi_ibss.fwo			optional iwiibssfw | iwifw		\
	dependency	"iwi_ibss.fw"					\
	compile-with	"${NORMAL_FWO}"					\
	no-implicit-rule						\
	clean		"iwi_ibss.fwo"
iwi_ibss.fw			optional iwiibssfw | iwifw		\
	dependency	"$S/contrib/dev/iwi/ipw2200-ibss.fw.uu"		\
	compile-with	"${NORMAL_FW}"					\
	no-obj no-implicit-rule						\
	clean		"iwi_ibss.fw"
iwimonitorfw.c			optional iwimonitorfw | iwifw		\
	compile-with	"${AWK} -f $S/tools/fw_stub.awk iwi_monitor.fw:iwi_monitor:300 -lintel_iwi -miwi_monitor -c${.TARGET}" \
	no-implicit-rule before-depend local				\
	clean		"iwimonitorfw.c"
iwi_monitor.fwo			optional iwimonitorfw | iwifw		\
	dependency	"iwi_monitor.fw"				\
	compile-with	"${NORMAL_FWO}"					\
	no-implicit-rule						\
	clean		"iwi_monitor.fwo"
iwi_monitor.fw			optional iwimonitorfw | iwifw		\
	dependency	"$S/contrib/dev/iwi/ipw2200-sniffer.fw.uu"	\
	compile-with	"${NORMAL_FW}"					\
	no-obj no-implicit-rule						\
	clean		"iwi_monitor.fw"
dev/iwm/if_iwm.c		optional iwm
dev/iwm/if_iwm_binding.c	optional iwm
dev/iwm/if_iwm_led.c		optional iwm
dev/iwm/if_iwm_mac_ctxt.c	optional iwm
dev/iwm/if_iwm_pcie_trans.c	optional iwm
dev/iwm/if_iwm_phy_ctxt.c	optional iwm
dev/iwm/if_iwm_phy_db.c		optional iwm
dev/iwm/if_iwm_power.c		optional iwm
dev/iwm/if_iwm_scan.c		optional iwm
dev/iwm/if_iwm_time_event.c	optional iwm
dev/iwm/if_iwm_util.c		optional iwm
iwm3160fw.c			optional iwm3160fw | iwmfw		\
	compile-with	"${AWK} -f $S/tools/fw_stub.awk iwm3160.fw:iwm3160fw -miwm3160fw -c${.TARGET}" \
	no-implicit-rule before-depend local				\
	clean		"iwm3160fw.c"
iwm3160fw.fwo			optional iwm3160fw | iwmfw		\
	dependency	"iwm3160.fw"					\
	compile-with	"${NORMAL_FWO}"					\
	no-implicit-rule						\
	clean		"iwm3160fw.fwo"
iwm3160.fw			optional iwm3160fw | iwmfw		\
	dependency	"$S/contrib/dev/iwm/iwm-3160-16.fw.uu" \
	compile-with	"${NORMAL_FW}"					\
	no-obj no-implicit-rule						\
	clean		"iwm3160.fw"
iwm7260fw.c			optional iwm7260fw | iwmfw		\
	compile-with	"${AWK} -f $S/tools/fw_stub.awk iwm7260.fw:iwm7260fw -miwm7260fw -c${.TARGET}" \
	no-implicit-rule before-depend local				\
	clean		"iwm7260fw.c"
iwm7260fw.fwo			optional iwm7260fw | iwmfw		\
	dependency	"iwm7260.fw"					\
	compile-with	"${NORMAL_FWO}"					\
	no-implicit-rule						\
	clean		"iwm7260fw.fwo"
iwm7260.fw			optional iwm7260fw | iwmfw		\
	dependency	"$S/contrib/dev/iwm/iwm-7260-16.fw.uu" \
	compile-with	"${NORMAL_FW}"					\
	no-obj no-implicit-rule						\
	clean		"iwm7260.fw"
iwm7265fw.c			optional iwm7265fw | iwmfw		\
	compile-with	"${AWK} -f $S/tools/fw_stub.awk iwm7265.fw:iwm7265fw -miwm7265fw -c${.TARGET}" \
	no-implicit-rule before-depend local				\
	clean		"iwm7265fw.c"
iwm7265fw.fwo			optional iwm7265fw | iwmfw		\
	dependency	"iwm7265.fw"					\
	compile-with	"${NORMAL_FWO}"					\
	no-implicit-rule						\
	clean		"iwm7265fw.fwo"
iwm7265.fw			optional iwm7265fw | iwmfw		\
	dependency	"$S/contrib/dev/iwm/iwm-7265-16.fw.uu" \
	compile-with	"${NORMAL_FW}"					\
	no-obj no-implicit-rule						\
	clean		"iwm7265.fw"
iwm8000Cfw.c			optional iwm8000Cfw | iwmfw		\
	compile-with	"${AWK} -f $S/tools/fw_stub.awk iwm8000C.fw:iwm8000Cfw -miwm8000Cfw -c${.TARGET}" \
	no-implicit-rule before-depend local				\
	clean		"iwm8000Cfw.c"
iwm8000Cfw.fwo			optional iwm8000Cfw | iwmfw		\
	dependency	"iwm8000C.fw"					\
	compile-with	"${NORMAL_FWO}"					\
	no-implicit-rule						\
	clean		"iwm8000Cfw.fwo"
iwm8000C.fw			optional iwm8000Cfw | iwmfw		\
	dependency	"$S/contrib/dev/iwm/iwm-8000C-16.fw.uu" \
	compile-with	"${NORMAL_FW}"					\
	no-obj no-implicit-rule						\
	clean		"iwm8000C.fw"
dev/iwn/if_iwn.c		optional iwn
iwn1000fw.c			optional iwn1000fw | iwnfw		\
	compile-with	"${AWK} -f $S/tools/fw_stub.awk iwn1000.fw:iwn1000fw -miwn1000fw -c${.TARGET}" \
	no-implicit-rule before-depend local				\
	clean		"iwn1000fw.c"
iwn1000fw.fwo			optional iwn1000fw | iwnfw		\
	dependency	"iwn1000.fw"					\
	compile-with	"${NORMAL_FWO}"					\
	no-implicit-rule						\
	clean		"iwn1000fw.fwo"
iwn1000.fw			optional iwn1000fw | iwnfw		\
	dependency	"$S/contrib/dev/iwn/iwlwifi-1000-39.31.5.1.fw.uu" \
	compile-with	"${NORMAL_FW}"					\
	no-obj no-implicit-rule						\
	clean		"iwn1000.fw"
iwn100fw.c			optional iwn100fw | iwnfw		\
	compile-with	"${AWK} -f $S/tools/fw_stub.awk iwn100.fw:iwn100fw -miwn100fw -c${.TARGET}" \
	no-implicit-rule before-depend local				\
	clean		"iwn100fw.c"
iwn100fw.fwo			optional iwn100fw | iwnfw		\
	dependency	"iwn100.fw"					\
	compile-with	"${NORMAL_FWO}"					\
	no-implicit-rule						\
	clean		"iwn100fw.fwo"
iwn100.fw			optional iwn100fw | iwnfw		\
	dependency	"$S/contrib/dev/iwn/iwlwifi-100-39.31.5.1.fw.uu" \
	compile-with	"${NORMAL_FW}"					\
	no-obj no-implicit-rule						\
	clean		"iwn100.fw"
iwn105fw.c			optional iwn105fw | iwnfw		\
	compile-with	"${AWK} -f $S/tools/fw_stub.awk iwn105.fw:iwn105fw -miwn105fw -c${.TARGET}" \
	no-implicit-rule before-depend local				\
	clean		"iwn105fw.c"
iwn105fw.fwo			optional iwn105fw | iwnfw		\
	dependency	"iwn105.fw"					\
	compile-with	"${NORMAL_FWO}"					\
	no-implicit-rule						\
	clean		"iwn105fw.fwo"
iwn105.fw			optional iwn105fw | iwnfw		\
	dependency	"$S/contrib/dev/iwn/iwlwifi-105-6-18.168.6.1.fw.uu" \
	compile-with	"${NORMAL_FW}"					\
	no-obj no-implicit-rule						\
	clean		"iwn105.fw"
iwn135fw.c			optional iwn135fw | iwnfw		\
	compile-with	"${AWK} -f $S/tools/fw_stub.awk iwn135.fw:iwn135fw -miwn135fw -c${.TARGET}" \
	no-implicit-rule before-depend local				\
	clean		"iwn135fw.c"
iwn135fw.fwo			optional iwn135fw | iwnfw		\
	dependency	"iwn135.fw"					\
	compile-with	"${NORMAL_FWO}"					\
	no-implicit-rule						\
	clean		"iwn135fw.fwo"
iwn135.fw			optional iwn135fw | iwnfw		\
	dependency	"$S/contrib/dev/iwn/iwlwifi-135-6-18.168.6.1.fw.uu" \
	compile-with	"${NORMAL_FW}"					\
	no-obj no-implicit-rule						\
	clean		"iwn135.fw"
iwn2000fw.c			optional iwn2000fw | iwnfw		\
	compile-with	"${AWK} -f $S/tools/fw_stub.awk iwn2000.fw:iwn2000fw -miwn2000fw -c${.TARGET}" \
	no-implicit-rule before-depend local				\
	clean		"iwn2000fw.c"
iwn2000fw.fwo			optional iwn2000fw | iwnfw		\
	dependency	"iwn2000.fw"					\
	compile-with	"${NORMAL_FWO}"					\
	no-implicit-rule						\
	clean		"iwn2000fw.fwo"
iwn2000.fw			optional iwn2000fw | iwnfw		\
	dependency	"$S/contrib/dev/iwn/iwlwifi-2000-18.168.6.1.fw.uu" \
	compile-with	"${NORMAL_FW}"					\
	no-obj no-implicit-rule						\
	clean		"iwn2000.fw"
iwn2030fw.c			optional iwn2030fw | iwnfw		\
	compile-with	"${AWK} -f $S/tools/fw_stub.awk iwn2030.fw:iwn2030fw -miwn2030fw -c${.TARGET}" \
	no-implicit-rule before-depend local				\
	clean		"iwn2030fw.c"
iwn2030fw.fwo			optional iwn2030fw | iwnfw		\
	dependency	"iwn2030.fw"					\
	compile-with	"${NORMAL_FWO}"					\
	no-implicit-rule						\
	clean		"iwn2030fw.fwo"
iwn2030.fw			optional iwn2030fw | iwnfw		\
	dependency	"$S/contrib/dev/iwn/iwnwifi-2030-18.168.6.1.fw.uu" \
	compile-with	"${NORMAL_FW}"					\
	no-obj no-implicit-rule						\
	clean		"iwn2030.fw"
iwn4965fw.c			optional iwn4965fw | iwnfw		\
	compile-with	"${AWK} -f $S/tools/fw_stub.awk iwn4965.fw:iwn4965fw -miwn4965fw -c${.TARGET}" \
	no-implicit-rule before-depend local				\
	clean		"iwn4965fw.c"
iwn4965fw.fwo			optional iwn4965fw | iwnfw		\
	dependency	"iwn4965.fw"					\
	compile-with	"${NORMAL_FWO}"					\
	no-implicit-rule						\
	clean		"iwn4965fw.fwo"
iwn4965.fw			optional iwn4965fw | iwnfw		\
	dependency	"$S/contrib/dev/iwn/iwlwifi-4965-228.61.2.24.fw.uu" \
	compile-with	"${NORMAL_FW}"					\
	no-obj no-implicit-rule						\
	clean		"iwn4965.fw"
iwn5000fw.c			optional iwn5000fw | iwnfw		\
	compile-with	"${AWK} -f $S/tools/fw_stub.awk iwn5000.fw:iwn5000fw -miwn5000fw -c${.TARGET}" \
	no-implicit-rule before-depend local				\
	clean		"iwn5000fw.c"
iwn5000fw.fwo		optional iwn5000fw | iwnfw			\
	dependency	"iwn5000.fw"					\
	compile-with	"${NORMAL_FWO}"					\
	no-implicit-rule						\
	clean		"iwn5000fw.fwo"
iwn5000.fw			optional iwn5000fw | iwnfw		\
	dependency	"$S/contrib/dev/iwn/iwlwifi-5000-8.83.5.1.fw.uu" \
	compile-with	"${NORMAL_FW}"					\
	no-obj no-implicit-rule						\
	clean		"iwn5000.fw"
iwn5150fw.c			optional iwn5150fw | iwnfw		\
	compile-with	"${AWK} -f $S/tools/fw_stub.awk iwn5150.fw:iwn5150fw -miwn5150fw -c${.TARGET}" \
	no-implicit-rule before-depend local				\
	clean		"iwn5150fw.c"
iwn5150fw.fwo			optional iwn5150fw | iwnfw		\
	dependency	"iwn5150.fw"					\
	compile-with	"${NORMAL_FWO}"					\
	no-implicit-rule						\
	clean		"iwn5150fw.fwo"
iwn5150.fw			optional iwn5150fw | iwnfw		\
	dependency	"$S/contrib/dev/iwn/iwlwifi-5150-8.24.2.2.fw.uu"\
	compile-with	"${NORMAL_FW}"					\
	no-obj no-implicit-rule						\
	clean		"iwn5150.fw"
iwn6000fw.c			optional iwn6000fw | iwnfw		\
	compile-with	"${AWK} -f $S/tools/fw_stub.awk iwn6000.fw:iwn6000fw -miwn6000fw -c${.TARGET}" \
	no-implicit-rule before-depend local				\
	clean		"iwn6000fw.c"
iwn6000fw.fwo			optional iwn6000fw | iwnfw		\
	dependency	"iwn6000.fw"					\
	compile-with	"${NORMAL_FWO}"					\
	no-implicit-rule						\
	clean		"iwn6000fw.fwo"
iwn6000.fw			optional iwn6000fw | iwnfw		\
	dependency	"$S/contrib/dev/iwn/iwlwifi-6000-9.221.4.1.fw.uu" \
	compile-with	"${NORMAL_FW}"					\
	no-obj no-implicit-rule						\
	clean		"iwn6000.fw"
iwn6000g2afw.c			optional iwn6000g2afw | iwnfw		\
	compile-with	"${AWK} -f $S/tools/fw_stub.awk iwn6000g2a.fw:iwn6000g2afw -miwn6000g2afw -c${.TARGET}" \
	no-implicit-rule before-depend local				\
	clean		"iwn6000g2afw.c"
iwn6000g2afw.fwo		optional iwn6000g2afw | iwnfw		\
	dependency	"iwn6000g2a.fw"					\
	compile-with	"${NORMAL_FWO}"					\
	no-implicit-rule						\
	clean		"iwn6000g2afw.fwo"
iwn6000g2a.fw			optional iwn6000g2afw | iwnfw		\
	dependency	"$S/contrib/dev/iwn/iwlwifi-6000g2a-18.168.6.1.fw.uu" \
	compile-with	"${NORMAL_FW}"					\
	no-obj no-implicit-rule						\
	clean		"iwn6000g2a.fw"
iwn6000g2bfw.c			optional iwn6000g2bfw | iwnfw		\
	compile-with	"${AWK} -f $S/tools/fw_stub.awk iwn6000g2b.fw:iwn6000g2bfw -miwn6000g2bfw -c${.TARGET}" \
	no-implicit-rule before-depend local				\
	clean		"iwn6000g2bfw.c"
iwn6000g2bfw.fwo		optional iwn6000g2bfw | iwnfw		\
	dependency	"iwn6000g2b.fw"					\
	compile-with	"${NORMAL_FWO}"					\
	no-implicit-rule						\
	clean		"iwn6000g2bfw.fwo"
iwn6000g2b.fw			optional iwn6000g2bfw | iwnfw		\
	dependency	"$S/contrib/dev/iwn/iwlwifi-6000g2b-18.168.6.1.fw.uu" \
	compile-with	"${NORMAL_FW}"					\
	no-obj no-implicit-rule						\
	clean		"iwn6000g2b.fw"
iwn6050fw.c			optional iwn6050fw | iwnfw		\
	compile-with	"${AWK} -f $S/tools/fw_stub.awk iwn6050.fw:iwn6050fw -miwn6050fw -c${.TARGET}" \
	no-implicit-rule before-depend local				\
	clean		"iwn6050fw.c"
iwn6050fw.fwo			optional iwn6050fw | iwnfw		\
	dependency	"iwn6050.fw"					\
	compile-with	"${NORMAL_FWO}"					\
	no-implicit-rule						\
	clean		"iwn6050fw.fwo"
iwn6050.fw			optional iwn6050fw | iwnfw		\
	dependency	"$S/contrib/dev/iwn/iwlwifi-6050-41.28.5.1.fw.uu" \
	compile-with	"${NORMAL_FW}"					\
	no-obj no-implicit-rule						\
	clean		"iwn6050.fw"
dev/ixgb/if_ixgb.c		optional ixgb
dev/ixgb/ixgb_ee.c		optional ixgb
dev/ixgb/ixgb_hw.c		optional ixgb
dev/ixgbe/if_ix.c		optional ix inet \
	compile-with "${NORMAL_C} -I$S/dev/ixgbe -DSMP"
dev/ixgbe/if_ixv.c		optional ixv inet \
	compile-with "${NORMAL_C} -I$S/dev/ixgbe -DSMP"
dev/ixgbe/ix_txrx.c		optional ix inet | ixv inet \
	compile-with "${NORMAL_C} -I$S/dev/ixgbe"
dev/ixgbe/ixgbe_osdep.c		optional ix inet | ixv inet \
	compile-with "${NORMAL_C} -I$S/dev/ixgbe"
dev/ixgbe/ixgbe_phy.c		optional ix inet | ixv inet \
	compile-with "${NORMAL_C} -I$S/dev/ixgbe"
dev/ixgbe/ixgbe_api.c		optional ix inet | ixv inet \
	compile-with "${NORMAL_C} -I$S/dev/ixgbe"
dev/ixgbe/ixgbe_common.c	optional ix inet | ixv inet \
	compile-with "${NORMAL_C} -I$S/dev/ixgbe"
dev/ixgbe/ixgbe_mbx.c		optional ix inet | ixv inet \
	compile-with "${NORMAL_C} -I$S/dev/ixgbe"
dev/ixgbe/ixgbe_vf.c		optional ix inet | ixv inet \
	compile-with "${NORMAL_C} -I$S/dev/ixgbe"
dev/ixgbe/ixgbe_82598.c		optional ix inet | ixv inet \
	compile-with "${NORMAL_C} -I$S/dev/ixgbe"
dev/ixgbe/ixgbe_82599.c		optional ix inet | ixv inet \
	compile-with "${NORMAL_C} -I$S/dev/ixgbe"
dev/ixgbe/ixgbe_x540.c		optional ix inet | ixv inet \
	compile-with "${NORMAL_C} -I$S/dev/ixgbe"
dev/ixgbe/ixgbe_x550.c		optional ix inet | ixv inet \
	compile-with "${NORMAL_C} -I$S/dev/ixgbe"
dev/ixgbe/ixgbe_dcb.c		optional ix inet | ixv inet \
	compile-with "${NORMAL_C} -I$S/dev/ixgbe"
dev/ixgbe/ixgbe_dcb_82598.c	optional ix inet | ixv inet \
	compile-with "${NORMAL_C} -I$S/dev/ixgbe"
dev/ixgbe/ixgbe_dcb_82599.c	optional ix inet | ixv inet \
	compile-with "${NORMAL_C} -I$S/dev/ixgbe"
dev/jme/if_jme.c		optional jme pci
dev/joy/joy.c			optional joy
dev/joy/joy_isa.c		optional joy isa
dev/kbd/kbd.c			optional atkbd | pckbd | sc | ukbd | vt
dev/kbdmux/kbdmux.c		optional kbdmux
dev/ksyms/ksyms.c		optional ksyms
dev/le/am7990.c			optional le
dev/le/am79900.c		optional le
dev/le/if_le_pci.c		optional le pci
dev/le/lance.c			optional le
dev/led/led.c			standard
dev/lge/if_lge.c		optional lge
dev/lmc/if_lmc.c		optional lmc
dev/malo/if_malo.c		optional malo
dev/malo/if_malohal.c		optional malo
dev/malo/if_malo_pci.c		optional malo pci
dev/mc146818/mc146818.c		optional mc146818
dev/mca/mca_bus.c		optional mca
dev/md/md.c			optional md
dev/mdio/mdio_if.m		optional miiproxy | mdio
dev/mdio/mdio.c			optional miiproxy | mdio
dev/mem/memdev.c		optional mem
dev/mem/memutil.c		optional mem
dev/mfi/mfi.c			optional mfi
dev/mfi/mfi_debug.c		optional mfi
dev/mfi/mfi_pci.c		optional mfi pci
dev/mfi/mfi_disk.c		optional mfi
dev/mfi/mfi_syspd.c		optional mfi
dev/mfi/mfi_tbolt.c		optional mfi
dev/mfi/mfi_linux.c		optional mfi compat_linux
dev/mfi/mfi_cam.c		optional mfip scbus
dev/mii/acphy.c			optional miibus | acphy
dev/mii/amphy.c			optional miibus | amphy
dev/mii/atphy.c			optional miibus | atphy
dev/mii/axphy.c			optional miibus | axphy
dev/mii/bmtphy.c		optional miibus | bmtphy
dev/mii/brgphy.c		optional miibus | brgphy
dev/mii/ciphy.c			optional miibus | ciphy
dev/mii/e1000phy.c		optional miibus | e1000phy
dev/mii/gentbi.c		optional miibus | gentbi
dev/mii/icsphy.c		optional miibus | icsphy
dev/mii/ip1000phy.c		optional miibus | ip1000phy
dev/mii/jmphy.c			optional miibus | jmphy
dev/mii/lxtphy.c		optional miibus | lxtphy
dev/mii/micphy.c		optional miibus fdt | micphy fdt
dev/mii/mii.c			optional miibus | mii
dev/mii/mii_bitbang.c		optional miibus | mii_bitbang
dev/mii/mii_physubr.c		optional miibus | mii
dev/mii/miibus_if.m		optional miibus | mii
dev/mii/mlphy.c			optional miibus | mlphy
dev/mii/nsgphy.c		optional miibus | nsgphy
dev/mii/nsphy.c			optional miibus | nsphy
dev/mii/nsphyter.c		optional miibus | nsphyter
dev/mii/pnaphy.c		optional miibus | pnaphy
dev/mii/qsphy.c			optional miibus | qsphy
dev/mii/rdcphy.c		optional miibus | rdcphy
dev/mii/rgephy.c		optional miibus | rgephy
dev/mii/rlphy.c			optional miibus | rlphy
dev/mii/rlswitch.c		optional rlswitch
dev/mii/smcphy.c		optional miibus | smcphy
dev/mii/smscphy.c		optional miibus | smscphy
dev/mii/tdkphy.c		optional miibus | tdkphy
dev/mii/tlphy.c			optional miibus | tlphy
dev/mii/truephy.c		optional miibus | truephy
dev/mii/ukphy.c			optional miibus | mii
dev/mii/ukphy_subr.c		optional miibus | mii
dev/mii/xmphy.c			optional miibus | xmphy
dev/mk48txx/mk48txx.c		optional mk48txx
dev/mlx/mlx.c			optional mlx
dev/mlx/mlx_disk.c		optional mlx
dev/mlx/mlx_pci.c		optional mlx pci
dev/mly/mly.c			optional mly
dev/mmc/mmc.c			optional mmc
dev/mmc/mmcbr_if.m		standard
dev/mmc/mmcbus_if.m		standard
dev/mmc/mmcsd.c			optional mmcsd
dev/mn/if_mn.c			optional mn pci
dev/mpr/mpr.c			optional mpr
dev/mpr/mpr_config.c		optional mpr
# XXX Work around clang warning, until maintainer approves fix.
dev/mpr/mpr_mapping.c		optional mpr \
	compile-with "${NORMAL_C} ${NO_WSOMETIMES_UNINITIALIZED}"
dev/mpr/mpr_pci.c		optional mpr pci
dev/mpr/mpr_sas.c		optional mpr \
	compile-with "${NORMAL_C} ${NO_WUNNEEDED_INTERNAL_DECL}"
dev/mpr/mpr_sas_lsi.c		optional mpr
dev/mpr/mpr_table.c		optional mpr
dev/mpr/mpr_user.c		optional mpr
dev/mps/mps.c			optional mps
dev/mps/mps_config.c		optional mps
# XXX Work around clang warning, until maintainer approves fix.
dev/mps/mps_mapping.c		optional mps \
	compile-with "${NORMAL_C} ${NO_WSOMETIMES_UNINITIALIZED}"
dev/mps/mps_pci.c		optional mps pci
dev/mps/mps_sas.c		optional mps \
	compile-with "${NORMAL_C} ${NO_WUNNEEDED_INTERNAL_DECL}"
dev/mps/mps_sas_lsi.c		optional mps
dev/mps/mps_table.c		optional mps
dev/mps/mps_user.c		optional mps
dev/mpt/mpt.c			optional mpt
dev/mpt/mpt_cam.c		optional mpt
dev/mpt/mpt_debug.c		optional mpt
dev/mpt/mpt_pci.c		optional mpt pci
dev/mpt/mpt_raid.c		optional mpt
dev/mpt/mpt_user.c		optional mpt
dev/mrsas/mrsas.c		optional mrsas
dev/mrsas/mrsas_cam.c		optional mrsas
dev/mrsas/mrsas_ioctl.c		optional mrsas
dev/mrsas/mrsas_fp.c		optional mrsas
dev/msk/if_msk.c		optional msk
dev/mvs/mvs.c			optional mvs
dev/mvs/mvs_if.m		optional mvs
dev/mvs/mvs_pci.c		optional mvs pci
dev/mwl/if_mwl.c		optional mwl
dev/mwl/if_mwl_pci.c		optional mwl pci
dev/mwl/mwlhal.c		optional mwl
mwlfw.c				optional mwlfw				\
	compile-with	"${AWK} -f $S/tools/fw_stub.awk mw88W8363.fw:mw88W8363fw mwlboot.fw:mwlboot -mmwl -c${.TARGET}" \
	no-implicit-rule before-depend local				\
	clean		"mwlfw.c"
mw88W8363.fwo		optional mwlfw					\
	dependency	"mw88W8363.fw"					\
	compile-with	"${NORMAL_FWO}"					\
	no-implicit-rule						\
	clean		"mw88W8363.fwo"
mw88W8363.fw		optional mwlfw					\
	dependency	"$S/contrib/dev/mwl/mw88W8363.fw.uu"		\
	compile-with	"${NORMAL_FW}"					\
	no-obj no-implicit-rule						\
	clean		"mw88W8363.fw"
mwlboot.fwo		optional mwlfw					\
	dependency	"mwlboot.fw"					\
	compile-with	"${NORMAL_FWO}"					\
	no-implicit-rule						\
	clean		"mwlboot.fwo"
mwlboot.fw		optional mwlfw					\
	dependency	"$S/contrib/dev/mwl/mwlboot.fw.uu"		\
	compile-with	"${NORMAL_FW}"					\
	no-obj no-implicit-rule						\
	clean		"mwlboot.fw"
dev/mxge/if_mxge.c		optional mxge pci
dev/mxge/mxge_eth_z8e.c		optional mxge pci
dev/mxge/mxge_ethp_z8e.c	optional mxge pci
dev/mxge/mxge_rss_eth_z8e.c	optional mxge pci
dev/mxge/mxge_rss_ethp_z8e.c	optional mxge pci
dev/my/if_my.c			optional my
dev/nand/nand.c			optional nand
dev/nand/nand_bbt.c		optional nand
dev/nand/nand_cdev.c		optional nand
dev/nand/nand_generic.c		optional nand
dev/nand/nand_geom.c		optional nand
dev/nand/nand_id.c		optional nand
dev/nand/nandbus.c		optional nand
dev/nand/nandbus_if.m		optional nand
dev/nand/nand_if.m		optional nand
dev/nand/nandsim.c		optional nandsim nand
dev/nand/nandsim_chip.c		optional nandsim nand
dev/nand/nandsim_ctrl.c		optional nandsim nand
dev/nand/nandsim_log.c		optional nandsim nand
dev/nand/nandsim_swap.c		optional nandsim nand
dev/nand/nfc_if.m		optional nand
dev/ncr/ncr.c			optional ncr pci
dev/ncv/ncr53c500.c		optional ncv
dev/ncv/ncr53c500_pccard.c	optional ncv pccard
dev/netmap/netmap.c		optional netmap
dev/netmap/netmap_freebsd.c	optional netmap
dev/netmap/netmap_generic.c	optional netmap
dev/netmap/netmap_mbq.c		optional netmap
dev/netmap/netmap_mem2.c	optional netmap
dev/netmap/netmap_monitor.c	optional netmap
dev/netmap/netmap_offloadings.c	optional netmap
dev/netmap/netmap_pipe.c	optional netmap
dev/netmap/netmap_vale.c	optional netmap
# compile-with "${NORMAL_C} -Wconversion -Wextra"
dev/nfsmb/nfsmb.c		optional nfsmb pci
dev/nge/if_nge.c		optional nge
dev/nxge/if_nxge.c		optional nxge \
	compile-with "${NORMAL_C} ${NO_WSELF_ASSIGN}"
dev/nxge/xgehal/xgehal-device.c	optional nxge \
	compile-with "${NORMAL_C} ${NO_WSELF_ASSIGN}"
dev/nxge/xgehal/xgehal-mm.c	optional nxge
dev/nxge/xgehal/xge-queue.c	optional nxge
dev/nxge/xgehal/xgehal-driver.c	optional nxge \
	compile-with "${NORMAL_C} ${NO_WSELF_ASSIGN}"
dev/nxge/xgehal/xgehal-ring.c	optional nxge \
	compile-with "${NORMAL_C} ${NO_WSELF_ASSIGN}"
dev/nxge/xgehal/xgehal-channel.c	optional nxge \
	compile-with "${NORMAL_C} ${NO_WSELF_ASSIGN}"
dev/nxge/xgehal/xgehal-fifo.c	optional nxge \
	compile-with "${NORMAL_C} ${NO_WSELF_ASSIGN}"
dev/nxge/xgehal/xgehal-stats.c	optional nxge \
	compile-with "${NORMAL_C} ${NO_WSELF_ASSIGN}"
dev/nxge/xgehal/xgehal-config.c	optional nxge
dev/nxge/xgehal/xgehal-mgmt.c	optional nxge \
	compile-with "${NORMAL_C} ${NO_WSELF_ASSIGN}"
dev/nmdm/nmdm.c			optional nmdm
dev/nsp/nsp.c			optional nsp
dev/nsp/nsp_pccard.c		optional nsp pccard
dev/null/null.c			standard
dev/oce/oce_hw.c		optional oce pci
dev/oce/oce_if.c		optional oce pci
dev/oce/oce_mbox.c		optional oce pci
dev/oce/oce_queue.c		optional oce pci
dev/oce/oce_sysctl.c		optional oce pci
dev/oce/oce_util.c		optional oce pci
dev/ofw/ofw_bus_if.m		optional fdt
dev/ofw/ofw_bus_subr.c		optional fdt
dev/ofw/ofw_fdt.c		optional fdt
dev/ofw/ofw_if.m		optional fdt
dev/ofw/ofw_subr.c		optional fdt
dev/ofw/ofwbus.c		optional fdt
dev/ofw/openfirm.c		optional fdt
dev/ofw/openfirmio.c		optional fdt
dev/ow/ow.c			optional ow				\
	dependency	"owll_if.h"					\
	dependency	"own_if.h"
dev/ow/owll_if.m		optional ow
dev/ow/own_if.m			optional ow
dev/ow/ow_temp.c		optional ow_temp
dev/ow/owc_gpiobus.c		optional owc gpio
dev/patm/if_patm.c		optional patm pci
dev/patm/if_patm_attach.c	optional patm pci
dev/patm/if_patm_intr.c		optional patm pci
dev/patm/if_patm_ioctl.c	optional patm pci
dev/patm/if_patm_rtables.c	optional patm pci
dev/patm/if_patm_rx.c		optional patm pci
dev/patm/if_patm_tx.c		optional patm pci
dev/pbio/pbio.c			optional pbio isa
dev/pccard/card_if.m		standard
dev/pccard/pccard.c		optional pccard
dev/pccard/pccard_cis.c		optional pccard
dev/pccard/pccard_cis_quirks.c	optional pccard
dev/pccard/pccard_device.c	optional pccard
dev/pccard/power_if.m		standard
dev/pccbb/pccbb.c		optional cbb
dev/pccbb/pccbb_isa.c		optional cbb isa
dev/pccbb/pccbb_pci.c		optional cbb pci
dev/pcf/pcf.c			optional pcf
dev/pci/eisa_pci.c		optional pci eisa
dev/pci/fixup_pci.c		optional pci
dev/pci/hostb_pci.c		optional pci
dev/pci/ignore_pci.c		optional pci
dev/pci/isa_pci.c		optional pci isa
dev/pci/pci.c			optional pci
dev/pci/pci_if.m		standard
dev/pci/pci_iov.c		optional pci pci_iov
dev/pci/pci_iov_if.m		standard
dev/pci/pci_iov_schema.c	optional pci pci_iov
dev/pci/pci_pci.c		optional pci
dev/pci/pci_subr.c		optional pci
dev/pci/pci_user.c		optional pci
dev/pci/pcib_if.m		standard
dev/pci/pcib_support.c		standard
dev/pci/vga_pci.c		optional pci
dev/pcn/if_pcn.c		optional pcn pci
dev/pdq/if_fea.c		optional fea eisa
dev/pdq/if_fpa.c		optional fpa pci
dev/pdq/pdq.c			optional nowerror fea eisa | fpa pci
dev/pdq/pdq_ifsubr.c		optional nowerror fea eisa | fpa pci
dev/pms/freebsd/driver/ini/src/agtiapi.c		optional pmspcv \
	compile-with "${NORMAL_C} -Wunused-variable -Woverflow -Wparentheses -w"
dev/pms/RefTisa/sallsdk/spc/sadisc.c			optional pmspcv \
	compile-with "${NORMAL_C} -Wunused-variable -Woverflow -Wparentheses -w"
dev/pms/RefTisa/sallsdk/spc/mpi.c			optional pmspcv \
	compile-with "${NORMAL_C} -Wunused-variable -Woverflow -Wparentheses -w"
dev/pms/RefTisa/sallsdk/spc/saframe.c			optional pmspcv \
	compile-with "${NORMAL_C} -Wunused-variable -Woverflow -Wparentheses -w"
dev/pms/RefTisa/sallsdk/spc/sahw.c			optional pmspcv \
	compile-with "${NORMAL_C} -Wunused-variable -Woverflow -Wparentheses -w"
dev/pms/RefTisa/sallsdk/spc/sainit.c			optional pmspcv \
	compile-with "${NORMAL_C} -Wunused-variable -Woverflow -Wparentheses -w"
dev/pms/RefTisa/sallsdk/spc/saint.c			optional pmspcv \
	compile-with "${NORMAL_C} -Wunused-variable -Woverflow -Wparentheses -w"
dev/pms/RefTisa/sallsdk/spc/sampicmd.c			optional pmspcv \
	compile-with "${NORMAL_C} -Wunused-variable -Woverflow -Wparentheses -w"
dev/pms/RefTisa/sallsdk/spc/sampirsp.c			optional pmspcv \
	compile-with "${NORMAL_C} -Wunused-variable -Woverflow -Wparentheses -w"
dev/pms/RefTisa/sallsdk/spc/saphy.c			optional pmspcv \
	compile-with "${NORMAL_C} -Wunused-variable -Woverflow -Wparentheses -w"
dev/pms/RefTisa/sallsdk/spc/saport.c			optional pmspcv \
	compile-with "${NORMAL_C} -Wunused-variable -Woverflow -Wparentheses -w"
dev/pms/RefTisa/sallsdk/spc/sasata.c			optional pmspcv \
	compile-with "${NORMAL_C} -Wunused-variable -Woverflow -Wparentheses -w"
dev/pms/RefTisa/sallsdk/spc/sasmp.c			optional pmspcv \
	compile-with "${NORMAL_C} -Wunused-variable -Woverflow -Wparentheses -w"
dev/pms/RefTisa/sallsdk/spc/sassp.c			optional pmspcv \
	compile-with "${NORMAL_C} -Wunused-variable -Woverflow -Wparentheses -w"
dev/pms/RefTisa/sallsdk/spc/satimer.c			optional pmspcv \
	compile-with "${NORMAL_C} -Wunused-variable -Woverflow -Wparentheses -w"
dev/pms/RefTisa/sallsdk/spc/sautil.c			optional pmspcv \
	compile-with "${NORMAL_C} -Wunused-variable -Woverflow -Wparentheses -w"
dev/pms/RefTisa/sallsdk/spc/saioctlcmd.c		optional pmspcv \
	compile-with "${NORMAL_C} -Wunused-variable -Woverflow -Wparentheses -w"
dev/pms/RefTisa/sallsdk/spc/mpidebug.c			optional pmspcv \
	compile-with "${NORMAL_C} -Wunused-variable -Woverflow -Wparentheses -w"
dev/pms/RefTisa/discovery/dm/dminit.c			optional pmspcv \
	compile-with "${NORMAL_C} -Wunused-variable -Woverflow -Wparentheses -w"
dev/pms/RefTisa/discovery/dm/dmsmp.c			optional pmspcv \
	compile-with "${NORMAL_C} -Wunused-variable -Woverflow -Wparentheses -w"
dev/pms/RefTisa/discovery/dm/dmdisc.c			optional pmspcv \
	compile-with "${NORMAL_C} -Wunused-variable -Woverflow -Wparentheses -w"
dev/pms/RefTisa/discovery/dm/dmport.c			optional pmspcv \
	compile-with "${NORMAL_C} -Wunused-variable -Woverflow -Wparentheses -w"
dev/pms/RefTisa/discovery/dm/dmtimer.c			optional pmspcv \
	compile-with "${NORMAL_C} -Wunused-variable -Woverflow -Wparentheses -w"
dev/pms/RefTisa/discovery/dm/dmmisc.c			optional pmspcv \
	compile-with "${NORMAL_C} -Wunused-variable -Woverflow -Wparentheses -w"
dev/pms/RefTisa/sat/src/sminit.c			optional pmspcv \
	compile-with "${NORMAL_C} -Wunused-variable -Woverflow -Wparentheses -w"
dev/pms/RefTisa/sat/src/smmisc.c			optional pmspcv \
	compile-with "${NORMAL_C} -Wunused-variable -Woverflow -Wparentheses -w"
dev/pms/RefTisa/sat/src/smsat.c				optional pmspcv \
	compile-with "${NORMAL_C} -Wunused-variable -Woverflow -Wparentheses -w"
dev/pms/RefTisa/sat/src/smsatcb.c			optional pmspcv \
	compile-with "${NORMAL_C} -Wunused-variable -Woverflow -Wparentheses -w"
dev/pms/RefTisa/sat/src/smsathw.c			optional pmspcv \
	compile-with "${NORMAL_C} -Wunused-variable -Woverflow -Wparentheses -w"
dev/pms/RefTisa/sat/src/smtimer.c			optional pmspcv \
	compile-with "${NORMAL_C} -Wunused-variable -Woverflow -Wparentheses -w"
dev/pms/RefTisa/tisa/sassata/common/tdinit.c		optional pmspcv \
	compile-with "${NORMAL_C} -Wunused-variable -Woverflow -Wparentheses -w"
dev/pms/RefTisa/tisa/sassata/common/tdmisc.c		optional pmspcv \
	compile-with "${NORMAL_C} -Wunused-variable -Woverflow -Wparentheses -w"
dev/pms/RefTisa/tisa/sassata/common/tdesgl.c		optional pmspcv \
	compile-with "${NORMAL_C} -Wunused-variable -Woverflow -Wparentheses -w"
dev/pms/RefTisa/tisa/sassata/common/tdport.c		optional pmspcv \
	compile-with "${NORMAL_C} -Wunused-variable -Woverflow -Wparentheses -w"
dev/pms/RefTisa/tisa/sassata/common/tdint.c		optional pmspcv \
	compile-with "${NORMAL_C} -Wunused-variable -Woverflow -Wparentheses -w"
dev/pms/RefTisa/tisa/sassata/common/tdioctl.c		optional pmspcv \
	compile-with "${NORMAL_C} -Wunused-variable -Woverflow -Wparentheses -w"
dev/pms/RefTisa/tisa/sassata/common/tdhw.c		optional pmspcv \
	compile-with "${NORMAL_C} -Wunused-variable -Woverflow -Wparentheses -w"
dev/pms/RefTisa/tisa/sassata/common/ossacmnapi.c	optional pmspcv \
	compile-with "${NORMAL_C} -Wunused-variable -Woverflow -Wparentheses -w"
dev/pms/RefTisa/tisa/sassata/common/tddmcmnapi.c	optional pmspcv \
	compile-with "${NORMAL_C} -Wunused-variable -Woverflow -Wparentheses -w"
dev/pms/RefTisa/tisa/sassata/common/tdsmcmnapi.c	optional pmspcv \
	compile-with "${NORMAL_C} -Wunused-variable -Woverflow -Wparentheses -w"
dev/pms/RefTisa/tisa/sassata/common/tdtimers.c		optional pmspcv \
	compile-with "${NORMAL_C} -Wunused-variable -Woverflow -Wparentheses -w"
dev/pms/RefTisa/tisa/sassata/sas/ini/itdio.c		optional pmspcv \
	compile-with "${NORMAL_C} -Wunused-variable -Woverflow -Wparentheses -w"
dev/pms/RefTisa/tisa/sassata/sas/ini/itdcb.c		optional pmspcv \
	compile-with "${NORMAL_C} -Wunused-variable -Woverflow -Wparentheses -w"
dev/pms/RefTisa/tisa/sassata/sas/ini/itdinit.c		optional pmspcv \
	compile-with "${NORMAL_C} -Wunused-variable -Woverflow -Wparentheses -w"
dev/pms/RefTisa/tisa/sassata/sas/ini/itddisc.c		optional pmspcv \
	compile-with "${NORMAL_C} -Wunused-variable -Woverflow -Wparentheses -w"
dev/pms/RefTisa/tisa/sassata/sata/host/sat.c		optional pmspcv \
	compile-with "${NORMAL_C} -Wunused-variable -Woverflow -Wparentheses -w"
dev/pms/RefTisa/tisa/sassata/sata/host/ossasat.c	optional pmspcv \
	compile-with "${NORMAL_C} -Wunused-variable -Woverflow -Wparentheses -w"
dev/pms/RefTisa/tisa/sassata/sata/host/sathw.c		optional pmspcv \
	compile-with "${NORMAL_C} -Wunused-variable -Woverflow -Wparentheses -w"
dev/ppbus/if_plip.c		optional plip
dev/ppbus/immio.c		optional vpo
dev/ppbus/lpbb.c		optional lpbb
dev/ppbus/lpt.c			optional lpt
dev/ppbus/pcfclock.c		optional pcfclock
dev/ppbus/ppb_1284.c		optional ppbus
dev/ppbus/ppb_base.c		optional ppbus
dev/ppbus/ppb_msq.c		optional ppbus
dev/ppbus/ppbconf.c		optional ppbus
dev/ppbus/ppbus_if.m		optional ppbus
dev/ppbus/ppi.c			optional ppi
dev/ppbus/pps.c			optional pps
dev/ppbus/vpo.c			optional vpo
dev/ppbus/vpoio.c		optional vpo
dev/ppc/ppc.c			optional ppc
dev/ppc/ppc_acpi.c		optional ppc acpi
dev/ppc/ppc_isa.c		optional ppc isa
dev/ppc/ppc_pci.c		optional ppc pci
dev/ppc/ppc_puc.c		optional ppc puc
dev/proto/proto_bus_isa.c	optional proto acpi | proto isa
dev/proto/proto_bus_pci.c	optional proto pci
dev/proto/proto_busdma.c	optional proto
dev/proto/proto_core.c		optional proto
dev/pst/pst-iop.c		optional pst
dev/pst/pst-pci.c		optional pst pci
dev/pst/pst-raid.c		optional pst
dev/pty/pty.c			optional pty
dev/puc/puc.c			optional puc
dev/puc/puc_cfg.c		optional puc
dev/puc/puc_pccard.c		optional puc pccard
dev/puc/puc_pci.c		optional puc pci
dev/puc/pucdata.c		optional puc pci
dev/quicc/quicc_core.c		optional quicc
dev/ral/rt2560.c		optional ral
dev/ral/rt2661.c		optional ral
dev/ral/rt2860.c		optional ral
dev/ral/if_ral_pci.c		optional ral pci
rt2561fw.c			optional rt2561fw | ralfw		\
	compile-with	"${AWK} -f $S/tools/fw_stub.awk rt2561.fw:rt2561fw -mrt2561 -c${.TARGET}" \
	no-implicit-rule before-depend local				\
	clean		"rt2561fw.c"
rt2561fw.fwo			optional rt2561fw | ralfw		\
	dependency	"rt2561.fw"					\
	compile-with	"${NORMAL_FWO}"					\
	no-implicit-rule						\
	clean		"rt2561fw.fwo"
rt2561.fw			optional rt2561fw | ralfw		\
	dependency	"$S/contrib/dev/ral/rt2561.fw.uu"		\
	compile-with	"${NORMAL_FW}"					\
	no-obj no-implicit-rule						\
	clean		"rt2561.fw"
rt2561sfw.c			optional rt2561sfw | ralfw		\
	compile-with	"${AWK} -f $S/tools/fw_stub.awk rt2561s.fw:rt2561sfw -mrt2561s -c${.TARGET}" \
	no-implicit-rule before-depend local				\
	clean		"rt2561sfw.c"
rt2561sfw.fwo			optional rt2561sfw | ralfw		\
	dependency	"rt2561s.fw"					\
	compile-with	"${NORMAL_FWO}"					\
	no-implicit-rule						\
	clean		"rt2561sfw.fwo"
rt2561s.fw			optional rt2561sfw | ralfw		\
	dependency	"$S/contrib/dev/ral/rt2561s.fw.uu"		\
	compile-with	"${NORMAL_FW}"					\
	no-obj no-implicit-rule						\
	clean		"rt2561s.fw"
rt2661fw.c			optional rt2661fw | ralfw		\
	compile-with	"${AWK} -f $S/tools/fw_stub.awk rt2661.fw:rt2661fw -mrt2661 -c${.TARGET}" \
	no-implicit-rule before-depend local				\
	clean		"rt2661fw.c"
rt2661fw.fwo			optional rt2661fw | ralfw		\
	dependency	"rt2661.fw"					\
	compile-with	"${NORMAL_FWO}"					\
	no-implicit-rule						\
	clean		"rt2661fw.fwo"
rt2661.fw			optional rt2661fw | ralfw		\
	dependency	"$S/contrib/dev/ral/rt2661.fw.uu"		\
	compile-with	"${NORMAL_FW}"					\
	no-obj no-implicit-rule						\
	clean		"rt2661.fw"
rt2860fw.c			optional rt2860fw | ralfw		\
	compile-with	"${AWK} -f $S/tools/fw_stub.awk rt2860.fw:rt2860fw -mrt2860 -c${.TARGET}" \
	no-implicit-rule before-depend local				\
	clean		"rt2860fw.c"
rt2860fw.fwo			optional rt2860fw | ralfw		\
	dependency	"rt2860.fw"					\
	compile-with	"${NORMAL_FWO}"					\
	no-implicit-rule						\
	clean		"rt2860fw.fwo"
rt2860.fw			optional rt2860fw | ralfw		\
	dependency	"$S/contrib/dev/ral/rt2860.fw.uu"		\
	compile-with	"${NORMAL_FW}"					\
	no-obj no-implicit-rule						\
	clean		"rt2860.fw"
dev/random/random_infra.c	optional random
dev/random/random_harvestq.c	optional random
dev/random/randomdev.c		optional random random_yarrow | \
					 random !random_yarrow !random_loadable
dev/random/yarrow.c		optional random random_yarrow
dev/random/fortuna.c		optional random !random_yarrow !random_loadable
dev/random/hash.c		optional random random_yarrow | \
					 random !random_yarrow !random_loadable
dev/rc/rc.c			optional rc
dev/rccgpio/rccgpio.c		optional rccgpio gpio
dev/re/if_re.c			optional re
dev/rl/if_rl.c			optional rl pci
dev/rndtest/rndtest.c		optional rndtest
dev/rp/rp.c			optional rp
dev/rp/rp_isa.c			optional rp isa
dev/rp/rp_pci.c			optional rp pci
dev/rtwn/if_rtwn.c		optional rtwn
rtwn-rtl8192cfwU.c		optional rtwn-rtl8192cfwU | rtwnfw	\
	compile-with	"${AWK} -f $S/tools/fw_stub.awk rtwn-rtl8192cfwU.fw:rtwn-rtl8192cfwU:111 -mrtwn-rtl8192cfwU -c${.TARGET}" \
	no-implicit-rule before-depend local				\
	clean		"rtwn-rtl8192cfwU.c"
rtwn-rtl8192cfwU.fwo		optional rtwn-rtl8192cfwU | rtwnfw	\
	dependency	"rtwn-rtl8192cfwU.fw"				\
	compile-with	"${NORMAL_FWO}"					\
	no-implicit-rule						\
	clean		"rtwn-rtl8192cfwU.fwo"
rtwn-rtl8192cfwU.fw		optional rtwn-rtl8192cfwU | rtwnfw	\
	dependency	"$S/contrib/dev/rtwn/rtwn-rtl8192cfwU.fw.uu"	\
	compile-with	"${NORMAL_FW}"					\
	no-obj no-implicit-rule						\
	clean		"rtwn-rtl8192cfwU.fw"
rtwn-rtl8192cfwU_B.c		optional rtwn-rtl8192cfwU_B | rtwnfw	\
	compile-with	"${AWK} -f $S/tools/fw_stub.awk rtwn-rtl8192cfwU_B.fw:rtwn-rtl8192cfwU_B:111 -mrtwn-rtl8192cfwU_B -c${.TARGET}" \
	no-implicit-rule before-depend local				\
	clean		"rtwn-rtl8192cfwU_B.c"
rtwn-rtl8192cfwU_B.fwo		optional rtwn-rtl8192cfwU_B | rtwnfw	\
	dependency	"rtwn-rtl8192cfwU_B.fw"				\
	compile-with	"${NORMAL_FWO}"					\
	no-implicit-rule						\
	clean		"rtwn-rtl8192cfwU_B.fwo"
rtwn-rtl8192cfwU_B.fw		optional rtwn-rtl8192cfwU_B | rtwnfw	\
	dependency	"$S/contrib/dev/rtwn/rtwn-rtl8192cfwU_B.fw.uu"	\
	compile-with	"${NORMAL_FW}"					\
	no-obj no-implicit-rule						\
	clean		"rtwn-rtl8192cfwU_B.fw"
dev/safe/safe.c			optional safe
dev/scc/scc_if.m		optional scc
dev/scc/scc_bfe_ebus.c		optional scc ebus
dev/scc/scc_bfe_quicc.c		optional scc quicc
dev/scc/scc_bfe_sbus.c		optional scc fhc | scc sbus
dev/scc/scc_core.c		optional scc
dev/scc/scc_dev_quicc.c		optional scc quicc
dev/scc/scc_dev_sab82532.c	optional scc
dev/scc/scc_dev_z8530.c		optional scc
dev/sdhci/sdhci.c		optional sdhci
dev/sdhci/sdhci_if.m		optional sdhci
dev/sdhci/sdhci_pci.c		optional sdhci pci
dev/sf/if_sf.c			optional sf pci
dev/sge/if_sge.c		optional sge pci
dev/siba/siba_bwn.c		optional siba_bwn pci
dev/siba/siba_core.c		optional siba_bwn pci
dev/siis/siis.c			optional siis pci
dev/sis/if_sis.c		optional sis pci
dev/sk/if_sk.c			optional sk pci
dev/smbus/smb.c			optional smb
dev/smbus/smbconf.c		optional smbus
dev/smbus/smbus.c		optional smbus
dev/smbus/smbus_if.m		optional smbus
dev/smc/if_smc.c		optional smc
dev/smc/if_smc_fdt.c		optional smc fdt
dev/sn/if_sn.c			optional sn
dev/sn/if_sn_isa.c		optional sn isa
dev/sn/if_sn_pccard.c		optional sn pccard
dev/snp/snp.c			optional snp
dev/sound/clone.c		optional sound
dev/sound/unit.c		optional sound
dev/sound/isa/ad1816.c		optional snd_ad1816 isa
dev/sound/isa/ess.c		optional snd_ess isa
dev/sound/isa/gusc.c		optional snd_gusc isa
dev/sound/isa/mss.c		optional snd_mss isa
dev/sound/isa/sb16.c		optional snd_sb16 isa
dev/sound/isa/sb8.c		optional snd_sb8 isa
dev/sound/isa/sbc.c		optional snd_sbc isa
dev/sound/isa/sndbuf_dma.c	optional sound isa
dev/sound/pci/als4000.c		optional snd_als4000 pci
dev/sound/pci/atiixp.c		optional snd_atiixp pci
dev/sound/pci/cmi.c		optional snd_cmi pci
dev/sound/pci/cs4281.c		optional snd_cs4281 pci
dev/sound/pci/csa.c		optional snd_csa pci
dev/sound/pci/csapcm.c		optional snd_csa pci
dev/sound/pci/ds1.c		optional snd_ds1 pci
dev/sound/pci/emu10k1.c		optional snd_emu10k1 pci
dev/sound/pci/emu10kx.c		optional snd_emu10kx pci
dev/sound/pci/emu10kx-pcm.c	optional snd_emu10kx pci
dev/sound/pci/emu10kx-midi.c	optional snd_emu10kx pci
dev/sound/pci/envy24.c		optional snd_envy24 pci
dev/sound/pci/envy24ht.c	optional snd_envy24ht pci
dev/sound/pci/es137x.c		optional snd_es137x pci
dev/sound/pci/fm801.c		optional snd_fm801 pci
dev/sound/pci/ich.c		optional snd_ich pci
dev/sound/pci/maestro.c		optional snd_maestro pci
dev/sound/pci/maestro3.c	optional snd_maestro3 pci
dev/sound/pci/neomagic.c	optional snd_neomagic pci
dev/sound/pci/solo.c		optional snd_solo pci
dev/sound/pci/spicds.c		optional snd_spicds pci
dev/sound/pci/t4dwave.c		optional snd_t4dwave pci
dev/sound/pci/via8233.c		optional snd_via8233 pci
dev/sound/pci/via82c686.c	optional snd_via82c686 pci
dev/sound/pci/vibes.c		optional snd_vibes pci
dev/sound/pci/hda/hdaa.c	optional snd_hda pci
dev/sound/pci/hda/hdaa_patches.c	optional snd_hda pci
dev/sound/pci/hda/hdac.c	optional snd_hda pci
dev/sound/pci/hda/hdac_if.m	optional snd_hda pci
dev/sound/pci/hda/hdacc.c	optional snd_hda pci
dev/sound/pci/hdspe.c		optional snd_hdspe pci
dev/sound/pci/hdspe-pcm.c	optional snd_hdspe pci
dev/sound/pcm/ac97.c		optional sound
dev/sound/pcm/ac97_if.m		optional sound
dev/sound/pcm/ac97_patch.c	optional sound
dev/sound/pcm/buffer.c		optional sound	\
	dependency	"snd_fxdiv_gen.h"
dev/sound/pcm/channel.c		optional sound
dev/sound/pcm/channel_if.m	optional sound
dev/sound/pcm/dsp.c		optional sound
dev/sound/pcm/feeder.c		optional sound
dev/sound/pcm/feeder_chain.c	optional sound
dev/sound/pcm/feeder_eq.c	optional sound	\
	dependency	"feeder_eq_gen.h"	\
	dependency	"snd_fxdiv_gen.h"
dev/sound/pcm/feeder_if.m	optional sound
dev/sound/pcm/feeder_format.c	optional sound  \
	dependency	"snd_fxdiv_gen.h"
dev/sound/pcm/feeder_matrix.c	optional sound  \
	dependency	"snd_fxdiv_gen.h"
dev/sound/pcm/feeder_mixer.c	optional sound  \
	dependency	"snd_fxdiv_gen.h"
dev/sound/pcm/feeder_rate.c	optional sound	\
	dependency	"feeder_rate_gen.h"	\
	dependency	"snd_fxdiv_gen.h"
dev/sound/pcm/feeder_volume.c	optional sound  \
	dependency	"snd_fxdiv_gen.h"
dev/sound/pcm/mixer.c		optional sound
dev/sound/pcm/mixer_if.m	optional sound
dev/sound/pcm/sndstat.c		optional sound
dev/sound/pcm/sound.c		optional sound
dev/sound/pcm/vchan.c		optional sound
dev/sound/usb/uaudio.c		optional snd_uaudio usb
dev/sound/usb/uaudio_pcm.c	optional snd_uaudio usb
dev/sound/midi/midi.c		optional sound
dev/sound/midi/mpu401.c		optional sound
dev/sound/midi/mpu_if.m		optional sound
dev/sound/midi/mpufoi_if.m	optional sound
dev/sound/midi/sequencer.c	optional sound
dev/sound/midi/synth_if.m	optional sound
dev/spibus/ofw_spibus.c		optional fdt spibus
dev/spibus/spibus.c		optional spibus				\
	dependency	"spibus_if.h"
dev/spibus/spigen.c		optional spigen
dev/spibus/spibus_if.m		optional spibus
dev/ste/if_ste.c		optional ste pci
dev/stg/tmc18c30.c		optional stg
dev/stg/tmc18c30_isa.c		optional stg isa
dev/stg/tmc18c30_pccard.c	optional stg pccard
dev/stg/tmc18c30_pci.c		optional stg pci
dev/stg/tmc18c30_subr.c		optional stg
dev/stge/if_stge.c		optional stge
dev/streams/streams.c		optional streams
dev/sym/sym_hipd.c		optional sym				\
	dependency	"$S/dev/sym/sym_{conf,defs}.h"
dev/syscons/blank/blank_saver.c	optional blank_saver
dev/syscons/daemon/daemon_saver.c optional daemon_saver
dev/syscons/dragon/dragon_saver.c optional dragon_saver
dev/syscons/fade/fade_saver.c	optional fade_saver
dev/syscons/fire/fire_saver.c	optional fire_saver
dev/syscons/green/green_saver.c	optional green_saver
dev/syscons/logo/logo.c		optional logo_saver
dev/syscons/logo/logo_saver.c	optional logo_saver
dev/syscons/rain/rain_saver.c	optional rain_saver
dev/syscons/schistory.c		optional sc
dev/syscons/scmouse.c		optional sc
dev/syscons/scterm.c		optional sc
dev/syscons/scvidctl.c		optional sc
dev/syscons/snake/snake_saver.c	optional snake_saver
dev/syscons/star/star_saver.c	optional star_saver
dev/syscons/syscons.c		optional sc
dev/syscons/sysmouse.c		optional sc
dev/syscons/warp/warp_saver.c	optional warp_saver
dev/tdfx/tdfx_linux.c		optional tdfx_linux tdfx compat_linux
dev/tdfx/tdfx_pci.c		optional tdfx pci
dev/ti/if_ti.c			optional ti pci
dev/tl/if_tl.c			optional tl pci
dev/trm/trm.c			optional trm
dev/twa/tw_cl_init.c		optional twa \
	compile-with "${NORMAL_C} -I$S/dev/twa"
dev/twa/tw_cl_intr.c		optional twa \
	compile-with "${NORMAL_C} -I$S/dev/twa"
dev/twa/tw_cl_io.c		optional twa \
	compile-with "${NORMAL_C} -I$S/dev/twa"
dev/twa/tw_cl_misc.c		optional twa \
	compile-with "${NORMAL_C} -I$S/dev/twa"
dev/twa/tw_osl_cam.c		optional twa \
	compile-with "${NORMAL_C} -I$S/dev/twa"
dev/twa/tw_osl_freebsd.c	optional twa \
	compile-with "${NORMAL_C} -I$S/dev/twa"
dev/twe/twe.c			optional twe
dev/twe/twe_freebsd.c		optional twe
dev/tws/tws.c			optional tws
dev/tws/tws_cam.c		optional tws
dev/tws/tws_hdm.c		optional tws
dev/tws/tws_services.c		optional tws
dev/tws/tws_user.c		optional tws
dev/tx/if_tx.c			optional tx
dev/txp/if_txp.c		optional txp
dev/uart/uart_bus_acpi.c	optional uart acpi
dev/uart/uart_bus_ebus.c	optional uart ebus
dev/uart/uart_bus_fdt.c		optional uart fdt
dev/uart/uart_bus_isa.c		optional uart isa
dev/uart/uart_bus_pccard.c	optional uart pccard
dev/uart/uart_bus_pci.c		optional uart pci
dev/uart/uart_bus_puc.c		optional uart puc
dev/uart/uart_bus_scc.c		optional uart scc
dev/uart/uart_core.c		optional uart
dev/uart/uart_dbg.c		optional uart gdb
dev/uart/uart_dev_ns8250.c	optional uart uart_ns8250 | uart uart_snps
dev/uart/uart_dev_pl011.c	optional uart pl011
dev/uart/uart_dev_quicc.c	optional uart quicc
dev/uart/uart_dev_sab82532.c	optional uart uart_sab82532
dev/uart/uart_dev_sab82532.c	optional uart scc
dev/uart/uart_dev_snps.c	optional uart uart_snps
dev/uart/uart_dev_z8530.c	optional uart uart_z8530
dev/uart/uart_dev_z8530.c	optional uart scc
dev/uart/uart_if.m		optional uart
dev/uart/uart_subr.c		optional uart
dev/uart/uart_tty.c		optional uart
dev/ubsec/ubsec.c		optional ubsec
#
# USB controller drivers
#
dev/usb/controller/at91dci.c		optional at91dci
dev/usb/controller/at91dci_atmelarm.c	optional at91dci at91rm9200
dev/usb/controller/musb_otg.c		optional musb
dev/usb/controller/musb_otg_atmelarm.c	optional musb at91rm9200
dev/usb/controller/dwc_otg.c		optional dwcotg
dev/usb/controller/dwc_otg_fdt.c	optional dwcotg fdt
dev/usb/controller/ehci.c		optional ehci
dev/usb/controller/ehci_pci.c		optional ehci pci
dev/usb/controller/ohci.c		optional ohci
dev/usb/controller/ohci_pci.c		optional ohci pci
dev/usb/controller/uhci.c		optional uhci
dev/usb/controller/uhci_pci.c		optional uhci pci
dev/usb/controller/xhci.c		optional xhci
dev/usb/controller/xhci_pci.c		optional xhci pci
dev/usb/controller/saf1761_otg.c	optional saf1761otg
dev/usb/controller/saf1761_otg_fdt.c	optional saf1761otg fdt
dev/usb/controller/uss820dci.c		optional uss820dci
dev/usb/controller/uss820dci_atmelarm.c	optional uss820dci at91rm9200
dev/usb/controller/usb_controller.c	optional usb
#
# USB storage drivers
#
dev/usb/storage/umass.c		optional umass
dev/usb/storage/urio.c		optional urio
dev/usb/storage/ustorage_fs.c	optional usfs
#
# USB core
#
dev/usb/usb_busdma.c		optional usb
dev/usb/usb_core.c		optional usb
dev/usb/usb_debug.c		optional usb
dev/usb/usb_dev.c		optional usb
dev/usb/usb_device.c		optional usb
dev/usb/usb_dynamic.c		optional usb
dev/usb/usb_error.c		optional usb
dev/usb/usb_generic.c		optional usb
dev/usb/usb_handle_request.c	optional usb
dev/usb/usb_hid.c		optional usb
dev/usb/usb_hub.c		optional usb
dev/usb/usb_if.m		optional usb
dev/usb/usb_lookup.c		optional usb
dev/usb/usb_mbuf.c		optional usb
dev/usb/usb_msctest.c		optional usb
dev/usb/usb_parse.c		optional usb
dev/usb/usb_pf.c		optional usb
dev/usb/usb_process.c		optional usb
dev/usb/usb_request.c		optional usb
dev/usb/usb_transfer.c		optional usb
dev/usb/usb_util.c		optional usb
#
# USB network drivers
#
dev/usb/net/if_aue.c		optional aue
dev/usb/net/if_axe.c		optional axe
dev/usb/net/if_axge.c		optional axge
dev/usb/net/if_cdce.c		optional cdce
dev/usb/net/if_cue.c		optional cue
dev/usb/net/if_ipheth.c		optional ipheth
dev/usb/net/if_kue.c		optional kue
dev/usb/net/if_mos.c		optional mos
dev/usb/net/if_rue.c		optional rue
dev/usb/net/if_smsc.c		optional smsc
dev/usb/net/if_udav.c		optional udav
dev/usb/net/if_ure.c		optional ure
dev/usb/net/if_usie.c		optional usie
dev/usb/net/if_urndis.c		optional urndis
dev/usb/net/ruephy.c		optional rue
dev/usb/net/usb_ethernet.c	optional uether | aue | axe | axge | cdce | \
					 cue | ipheth | kue | mos | rue | \
					 smsc | udav | ure | urndis
dev/usb/net/uhso.c		optional uhso
#
# USB WLAN drivers
#
dev/usb/wlan/if_rsu.c		optional rsu
rsu-rtl8712fw.c			optional rsu-rtl8712fw | rsufw		\
	compile-with	"${AWK} -f $S/tools/fw_stub.awk rsu-rtl8712fw.fw:rsu-rtl8712fw:120 -mrsu-rtl8712fw -c${.TARGET}" \
	no-implicit-rule before-depend local				\
	clean		"rsu-rtl8712fw.c"
rsu-rtl8712fw.fwo		optional rsu-rtl8712fw | rsufw		\
	dependency	"rsu-rtl8712fw.fw"				\
	compile-with	"${NORMAL_FWO}"					\
	no-implicit-rule						\
	clean		"rsu-rtl8712fw.fwo"
rsu-rtl8712fw.fw		optional rsu-rtl8712.fw | rsufw		\
	dependency	"$S/contrib/dev/rsu/rsu-rtl8712fw.fw.uu"	\
	compile-with	"${NORMAL_FW}"					\
	no-obj no-implicit-rule						\
	clean		"rsu-rtl8712fw.fw"
dev/usb/wlan/if_rum.c		optional rum
dev/usb/wlan/if_run.c		optional run
runfw.c				optional runfw							\
	compile-with	"${AWK} -f $S/tools/fw_stub.awk run.fw:runfw -mrunfw -c${.TARGET}"	\
	no-implicit-rule before-depend local							\
	clean		"runfw.c"
runfw.fwo			optional runfw							\
	dependency	"run.fw"								\
	compile-with	"${NORMAL_FWO}"								\
	no-implicit-rule									\
	clean		"runfw.fwo"
run.fw				optional runfw							\
	dependency	"$S/contrib/dev/run/rt2870.fw.uu"					\
	compile-with	"${NORMAL_FW}"								\
	no-obj no-implicit-rule									\
	clean		"run.fw"
dev/usb/wlan/if_uath.c		optional uath
dev/usb/wlan/if_upgt.c		optional upgt
dev/usb/wlan/if_ural.c		optional ural
dev/usb/wlan/if_urtw.c		optional urtw
dev/usb/wlan/if_zyd.c		optional zyd
#
# USB serial and parallel port drivers
#
dev/usb/serial/u3g.c		optional u3g
dev/usb/serial/uark.c		optional uark
dev/usb/serial/ubsa.c		optional ubsa
dev/usb/serial/ubser.c		optional ubser
dev/usb/serial/uchcom.c		optional uchcom
dev/usb/serial/ucycom.c		optional ucycom
dev/usb/serial/ufoma.c		optional ufoma
dev/usb/serial/uftdi.c		optional uftdi
dev/usb/serial/ugensa.c		optional ugensa
dev/usb/serial/uipaq.c		optional uipaq
dev/usb/serial/ulpt.c		optional ulpt
dev/usb/serial/umcs.c		optional umcs
dev/usb/serial/umct.c		optional umct
dev/usb/serial/umodem.c		optional umodem
dev/usb/serial/umoscom.c	optional umoscom
dev/usb/serial/uplcom.c		optional uplcom
dev/usb/serial/uslcom.c		optional uslcom
dev/usb/serial/uvisor.c		optional uvisor
dev/usb/serial/uvscom.c		optional uvscom
dev/usb/serial/usb_serial.c 	optional ucom | u3g | uark | ubsa | ubser | \
					 uchcom | ucycom | ufoma | uftdi | \
					 ugensa | uipaq | umcs | umct | \
					 umodem | umoscom | uplcom | usie | \
					 uslcom | uvisor | uvscom
#
# USB misc drivers
#
dev/usb/misc/ufm.c		optional ufm
dev/usb/misc/udbp.c		optional udbp
dev/usb/misc/ugold.c		optional ugold
dev/usb/misc/uled.c		optional uled
#
# USB input drivers
#
dev/usb/input/atp.c		optional atp
dev/usb/input/uep.c		optional uep
dev/usb/input/uhid.c		optional uhid
dev/usb/input/ukbd.c		optional ukbd
dev/usb/input/ums.c		optional ums
dev/usb/input/wsp.c		optional wsp
#
# USB quirks
#
dev/usb/quirk/usb_quirk.c	optional usb
#
# USB templates
#
dev/usb/template/usb_template.c		optional usb_template
dev/usb/template/usb_template_audio.c	optional usb_template
dev/usb/template/usb_template_cdce.c	optional usb_template
dev/usb/template/usb_template_kbd.c	optional usb_template
dev/usb/template/usb_template_modem.c	optional usb_template
dev/usb/template/usb_template_mouse.c	optional usb_template
dev/usb/template/usb_template_msc.c	optional usb_template
dev/usb/template/usb_template_mtp.c	optional usb_template
dev/usb/template/usb_template_phone.c	optional usb_template
dev/usb/template/usb_template_serialnet.c	optional usb_template
dev/usb/template/usb_template_midi.c	optional usb_template
#
# USB video drivers
#
dev/usb/video/udl.c			optional udl
#
# USB END
#
dev/videomode/videomode.c		optional videomode
dev/videomode/edid.c			optional videomode
dev/videomode/pickmode.c		optional videomode
dev/videomode/vesagtf.c			optional videomode
dev/utopia/idtphy.c		optional utopia
dev/utopia/suni.c		optional utopia
dev/utopia/utopia.c		optional utopia
dev/vge/if_vge.c		optional vge
dev/viapm/viapm.c		optional viapm pci
dev/virtio/virtio.c			optional	virtio
dev/virtio/virtqueue.c			optional	virtio
dev/virtio/virtio_bus_if.m		optional	virtio
dev/virtio/virtio_if.m			optional	virtio
dev/virtio/pci/virtio_pci.c		optional	virtio_pci
dev/virtio/mmio/virtio_mmio.c		optional	virtio_mmio
dev/virtio/mmio/virtio_mmio_if.m	optional	virtio_mmio
dev/virtio/network/if_vtnet.c		optional	vtnet
dev/virtio/block/virtio_blk.c		optional	virtio_blk
dev/virtio/balloon/virtio_balloon.c	optional	virtio_balloon
dev/virtio/scsi/virtio_scsi.c		optional	virtio_scsi
dev/virtio/random/virtio_random.c	optional	virtio_random
dev/virtio/console/virtio_console.c	optional	virtio_console
dev/vkbd/vkbd.c			optional vkbd
dev/vr/if_vr.c			optional vr pci
dev/vt/colors/vt_termcolors.c	optional vt
dev/vt/font/vt_font_default.c	optional vt
dev/vt/font/vt_mouse_cursor.c	optional vt
dev/vt/hw/efifb/efifb.c		optional vt_efifb
dev/vt/hw/fb/vt_fb.c		optional vt
dev/vt/hw/vga/vt_vga.c		optional vt vt_vga
dev/vt/logo/logo_freebsd.c	optional vt splash
dev/vt/logo/logo_beastie.c	optional vt splash
dev/vt/vt_buf.c			optional vt
dev/vt/vt_consolectl.c		optional vt
dev/vt/vt_core.c		optional vt
dev/vt/vt_cpulogos.c		optional vt splash
dev/vt/vt_font.c		optional vt
dev/vt/vt_sysmouse.c		optional vt
dev/vte/if_vte.c		optional vte pci
dev/vx/if_vx.c			optional vx
dev/vx/if_vx_eisa.c		optional vx eisa
dev/vx/if_vx_pci.c		optional vx pci
dev/vxge/vxge.c				optional vxge
dev/vxge/vxgehal/vxgehal-ifmsg.c	optional vxge
dev/vxge/vxgehal/vxgehal-mrpcim.c	optional vxge
dev/vxge/vxgehal/vxge-queue.c		optional vxge
dev/vxge/vxgehal/vxgehal-ring.c		optional vxge
dev/vxge/vxgehal/vxgehal-swapper.c	optional vxge
dev/vxge/vxgehal/vxgehal-mgmt.c		optional vxge
dev/vxge/vxgehal/vxgehal-srpcim.c	optional vxge
dev/vxge/vxgehal/vxgehal-config.c	optional vxge
dev/vxge/vxgehal/vxgehal-blockpool.c	optional vxge
dev/vxge/vxgehal/vxgehal-doorbells.c	optional vxge
dev/vxge/vxgehal/vxgehal-mgmtaux.c	optional vxge
dev/vxge/vxgehal/vxgehal-device.c	optional vxge
dev/vxge/vxgehal/vxgehal-mm.c		optional vxge
dev/vxge/vxgehal/vxgehal-driver.c	optional vxge
dev/vxge/vxgehal/vxgehal-virtualpath.c	optional vxge
dev/vxge/vxgehal/vxgehal-channel.c	optional vxge
dev/vxge/vxgehal/vxgehal-fifo.c		optional vxge
dev/watchdog/watchdog.c		standard
dev/wb/if_wb.c			optional wb pci
dev/wi/if_wi.c			optional wi
dev/wi/if_wi_pccard.c		optional wi pccard
dev/wi/if_wi_pci.c		optional wi pci
dev/wpi/if_wpi.c		optional wpi pci
wpifw.c			optional wpifw					\
	compile-with	"${AWK} -f $S/tools/fw_stub.awk wpi.fw:wpifw:153229 -mwpi -c${.TARGET}" \
	no-implicit-rule before-depend local				\
	clean		"wpifw.c"
wpifw.fwo			optional wpifw				\
	dependency	"wpi.fw"					\
	compile-with	"${NORMAL_FWO}"					\
	no-implicit-rule						\
	clean		"wpifw.fwo"
wpi.fw			optional wpifw					\
	dependency	"$S/contrib/dev/wpi/iwlwifi-3945-15.32.2.9.fw.uu"	\
	compile-with	"${NORMAL_FW}"					\
	no-obj no-implicit-rule						\
	clean		"wpi.fw"
dev/xe/if_xe.c			optional xe
dev/xe/if_xe_pccard.c		optional xe pccard
dev/xen/balloon/balloon.c	optional xenhvm
dev/xen/blkfront/blkfront.c	optional xenhvm
dev/xen/blkback/blkback.c	optional xenhvm
dev/xen/console/xen_console.c	optional xenhvm
dev/xen/control/control.c	optional xenhvm
dev/xen/grant_table/grant_table.c	optional xenhvm
dev/xen/netback/netback.c	optional xenhvm
dev/xen/netfront/netfront.c	optional xenhvm
dev/xen/xenpci/xenpci.c		optional xenpci
dev/xen/timer/timer.c		optional xenhvm
dev/xen/pvcpu/pvcpu.c		optional xenhvm
dev/xen/xenstore/xenstore.c	optional xenhvm
dev/xen/xenstore/xenstore_dev.c	optional xenhvm
dev/xen/xenstore/xenstored_dev.c	optional xenhvm
dev/xen/evtchn/evtchn_dev.c	optional xenhvm
dev/xen/privcmd/privcmd.c	optional xenhvm
dev/xen/debug/debug.c		optional xenhvm
dev/xl/if_xl.c			optional xl pci
dev/xl/xlphy.c			optional xl pci
fs/autofs/autofs.c		optional autofs
fs/autofs/autofs_vfsops.c	optional autofs
fs/autofs/autofs_vnops.c	optional autofs
fs/deadfs/dead_vnops.c		standard
fs/devfs/devfs_devs.c		standard
fs/devfs/devfs_dir.c		standard
fs/devfs/devfs_rule.c		standard
fs/devfs/devfs_vfsops.c		standard
fs/devfs/devfs_vnops.c		standard
fs/fdescfs/fdesc_vfsops.c	optional fdescfs
fs/fdescfs/fdesc_vnops.c	optional fdescfs
fs/fifofs/fifo_vnops.c		standard
fs/cuse/cuse.c			optional cuse
fs/fuse/fuse_device.c		optional fuse
fs/fuse/fuse_file.c		optional fuse
fs/fuse/fuse_internal.c		optional fuse
fs/fuse/fuse_io.c		optional fuse
fs/fuse/fuse_ipc.c		optional fuse
fs/fuse/fuse_main.c		optional fuse
fs/fuse/fuse_node.c		optional fuse
fs/fuse/fuse_vfsops.c		optional fuse
fs/fuse/fuse_vnops.c		optional fuse
fs/msdosfs/msdosfs_conv.c	optional msdosfs
fs/msdosfs/msdosfs_denode.c	optional msdosfs
fs/msdosfs/msdosfs_fat.c	optional msdosfs
fs/msdosfs/msdosfs_fileno.c	optional msdosfs
fs/msdosfs/msdosfs_iconv.c	optional msdosfs_iconv
fs/msdosfs/msdosfs_lookup.c	optional msdosfs
fs/msdosfs/msdosfs_vfsops.c	optional msdosfs
fs/msdosfs/msdosfs_vnops.c	optional msdosfs
fs/nandfs/bmap.c		optional nandfs
fs/nandfs/nandfs_alloc.c	optional nandfs
fs/nandfs/nandfs_bmap.c		optional nandfs
fs/nandfs/nandfs_buffer.c	optional nandfs
fs/nandfs/nandfs_cleaner.c	optional nandfs
fs/nandfs/nandfs_cpfile.c	optional nandfs
fs/nandfs/nandfs_dat.c		optional nandfs
fs/nandfs/nandfs_dir.c		optional nandfs
fs/nandfs/nandfs_ifile.c	optional nandfs
fs/nandfs/nandfs_segment.c	optional nandfs
fs/nandfs/nandfs_subr.c		optional nandfs
fs/nandfs/nandfs_sufile.c	optional nandfs
fs/nandfs/nandfs_vfsops.c	optional nandfs
fs/nandfs/nandfs_vnops.c	optional nandfs
fs/nfs/nfs_commonkrpc.c		optional nfscl | nfsd
fs/nfs/nfs_commonsubs.c		optional nfscl | nfsd
fs/nfs/nfs_commonport.c		optional nfscl | nfsd
fs/nfs/nfs_commonacl.c		optional nfscl | nfsd
fs/nfsclient/nfs_clcomsubs.c	optional nfscl
fs/nfsclient/nfs_clsubs.c	optional nfscl
fs/nfsclient/nfs_clstate.c	optional nfscl
fs/nfsclient/nfs_clkrpc.c	optional nfscl
fs/nfsclient/nfs_clrpcops.c	optional nfscl
fs/nfsclient/nfs_clvnops.c	optional nfscl
fs/nfsclient/nfs_clnode.c	optional nfscl
fs/nfsclient/nfs_clvfsops.c	optional nfscl
fs/nfsclient/nfs_clport.c	optional nfscl
fs/nfsclient/nfs_clbio.c	optional nfscl
fs/nfsclient/nfs_clnfsiod.c	optional nfscl
fs/nfsserver/nfs_fha_new.c	optional nfsd inet
fs/nfsserver/nfs_nfsdsocket.c	optional nfsd inet
fs/nfsserver/nfs_nfsdsubs.c	optional nfsd inet
fs/nfsserver/nfs_nfsdstate.c	optional nfsd inet
fs/nfsserver/nfs_nfsdkrpc.c	optional nfsd inet
fs/nfsserver/nfs_nfsdserv.c	optional nfsd inet
fs/nfsserver/nfs_nfsdport.c	optional nfsd inet
fs/nfsserver/nfs_nfsdcache.c	optional nfsd inet
fs/nullfs/null_subr.c		optional nullfs
fs/nullfs/null_vfsops.c		optional nullfs
fs/nullfs/null_vnops.c		optional nullfs
fs/procfs/procfs.c		optional procfs
fs/procfs/procfs_ctl.c		optional procfs
fs/procfs/procfs_dbregs.c	optional procfs
fs/procfs/procfs_fpregs.c	optional procfs
fs/procfs/procfs_ioctl.c	optional procfs
fs/procfs/procfs_map.c		optional procfs
fs/procfs/procfs_mem.c		optional procfs
fs/procfs/procfs_note.c		optional procfs
fs/procfs/procfs_osrel.c	optional procfs
fs/procfs/procfs_regs.c		optional procfs
fs/procfs/procfs_rlimit.c	optional procfs
fs/procfs/procfs_status.c	optional procfs
fs/procfs/procfs_type.c		optional procfs
fs/pseudofs/pseudofs.c		optional pseudofs
fs/pseudofs/pseudofs_fileno.c	optional pseudofs
fs/pseudofs/pseudofs_vncache.c	optional pseudofs
fs/pseudofs/pseudofs_vnops.c	optional pseudofs
fs/smbfs/smbfs_io.c		optional smbfs
fs/smbfs/smbfs_node.c		optional smbfs
fs/smbfs/smbfs_smb.c		optional smbfs
fs/smbfs/smbfs_subr.c		optional smbfs
fs/smbfs/smbfs_vfsops.c		optional smbfs
fs/smbfs/smbfs_vnops.c		optional smbfs
fs/udf/osta.c			optional udf
fs/udf/udf_iconv.c		optional udf_iconv
fs/udf/udf_vfsops.c		optional udf
fs/udf/udf_vnops.c		optional udf
fs/unionfs/union_subr.c		optional unionfs
fs/unionfs/union_vfsops.c	optional unionfs
fs/unionfs/union_vnops.c	optional unionfs
fs/tmpfs/tmpfs_vnops.c		optional tmpfs
fs/tmpfs/tmpfs_fifoops.c 	optional tmpfs
fs/tmpfs/tmpfs_vfsops.c 	optional tmpfs
fs/tmpfs/tmpfs_subr.c 		optional tmpfs
gdb/gdb_cons.c			optional gdb
gdb/gdb_main.c			optional gdb
gdb/gdb_packet.c		optional gdb
geom/bde/g_bde.c		optional geom_bde
geom/bde/g_bde_crypt.c		optional geom_bde
geom/bde/g_bde_lock.c		optional geom_bde
geom/bde/g_bde_work.c		optional geom_bde
geom/cache/g_cache.c		optional geom_cache
geom/concat/g_concat.c		optional geom_concat
geom/eli/g_eli.c		optional geom_eli
geom/eli/g_eli_crypto.c		optional geom_eli
geom/eli/g_eli_ctl.c		optional geom_eli
geom/eli/g_eli_hmac.c		optional geom_eli
geom/eli/g_eli_integrity.c	optional geom_eli
geom/eli/g_eli_key.c		optional geom_eli
geom/eli/g_eli_key_cache.c	optional geom_eli
geom/eli/g_eli_privacy.c	optional geom_eli
geom/eli/pkcs5v2.c		optional geom_eli
geom/gate/g_gate.c		optional geom_gate
geom/geom_aes.c			optional geom_aes
geom/geom_bsd.c			optional geom_bsd
geom/geom_bsd_enc.c		optional geom_bsd | geom_part_bsd
geom/geom_ccd.c			optional ccd | geom_ccd
geom/geom_ctl.c			standard
geom/geom_dev.c			standard
geom/geom_disk.c		standard
geom/geom_dump.c		standard
geom/geom_event.c		standard
geom/geom_fox.c			optional geom_fox
geom/geom_flashmap.c		optional fdt cfi | fdt nand | fdt mx25l
geom/geom_io.c			standard
geom/geom_kern.c		standard
geom/geom_map.c			optional geom_map
geom/geom_mbr.c			optional geom_mbr
geom/geom_mbr_enc.c		optional geom_mbr
geom/geom_pc98.c		optional geom_pc98
geom/geom_pc98_enc.c		optional geom_pc98
geom/geom_redboot.c		optional geom_redboot
geom/geom_slice.c		standard
geom/geom_subr.c		standard
geom/geom_sunlabel.c		optional geom_sunlabel
geom/geom_sunlabel_enc.c	optional geom_sunlabel
geom/geom_vfs.c			standard
geom/geom_vol_ffs.c		optional geom_vol
geom/journal/g_journal.c	optional geom_journal
geom/journal/g_journal_ufs.c	optional geom_journal
geom/label/g_label.c		optional geom_label | geom_label_gpt
geom/label/g_label_ext2fs.c	optional geom_label
geom/label/g_label_iso9660.c	optional geom_label
geom/label/g_label_msdosfs.c	optional geom_label
geom/label/g_label_ntfs.c	optional geom_label
geom/label/g_label_reiserfs.c	optional geom_label
geom/label/g_label_ufs.c	optional geom_label
geom/label/g_label_gpt.c	optional geom_label | geom_label_gpt
geom/label/g_label_disk_ident.c	optional geom_label
geom/linux_lvm/g_linux_lvm.c	optional geom_linux_lvm
geom/mirror/g_mirror.c		optional geom_mirror
geom/mirror/g_mirror_ctl.c	optional geom_mirror
geom/mountver/g_mountver.c	optional geom_mountver
geom/multipath/g_multipath.c	optional geom_multipath
geom/nop/g_nop.c		optional geom_nop
geom/part/g_part.c		standard
geom/part/g_part_if.m		standard
geom/part/g_part_apm.c		optional geom_part_apm
geom/part/g_part_bsd.c		optional geom_part_bsd
geom/part/g_part_bsd64.c	optional geom_part_bsd64
geom/part/g_part_ebr.c		optional geom_part_ebr
geom/part/g_part_gpt.c		optional geom_part_gpt
geom/part/g_part_ldm.c		optional geom_part_ldm
geom/part/g_part_mbr.c		optional geom_part_mbr
geom/part/g_part_pc98.c		optional geom_part_pc98
geom/part/g_part_vtoc8.c	optional geom_part_vtoc8
geom/raid/g_raid.c		optional geom_raid
geom/raid/g_raid_ctl.c		optional geom_raid
geom/raid/g_raid_md_if.m	optional geom_raid
geom/raid/g_raid_tr_if.m	optional geom_raid
geom/raid/md_ddf.c		optional geom_raid
geom/raid/md_intel.c		optional geom_raid
geom/raid/md_jmicron.c		optional geom_raid
geom/raid/md_nvidia.c		optional geom_raid
geom/raid/md_promise.c		optional geom_raid
geom/raid/md_sii.c		optional geom_raid
geom/raid/tr_concat.c		optional geom_raid
geom/raid/tr_raid0.c		optional geom_raid
geom/raid/tr_raid1.c		optional geom_raid
geom/raid/tr_raid1e.c		optional geom_raid
geom/raid/tr_raid5.c		optional geom_raid
geom/raid3/g_raid3.c		optional geom_raid3
geom/raid3/g_raid3_ctl.c	optional geom_raid3
geom/shsec/g_shsec.c		optional geom_shsec
geom/stripe/g_stripe.c		optional geom_stripe
contrib/xz-embedded/freebsd/xz_malloc.c	\
	optional xz_embedded | geom_uzip \
	compile-with "${NORMAL_C} -I$S/contrib/xz-embedded/freebsd/ -I$S/contrib/xz-embedded/linux/lib/xz/ -I$S/contrib/xz-embedded/linux/include/linux/"
contrib/xz-embedded/linux/lib/xz/xz_crc32.c \
	optional xz_embedded | geom_uzip \
	compile-with "${NORMAL_C} -I$S/contrib/xz-embedded/freebsd/ -I$S/contrib/xz-embedded/linux/lib/xz/ -I$S/contrib/xz-embedded/linux/include/linux/"
contrib/xz-embedded/linux/lib/xz/xz_dec_bcj.c \
	optional xz_embedded | geom_uzip \
	compile-with "${NORMAL_C} -I$S/contrib/xz-embedded/freebsd/ -I$S/contrib/xz-embedded/linux/lib/xz/ -I$S/contrib/xz-embedded/linux/include/linux/"
contrib/xz-embedded/linux/lib/xz/xz_dec_lzma2.c \
	optional xz_embedded | geom_uzip \
	compile-with "${NORMAL_C} -I$S/contrib/xz-embedded/freebsd/ -I$S/contrib/xz-embedded/linux/lib/xz/ -I$S/contrib/xz-embedded/linux/include/linux/"
contrib/xz-embedded/linux/lib/xz/xz_dec_stream.c \
	optional xz_embedded | geom_uzip \
	compile-with "${NORMAL_C} -I$S/contrib/xz-embedded/freebsd/ -I$S/contrib/xz-embedded/linux/lib/xz/ -I$S/contrib/xz-embedded/linux/include/linux/"
geom/uzip/g_uzip.c		optional geom_uzip
geom/uzip/g_uzip_lzma.c		optional geom_uzip
geom/uzip/g_uzip_wrkthr.c	optional geom_uzip
geom/uzip/g_uzip_zlib.c		optional geom_uzip
geom/vinum/geom_vinum.c		optional geom_vinum
geom/vinum/geom_vinum_create.c	optional geom_vinum
geom/vinum/geom_vinum_drive.c	optional geom_vinum
geom/vinum/geom_vinum_plex.c	optional geom_vinum
geom/vinum/geom_vinum_volume.c	optional geom_vinum
geom/vinum/geom_vinum_subr.c	optional geom_vinum
geom/vinum/geom_vinum_raid5.c	optional geom_vinum
geom/vinum/geom_vinum_share.c	optional geom_vinum
geom/vinum/geom_vinum_list.c	optional geom_vinum
geom/vinum/geom_vinum_rm.c	optional geom_vinum
geom/vinum/geom_vinum_init.c	optional geom_vinum
geom/vinum/geom_vinum_state.c	optional geom_vinum
geom/vinum/geom_vinum_rename.c	optional geom_vinum
geom/vinum/geom_vinum_move.c	optional geom_vinum
geom/vinum/geom_vinum_events.c	optional geom_vinum
geom/virstor/binstream.c	optional geom_virstor
geom/virstor/g_virstor.c	optional geom_virstor
geom/virstor/g_virstor_md.c	optional geom_virstor
geom/zero/g_zero.c		optional geom_zero
fs/ext2fs/ext2_alloc.c		optional ext2fs
fs/ext2fs/ext2_balloc.c		optional ext2fs
fs/ext2fs/ext2_bmap.c		optional ext2fs
fs/ext2fs/ext2_extents.c	optional ext2fs
fs/ext2fs/ext2_inode.c		optional ext2fs
fs/ext2fs/ext2_inode_cnv.c	optional ext2fs
fs/ext2fs/ext2_hash.c		optional ext2fs
fs/ext2fs/ext2_htree.c		optional ext2fs
fs/ext2fs/ext2_lookup.c		optional ext2fs
fs/ext2fs/ext2_subr.c		optional ext2fs
fs/ext2fs/ext2_vfsops.c		optional ext2fs
fs/ext2fs/ext2_vnops.c		optional ext2fs
#
isa/isa_if.m			standard
isa/isa_common.c		optional isa
isa/isahint.c			optional isa
isa/pnp.c			optional isa isapnp
isa/pnpparse.c			optional isa isapnp
fs/cd9660/cd9660_bmap.c	optional cd9660
fs/cd9660/cd9660_lookup.c	optional cd9660
fs/cd9660/cd9660_node.c	optional cd9660
fs/cd9660/cd9660_rrip.c	optional cd9660
fs/cd9660/cd9660_util.c	optional cd9660
fs/cd9660/cd9660_vfsops.c	optional cd9660
fs/cd9660/cd9660_vnops.c	optional cd9660
fs/cd9660/cd9660_iconv.c	optional cd9660_iconv
kern/bus_if.m			standard
kern/clock_if.m			standard
kern/cpufreq_if.m		standard
kern/device_if.m		standard
kern/imgact_binmisc.c		optional	imagact_binmisc
kern/imgact_elf.c		standard
kern/imgact_elf32.c		optional compat_freebsd32
kern/imgact_shell.c		standard
kern/inflate.c			optional gzip
kern/init_main.c		standard
kern/init_sysent.c		standard
kern/ksched.c			optional _kposix_priority_scheduling
kern/kern_acct.c		standard
kern/kern_alq.c			optional alq
kern/kern_clock.c		standard
kern/kern_condvar.c		standard
kern/kern_conf.c		standard
kern/kern_cons.c		standard
kern/kern_cpu.c			standard
kern/kern_cpuset.c		standard
kern/kern_context.c		standard
kern/kern_descrip.c		standard
kern/kern_dtrace.c		optional kdtrace_hooks
kern/kern_dump.c		standard
kern/kern_environment.c		standard
kern/kern_et.c			standard
kern/kern_event.c		standard
kern/kern_exec.c		standard
kern/kern_exit.c		standard
kern/kern_fail.c		standard
kern/kern_ffclock.c		standard
kern/kern_fork.c		standard
kern/kern_gzio.c		optional gzio
kern/kern_hhook.c		standard
kern/kern_idle.c		standard
kern/kern_intr.c		standard
kern/kern_jail.c		standard
kern/kern_khelp.c		standard
kern/kern_kthread.c		standard
kern/kern_ktr.c			optional ktr
kern/kern_ktrace.c		standard
kern/kern_linker.c		standard
kern/kern_lock.c		standard
kern/kern_lockf.c		standard
kern/kern_lockstat.c		optional kdtrace_hooks
kern/kern_loginclass.c		standard
kern/kern_malloc.c		standard
kern/kern_mbuf.c		standard
kern/kern_mib.c			standard
kern/kern_module.c		standard
kern/kern_mtxpool.c		standard
kern/kern_mutex.c		standard
kern/kern_ntptime.c		standard
kern/kern_numa.c		standard
kern/kern_osd.c			standard
kern/kern_physio.c		standard
kern/kern_pmc.c			standard
kern/kern_poll.c		optional device_polling
kern/kern_priv.c		standard
kern/kern_proc.c		standard
kern/kern_procctl.c		standard
kern/kern_prot.c		standard
kern/kern_racct.c		standard
kern/kern_rangelock.c		standard
kern/kern_rctl.c		standard
kern/kern_resource.c		standard
kern/kern_rmlock.c		standard
kern/kern_rwlock.c		standard
kern/kern_sdt.c			optional kdtrace_hooks
kern/kern_sema.c		standard
kern/kern_sendfile.c		standard
kern/kern_sharedpage.c		standard
kern/kern_shutdown.c		standard
kern/kern_sig.c			standard
kern/kern_switch.c		standard
kern/kern_sx.c			standard
kern/kern_synch.c		standard
kern/kern_syscalls.c		standard
kern/kern_sysctl.c		standard
kern/kern_tc.c			standard
kern/kern_thr.c			standard
kern/kern_thread.c		standard
kern/kern_time.c		standard
kern/kern_timeout.c		standard
kern/kern_umtx.c		standard
kern/kern_uuid.c		standard
kern/kern_xxx.c			standard
kern/link_elf.c			standard
kern/linker_if.m		standard
kern/md4c.c			optional netsmb
kern/md5c.c			standard
kern/p1003_1b.c			standard
kern/posix4_mib.c		standard
kern/sched_4bsd.c		optional sched_4bsd
kern/sched_ule.c		optional sched_ule
kern/serdev_if.m		standard
kern/stack_protector.c		standard \
	compile-with "${NORMAL_C:N-fstack-protector*}"
kern/subr_acl_nfs4.c		optional ufs_acl | zfs
kern/subr_acl_posix1e.c		optional ufs_acl
kern/subr_autoconf.c		standard
kern/subr_blist.c		standard
kern/subr_bus.c			standard
kern/subr_bus_dma.c		standard
kern/subr_bufring.c		standard
kern/subr_capability.c		standard
kern/subr_clock.c		standard
kern/subr_counter.c		standard
kern/subr_devstat.c		standard
kern/subr_disk.c		standard
kern/subr_eventhandler.c	standard
kern/subr_fattime.c		standard
kern/subr_firmware.c		optional firmware
kern/subr_gtaskqueue.c		standard
kern/subr_hash.c		standard
kern/subr_hints.c		standard
kern/subr_kdb.c			standard
kern/subr_kobj.c		standard
kern/subr_lock.c		standard
kern/subr_log.c			standard
kern/subr_mbpool.c		optional libmbpool
kern/subr_mchain.c		optional libmchain
kern/subr_module.c		standard
kern/subr_msgbuf.c		standard
kern/subr_param.c		standard
kern/subr_pcpu.c		standard
kern/subr_pctrie.c		standard
kern/subr_power.c		standard
kern/subr_prf.c			standard
kern/subr_prof.c		standard
kern/subr_rman.c		standard
kern/subr_rtc.c			standard
kern/subr_sbuf.c		standard
kern/subr_scanf.c		standard
kern/subr_sglist.c		standard
kern/subr_sleepqueue.c		standard
kern/subr_smp.c			standard
kern/subr_stack.c		optional ddb | stack | ktr
kern/subr_taskqueue.c		standard
kern/subr_terminal.c		optional vt
kern/subr_trap.c		standard
kern/subr_turnstile.c		standard
kern/subr_uio.c			standard
kern/subr_unit.c		standard
kern/subr_vmem.c		standard
kern/subr_witness.c		optional witness
kern/sys_capability.c		standard
kern/sys_generic.c		standard
kern/sys_pipe.c			standard
kern/sys_procdesc.c		standard
kern/sys_process.c		standard
kern/sys_socket.c		standard
kern/syscalls.c			standard
kern/sysv_ipc.c			standard
kern/sysv_msg.c			optional sysvmsg
kern/sysv_sem.c			optional sysvsem
kern/sysv_shm.c			optional sysvshm
kern/tty.c			standard
kern/tty_compat.c		optional compat_43tty
kern/tty_info.c			standard
kern/tty_inq.c			standard
kern/tty_outq.c			standard
kern/tty_pts.c			standard
kern/tty_tty.c			standard
kern/tty_ttydisc.c		standard
kern/uipc_accf.c		standard
kern/uipc_debug.c		optional ddb
kern/uipc_domain.c		standard
kern/uipc_mbuf.c		standard
kern/uipc_mbuf2.c		standard
kern/uipc_mbufhash.c		standard
kern/uipc_mqueue.c		optional p1003_1b_mqueue
kern/uipc_sem.c			optional p1003_1b_semaphores
kern/uipc_shm.c			standard
kern/uipc_sockbuf.c		standard
kern/uipc_socket.c		standard
kern/uipc_syscalls.c		standard
kern/uipc_usrreq.c		standard
kern/vfs_acl.c			standard
kern/vfs_aio.c			standard
kern/vfs_bio.c			standard
kern/vfs_cache.c		standard
kern/vfs_cluster.c		standard
kern/vfs_default.c		standard
kern/vfs_export.c		standard
kern/vfs_extattr.c		standard
kern/vfs_hash.c			standard
kern/vfs_init.c			standard
kern/vfs_lookup.c		standard
kern/vfs_mount.c		standard
kern/vfs_mountroot.c		standard
kern/vfs_subr.c			standard
kern/vfs_syscalls.c		standard
kern/vfs_vnops.c		standard
#
# Kernel GSS-API
#
gssd.h				optional kgssapi			\
	dependency		"$S/kgssapi/gssd.x"			\
	compile-with		"RPCGEN_CPP='${CPP}' rpcgen -hM $S/kgssapi/gssd.x | grep -v pthread.h > gssd.h" \
	no-obj no-implicit-rule before-depend local			\
	clean			"gssd.h"
gssd_xdr.c			optional kgssapi			\
	dependency		"$S/kgssapi/gssd.x gssd.h"		\
	compile-with		"RPCGEN_CPP='${CPP}' rpcgen -c $S/kgssapi/gssd.x -o gssd_xdr.c" \
	no-implicit-rule before-depend local				\
	clean			"gssd_xdr.c"
gssd_clnt.c			optional kgssapi			\
	dependency		"$S/kgssapi/gssd.x gssd.h"		\
	compile-with		"RPCGEN_CPP='${CPP}' rpcgen -lM $S/kgssapi/gssd.x | grep -v string.h > gssd_clnt.c" \
	no-implicit-rule before-depend local				\
	clean			"gssd_clnt.c"
kgssapi/gss_accept_sec_context.c optional kgssapi
kgssapi/gss_add_oid_set_member.c optional kgssapi
kgssapi/gss_acquire_cred.c	optional kgssapi
kgssapi/gss_canonicalize_name.c	optional kgssapi
kgssapi/gss_create_empty_oid_set.c optional kgssapi
kgssapi/gss_delete_sec_context.c optional kgssapi
kgssapi/gss_display_status.c	optional kgssapi
kgssapi/gss_export_name.c	optional kgssapi
kgssapi/gss_get_mic.c		optional kgssapi
kgssapi/gss_init_sec_context.c	optional kgssapi
kgssapi/gss_impl.c		optional kgssapi
kgssapi/gss_import_name.c	optional kgssapi
kgssapi/gss_names.c		optional kgssapi
kgssapi/gss_pname_to_uid.c	optional kgssapi
kgssapi/gss_release_buffer.c	optional kgssapi
kgssapi/gss_release_cred.c	optional kgssapi
kgssapi/gss_release_name.c	optional kgssapi
kgssapi/gss_release_oid_set.c	optional kgssapi
kgssapi/gss_set_cred_option.c	optional kgssapi
kgssapi/gss_test_oid_set_member.c optional kgssapi
kgssapi/gss_unwrap.c		optional kgssapi
kgssapi/gss_verify_mic.c	optional kgssapi
kgssapi/gss_wrap.c		optional kgssapi
kgssapi/gss_wrap_size_limit.c	optional kgssapi
kgssapi/gssd_prot.c		optional kgssapi
kgssapi/krb5/krb5_mech.c	optional kgssapi
kgssapi/krb5/kcrypto.c		optional kgssapi
kgssapi/krb5/kcrypto_aes.c	optional kgssapi
kgssapi/krb5/kcrypto_arcfour.c	optional kgssapi
kgssapi/krb5/kcrypto_des.c	optional kgssapi
kgssapi/krb5/kcrypto_des3.c	optional kgssapi
kgssapi/kgss_if.m		optional kgssapi
kgssapi/gsstest.c		optional kgssapi_debug
# These files in libkern/ are those needed by all architectures.  Some
# of the files in libkern/ are only needed on some architectures, e.g.,
# libkern/divdi3.c is needed by i386 but not alpha.  Also, some of these
# routines may be optimized for a particular platform.  In either case,
# the file should be moved to conf/files.<arch> from here.
#
libkern/arc4random.c		standard
libkern/asprintf.c		standard
libkern/bcd.c			standard
libkern/bsearch.c		standard
libkern/crc32.c			standard
libkern/explicit_bzero.c	standard
libkern/fnmatch.c		standard
libkern/iconv.c			optional libiconv
libkern/iconv_converter_if.m	optional libiconv
libkern/iconv_ucs.c		optional libiconv
libkern/iconv_xlat.c		optional libiconv
libkern/iconv_xlat16.c		optional libiconv
libkern/inet_aton.c		standard
libkern/inet_ntoa.c		standard
libkern/inet_ntop.c		standard
libkern/inet_pton.c		standard
libkern/jenkins_hash.c		standard
libkern/murmur3_32.c		standard
libkern/mcount.c		optional profiling-routine
libkern/memcchr.c		standard
libkern/memchr.c		standard
libkern/memcmp.c		standard
libkern/memmem.c		optional gdb
libkern/qsort.c			standard
libkern/qsort_r.c		standard
libkern/random.c		standard
libkern/scanc.c			standard
libkern/strcasecmp.c		standard
libkern/strcat.c		standard
libkern/strchr.c		standard
libkern/strcmp.c		standard
libkern/strcpy.c		standard
libkern/strcspn.c		standard
libkern/strdup.c		standard
libkern/strndup.c		standard
libkern/strlcat.c		standard
libkern/strlcpy.c		standard
libkern/strlen.c		standard
libkern/strncat.c		standard
libkern/strncmp.c		standard
libkern/strncpy.c		standard
libkern/strnlen.c		standard
libkern/strrchr.c		standard
libkern/strsep.c		standard
libkern/strspn.c		standard
libkern/strstr.c		standard
libkern/strtol.c		standard
libkern/strtoq.c		standard
libkern/strtoul.c		standard
libkern/strtouq.c		standard
libkern/strvalid.c		standard
libkern/timingsafe_bcmp.c	standard
libkern/zlib.c			optional crypto | geom_uzip | ipsec | \
					 mxge | netgraph_deflate | \
					 ddb_ctf | gzio
net/altq/altq_cbq.c		optional altq
net/altq/altq_cdnr.c		optional altq
net/altq/altq_codel.c		optional altq
net/altq/altq_hfsc.c		optional altq
net/altq/altq_fairq.c		optional altq
net/altq/altq_priq.c		optional altq
net/altq/altq_red.c		optional altq
net/altq/altq_rio.c		optional altq
net/altq/altq_rmclass.c		optional altq
net/altq/altq_subr.c		optional altq
net/bpf.c			standard
net/bpf_buffer.c		optional bpf
net/bpf_jitter.c		optional bpf_jitter
net/bpf_filter.c		optional bpf | netgraph_bpf
net/bpf_zerocopy.c		optional bpf
net/bridgestp.c			optional bridge | if_bridge
net/flowtable.c			optional flowtable inet | flowtable inet6
net/ieee8023ad_lacp.c		optional lagg
net/if.c			standard
net/if_arcsubr.c		optional arcnet
net/if_atmsubr.c		optional atm
net/if_bridge.c			optional bridge inet | if_bridge inet
net/if_clone.c			standard
net/if_dead.c			standard
net/if_debug.c			optional ddb
net/if_disc.c			optional disc
net/if_edsc.c			optional edsc
net/if_enc.c			optional enc inet | enc inet6
net/if_epair.c			optional epair
net/if_ethersubr.c		optional ether
net/if_fddisubr.c		optional fddi
net/if_fwsubr.c			optional fwip
net/if_gif.c			optional gif inet | gif inet6 | \
					 netgraph_gif inet | netgraph_gif inet6
net/if_gre.c			optional gre inet | gre inet6
net/if_iso88025subr.c		optional token
net/if_lagg.c			optional lagg
net/if_loop.c			optional loop
net/if_llatbl.c			standard
net/if_me.c			optional me inet
net/if_media.c			standard
net/if_mib.c			standard
net/if_spppfr.c			optional sppp | netgraph_sppp
net/if_spppsubr.c		optional sppp | netgraph_sppp
net/if_stf.c			optional stf inet inet6
net/if_tun.c			optional tun
net/if_tap.c			optional tap
net/if_vlan.c			optional vlan
net/if_vxlan.c			optional vxlan inet | vxlan inet6
net/ifdi_if.m                  optional ether pci
net/iflib.c                    optional ether pci
net/mp_ring.c                  optional ether
net/mppcc.c			optional netgraph_mppc_compression
net/mppcd.c			optional netgraph_mppc_compression
net/netisr.c			standard
net/pfil.c			optional ether | inet
net/radix.c			standard
net/radix_mpath.c		standard
net/raw_cb.c			standard
net/raw_usrreq.c		standard
net/route.c			standard
net/rss_config.c		optional inet rss | inet6 rss
net/rtsock.c			standard
net/slcompress.c		optional netgraph_vjc | sppp | \
					 netgraph_sppp
net/toeplitz.c			optional inet rss | inet6 rss
net/vnet.c			optional vimage
net80211/ieee80211.c		optional wlan
net80211/ieee80211_acl.c	optional wlan wlan_acl
net80211/ieee80211_action.c	optional wlan
net80211/ieee80211_ageq.c	optional wlan
net80211/ieee80211_adhoc.c	optional wlan \
	compile-with "${NORMAL_C} -Wno-unused-function"
net80211/ieee80211_ageq.c	optional wlan
net80211/ieee80211_amrr.c	optional wlan | wlan_amrr
net80211/ieee80211_crypto.c	optional wlan \
	compile-with "${NORMAL_C} -Wno-unused-function"
net80211/ieee80211_crypto_ccmp.c optional wlan wlan_ccmp
net80211/ieee80211_crypto_none.c optional wlan
net80211/ieee80211_crypto_tkip.c optional wlan wlan_tkip
net80211/ieee80211_crypto_wep.c	optional wlan wlan_wep
net80211/ieee80211_ddb.c	optional wlan ddb
net80211/ieee80211_dfs.c	optional wlan
net80211/ieee80211_freebsd.c	optional wlan
net80211/ieee80211_hostap.c	optional wlan \
	compile-with "${NORMAL_C} -Wno-unused-function"
net80211/ieee80211_ht.c		optional wlan
net80211/ieee80211_hwmp.c	optional wlan ieee80211_support_mesh
net80211/ieee80211_input.c	optional wlan
net80211/ieee80211_ioctl.c	optional wlan
net80211/ieee80211_mesh.c	optional wlan ieee80211_support_mesh \
	compile-with "${NORMAL_C} -Wno-unused-function"
net80211/ieee80211_monitor.c	optional wlan
net80211/ieee80211_node.c	optional wlan
net80211/ieee80211_output.c	optional wlan
net80211/ieee80211_phy.c	optional wlan
net80211/ieee80211_power.c	optional wlan
net80211/ieee80211_proto.c	optional wlan
net80211/ieee80211_radiotap.c	optional wlan
net80211/ieee80211_ratectl.c	optional wlan
net80211/ieee80211_ratectl_none.c optional wlan
net80211/ieee80211_regdomain.c	optional wlan
net80211/ieee80211_rssadapt.c	optional wlan wlan_rssadapt
net80211/ieee80211_scan.c	optional wlan
net80211/ieee80211_scan_sta.c	optional wlan
net80211/ieee80211_sta.c	optional wlan \
	compile-with "${NORMAL_C} -Wno-unused-function"
net80211/ieee80211_superg.c	optional wlan ieee80211_support_superg
net80211/ieee80211_scan_sw.c	optional wlan
net80211/ieee80211_tdma.c	optional wlan ieee80211_support_tdma
net80211/ieee80211_wds.c	optional wlan
net80211/ieee80211_xauth.c	optional wlan wlan_xauth
net80211/ieee80211_alq.c	optional wlan ieee80211_alq
netgraph/atm/ccatm/ng_ccatm.c	optional ngatm_ccatm \
	compile-with "${NORMAL_C} -I$S/contrib/ngatm"
netgraph/atm/ng_atm.c		optional ngatm_atm
netgraph/atm/ngatmbase.c	optional ngatm_atmbase \
	compile-with "${NORMAL_C} -I$S/contrib/ngatm"
netgraph/atm/sscfu/ng_sscfu.c	optional ngatm_sscfu \
	compile-with "${NORMAL_C} -I$S/contrib/ngatm"
netgraph/atm/sscop/ng_sscop.c optional ngatm_sscop \
	compile-with "${NORMAL_C} -I$S/contrib/ngatm"
netgraph/atm/uni/ng_uni.c	optional ngatm_uni \
	compile-with "${NORMAL_C} -I$S/contrib/ngatm"
netgraph/bluetooth/common/ng_bluetooth.c optional netgraph_bluetooth
netgraph/bluetooth/drivers/bt3c/ng_bt3c_pccard.c optional netgraph_bluetooth_bt3c
netgraph/bluetooth/drivers/h4/ng_h4.c optional netgraph_bluetooth_h4
netgraph/bluetooth/drivers/ubt/ng_ubt.c optional netgraph_bluetooth_ubt usb
netgraph/bluetooth/drivers/ubtbcmfw/ubtbcmfw.c optional netgraph_bluetooth_ubtbcmfw usb
netgraph/bluetooth/hci/ng_hci_cmds.c optional netgraph_bluetooth_hci
netgraph/bluetooth/hci/ng_hci_evnt.c optional netgraph_bluetooth_hci
netgraph/bluetooth/hci/ng_hci_main.c optional netgraph_bluetooth_hci
netgraph/bluetooth/hci/ng_hci_misc.c optional netgraph_bluetooth_hci
netgraph/bluetooth/hci/ng_hci_ulpi.c optional netgraph_bluetooth_hci
netgraph/bluetooth/l2cap/ng_l2cap_cmds.c optional netgraph_bluetooth_l2cap
netgraph/bluetooth/l2cap/ng_l2cap_evnt.c optional netgraph_bluetooth_l2cap
netgraph/bluetooth/l2cap/ng_l2cap_llpi.c optional netgraph_bluetooth_l2cap
netgraph/bluetooth/l2cap/ng_l2cap_main.c optional netgraph_bluetooth_l2cap
netgraph/bluetooth/l2cap/ng_l2cap_misc.c optional netgraph_bluetooth_l2cap
netgraph/bluetooth/l2cap/ng_l2cap_ulpi.c optional netgraph_bluetooth_l2cap
netgraph/bluetooth/socket/ng_btsocket.c optional netgraph_bluetooth_socket
netgraph/bluetooth/socket/ng_btsocket_hci_raw.c	optional netgraph_bluetooth_socket
netgraph/bluetooth/socket/ng_btsocket_l2cap.c optional netgraph_bluetooth_socket
netgraph/bluetooth/socket/ng_btsocket_l2cap_raw.c optional netgraph_bluetooth_socket
netgraph/bluetooth/socket/ng_btsocket_rfcomm.c optional netgraph_bluetooth_socket
netgraph/bluetooth/socket/ng_btsocket_sco.c optional netgraph_bluetooth_socket
netgraph/netflow/netflow.c	optional netgraph_netflow
netgraph/netflow/netflow_v9.c	optional netgraph_netflow
netgraph/netflow/ng_netflow.c	optional netgraph_netflow
netgraph/ng_UI.c		optional netgraph_UI
netgraph/ng_async.c		optional netgraph_async
netgraph/ng_atmllc.c		optional netgraph_atmllc
netgraph/ng_base.c		optional netgraph
netgraph/ng_bpf.c		optional netgraph_bpf
netgraph/ng_bridge.c		optional netgraph_bridge
netgraph/ng_car.c		optional netgraph_car
netgraph/ng_cisco.c		optional netgraph_cisco
netgraph/ng_deflate.c		optional netgraph_deflate
netgraph/ng_device.c		optional netgraph_device
netgraph/ng_echo.c		optional netgraph_echo
netgraph/ng_eiface.c		optional netgraph_eiface
netgraph/ng_ether.c		optional netgraph_ether
netgraph/ng_ether_echo.c	optional netgraph_ether_echo
netgraph/ng_frame_relay.c	optional netgraph_frame_relay
netgraph/ng_gif.c		optional netgraph_gif inet6 | netgraph_gif inet
netgraph/ng_gif_demux.c		optional netgraph_gif_demux
netgraph/ng_hole.c		optional netgraph_hole
netgraph/ng_iface.c		optional netgraph_iface
netgraph/ng_ip_input.c		optional netgraph_ip_input
netgraph/ng_ipfw.c		optional netgraph_ipfw inet ipfirewall
netgraph/ng_ksocket.c		optional netgraph_ksocket
netgraph/ng_l2tp.c		optional netgraph_l2tp
netgraph/ng_lmi.c		optional netgraph_lmi
netgraph/ng_mppc.c		optional netgraph_mppc_compression | \
					 netgraph_mppc_encryption
netgraph/ng_nat.c		optional netgraph_nat inet libalias
netgraph/ng_one2many.c		optional netgraph_one2many
netgraph/ng_parse.c		optional netgraph
netgraph/ng_patch.c		optional netgraph_patch
netgraph/ng_pipe.c		optional netgraph_pipe
netgraph/ng_ppp.c		optional netgraph_ppp
netgraph/ng_pppoe.c		optional netgraph_pppoe
netgraph/ng_pptpgre.c		optional netgraph_pptpgre
netgraph/ng_pred1.c		optional netgraph_pred1
netgraph/ng_rfc1490.c		optional netgraph_rfc1490
netgraph/ng_socket.c		optional netgraph_socket
netgraph/ng_split.c		optional netgraph_split
netgraph/ng_sppp.c		optional netgraph_sppp
netgraph/ng_tag.c		optional netgraph_tag
netgraph/ng_tcpmss.c		optional netgraph_tcpmss
netgraph/ng_tee.c		optional netgraph_tee
netgraph/ng_tty.c		optional netgraph_tty
netgraph/ng_vjc.c		optional netgraph_vjc
netgraph/ng_vlan.c		optional netgraph_vlan
netinet/accf_data.c		optional accept_filter_data inet
netinet/accf_dns.c		optional accept_filter_dns inet
netinet/accf_http.c		optional accept_filter_http inet
netinet/if_atm.c		optional atm
netinet/if_ether.c		optional inet ether
netinet/igmp.c			optional inet
netinet/in.c			optional inet
netinet/in_debug.c		optional inet ddb
netinet/in_kdtrace.c		optional inet | inet6
netinet/ip_carp.c		optional inet carp | inet6 carp
netinet/in_fib.c		optional inet
netinet/in_gif.c		optional gif inet | netgraph_gif inet
netinet/ip_gre.c		optional gre inet
netinet/ip_id.c			optional inet
netinet/in_jail.c		optional inet
netinet/in_mcast.c		optional inet
netinet/in_pcb.c		optional inet | inet6
netinet/in_pcbgroup.c		optional inet pcbgroup | inet6 pcbgroup
netinet/in_prot.c		optional inet | inet6
netinet/in_proto.c		optional inet | inet6
netinet/in_rmx.c		optional inet
netinet/in_rss.c		optional inet rss
netinet/ip_divert.c		optional inet ipdivert ipfirewall
netinet/ip_ecn.c		optional inet | inet6
netinet/ip_encap.c		optional inet | inet6
netinet/ip_fastfwd.c		optional inet
netinet/ip_icmp.c		optional inet | inet6
netinet/ip_input.c		optional inet
netinet/ip_ipsec.c		optional inet ipsec
netinet/ip_mroute.c		optional mrouting inet
netinet/ip_options.c		optional inet
netinet/ip_output.c		optional inet
netinet/ip_reass.c		optional inet
netinet/raw_ip.c		optional inet | inet6
netinet/cc/cc.c			optional inet | inet6
netinet/cc/cc_newreno.c		optional inet | inet6
netinet/sctp_asconf.c		optional inet sctp | inet6 sctp
netinet/sctp_auth.c		optional inet sctp | inet6 sctp
netinet/sctp_bsd_addr.c		optional inet sctp | inet6 sctp
netinet/sctp_cc_functions.c	optional inet sctp | inet6 sctp
netinet/sctp_crc32.c		optional inet sctp | inet6 sctp
netinet/sctp_indata.c		optional inet sctp | inet6 sctp
netinet/sctp_input.c		optional inet sctp | inet6 sctp
netinet/sctp_output.c		optional inet sctp | inet6 sctp
netinet/sctp_pcb.c		optional inet sctp | inet6 sctp
netinet/sctp_peeloff.c		optional inet sctp | inet6 sctp
netinet/sctp_ss_functions.c	optional inet sctp | inet6 sctp
netinet/sctp_syscalls.c		optional inet sctp | inet6 sctp
netinet/sctp_sysctl.c		optional inet sctp | inet6 sctp
netinet/sctp_timer.c		optional inet sctp | inet6 sctp
netinet/sctp_usrreq.c		optional inet sctp | inet6 sctp
netinet/sctputil.c		optional inet sctp | inet6 sctp
netinet/siftr.c			optional inet siftr alq | inet6 siftr alq
netinet/tcp_debug.c		optional tcpdebug
netinet/tcp_fastopen.c		optional inet tcp_rfc7413 | inet6 tcp_rfc7413
netinet/tcp_hostcache.c		optional inet | inet6
netinet/tcp_input.c		optional inet | inet6
netinet/tcp_lro.c		optional inet | inet6
netinet/tcp_output.c		optional inet | inet6
netinet/tcp_offload.c		optional tcp_offload inet | tcp_offload inet6
netinet/tcp_pcap.c		optional inet tcppcap | inet6 tcppcap
netinet/tcp_reass.c		optional inet | inet6
netinet/tcp_sack.c		optional inet | inet6
netinet/tcp_subr.c		optional inet | inet6
netinet/tcp_syncache.c		optional inet | inet6
netinet/tcp_timer.c		optional inet | inet6
netinet/tcp_timewait.c		optional inet | inet6
netinet/tcp_usrreq.c		optional inet | inet6
netinet/udp_usrreq.c		optional inet | inet6
netinet/libalias/alias.c	optional libalias inet | netgraph_nat inet
netinet/libalias/alias_db.c	optional libalias inet | netgraph_nat inet
netinet/libalias/alias_mod.c	optional libalias | netgraph_nat
netinet/libalias/alias_proxy.c	optional libalias inet | netgraph_nat inet
netinet/libalias/alias_util.c	optional libalias inet | netgraph_nat inet
netinet/libalias/alias_sctp.c	optional libalias inet | netgraph_nat inet
netinet6/dest6.c		optional inet6
netinet6/frag6.c		optional inet6
netinet6/icmp6.c		optional inet6
netinet6/in6.c			optional inet6
netinet6/in6_cksum.c		optional inet6
netinet6/in6_fib.c		optional inet6
netinet6/in6_gif.c		optional gif inet6 | netgraph_gif inet6
netinet6/in6_ifattach.c		optional inet6
netinet6/in6_jail.c		optional inet6
netinet6/in6_mcast.c		optional inet6
netinet6/in6_pcb.c		optional inet6
netinet6/in6_pcbgroup.c		optional inet6 pcbgroup
netinet6/in6_proto.c		optional inet6
netinet6/in6_rmx.c		optional inet6
netinet6/in6_rss.c		optional inet6 rss
netinet6/in6_src.c		optional inet6
netinet6/ip6_forward.c		optional inet6
netinet6/ip6_gre.c		optional gre inet6
netinet6/ip6_id.c		optional inet6
netinet6/ip6_input.c		optional inet6
netinet6/ip6_mroute.c		optional mrouting inet6
netinet6/ip6_output.c		optional inet6
netinet6/ip6_ipsec.c		optional inet6 ipsec
netinet6/mld6.c			optional inet6
netinet6/nd6.c			optional inet6
netinet6/nd6_nbr.c		optional inet6
netinet6/nd6_rtr.c		optional inet6
netinet6/raw_ip6.c		optional inet6
netinet6/route6.c		optional inet6
netinet6/scope6.c		optional inet6
netinet6/sctp6_usrreq.c		optional inet6 sctp
netinet6/udp6_usrreq.c		optional inet6
netipsec/ipsec.c		optional ipsec inet | ipsec inet6
netipsec/ipsec_input.c		optional ipsec inet | ipsec inet6
netipsec/ipsec_mbuf.c		optional ipsec inet | ipsec inet6
netipsec/ipsec_output.c		optional ipsec inet | ipsec inet6
netipsec/key.c			optional ipsec inet | ipsec inet6
netipsec/key_debug.c		optional ipsec inet | ipsec inet6
netipsec/keysock.c		optional ipsec inet | ipsec inet6
netipsec/xform_ah.c		optional ipsec inet | ipsec inet6
netipsec/xform_esp.c		optional ipsec inet | ipsec inet6
netipsec/xform_ipcomp.c		optional ipsec inet | ipsec inet6
netipsec/xform_tcp.c		optional ipsec inet tcp_signature | \
					 ipsec inet6 tcp_signature
netnatm/natm.c			optional natm
netnatm/natm_pcb.c		optional natm
netnatm/natm_proto.c		optional natm
netpfil/ipfw/dn_aqm_codel.c	optional inet dummynet
netpfil/ipfw/dn_aqm_pie.c	optional inet dummynet
netpfil/ipfw/dn_heap.c		optional inet dummynet
netpfil/ipfw/dn_sched_fifo.c	optional inet dummynet
netpfil/ipfw/dn_sched_fq_codel.c	optional inet dummynet
netpfil/ipfw/dn_sched_fq_pie.c	optional inet dummynet
netpfil/ipfw/dn_sched_prio.c	optional inet dummynet
netpfil/ipfw/dn_sched_qfq.c	optional inet dummynet
netpfil/ipfw/dn_sched_rr.c	optional inet dummynet
netpfil/ipfw/dn_sched_wf2q.c	optional inet dummynet
netpfil/ipfw/ip_dummynet.c	optional inet dummynet
netpfil/ipfw/ip_dn_io.c		optional inet dummynet
netpfil/ipfw/ip_dn_glue.c	optional inet dummynet
netpfil/ipfw/ip_fw2.c		optional inet ipfirewall
netpfil/ipfw/ip_fw_bpf.c	optional inet ipfirewall
netpfil/ipfw/ip_fw_dynamic.c	optional inet ipfirewall
netpfil/ipfw/ip_fw_eaction.c	optional inet ipfirewall
netpfil/ipfw/ip_fw_log.c	optional inet ipfirewall
netpfil/ipfw/ip_fw_pfil.c	optional inet ipfirewall
netpfil/ipfw/ip_fw_sockopt.c	optional inet ipfirewall
netpfil/ipfw/ip_fw_table.c	optional inet ipfirewall
netpfil/ipfw/ip_fw_table_algo.c	optional inet ipfirewall
netpfil/ipfw/ip_fw_table_value.c	optional inet ipfirewall
netpfil/ipfw/ip_fw_iface.c	optional inet ipfirewall
netpfil/ipfw/ip_fw_nat.c	optional inet ipfirewall_nat
netpfil/ipfw/nat64/ip_fw_nat64.c	optional inet inet6 ipfirewall \
	ipfirewall_nat64
netpfil/ipfw/nat64/nat64lsn.c	optional inet inet6 ipfirewall \
	ipfirewall_nat64
netpfil/ipfw/nat64/nat64lsn_control.c	optional inet inet6 ipfirewall \
	ipfirewall_nat64
netpfil/ipfw/nat64/nat64stl.c	optional inet inet6 ipfirewall \
	ipfirewall_nat64
netpfil/ipfw/nat64/nat64stl_control.c	optional inet inet6 ipfirewall \
	ipfirewall_nat64
netpfil/ipfw/nat64/nat64_translate.c	optional inet inet6 ipfirewall \
	ipfirewall_nat64
netpfil/ipfw/nptv6/ip_fw_nptv6.c	optional inet inet6 ipfirewall \
	ipfirewall_nptv6
netpfil/ipfw/nptv6/nptv6.c	optional inet inet6 ipfirewall \
	ipfirewall_nptv6
netpfil/pf/if_pflog.c		optional pflog pf inet
netpfil/pf/if_pfsync.c		optional pfsync pf inet
netpfil/pf/pf.c			optional pf inet
netpfil/pf/pf_if.c		optional pf inet
netpfil/pf/pf_ioctl.c		optional pf inet
netpfil/pf/pf_lb.c		optional pf inet
netpfil/pf/pf_norm.c		optional pf inet
netpfil/pf/pf_osfp.c		optional pf inet
netpfil/pf/pf_ruleset.c		optional pf inet
netpfil/pf/pf_table.c		optional pf inet
netpfil/pf/in4_cksum.c		optional pf inet
netsmb/smb_conn.c		optional netsmb
netsmb/smb_crypt.c		optional netsmb
netsmb/smb_dev.c		optional netsmb
netsmb/smb_iod.c		optional netsmb
netsmb/smb_rq.c			optional netsmb
netsmb/smb_smb.c		optional netsmb
netsmb/smb_subr.c		optional netsmb
netsmb/smb_trantcp.c		optional netsmb
netsmb/smb_usr.c		optional netsmb
nfs/bootp_subr.c		optional bootp nfscl
nfs/krpc_subr.c			optional bootp nfscl
nfs/nfs_diskless.c		optional nfscl nfs_root
nfs/nfs_fha.c			optional nfsd
nfs/nfs_lock.c			optional nfscl | nfslockd | nfsd
nfs/nfs_nfssvc.c		optional nfscl | nfsd
nlm/nlm_advlock.c		optional nfslockd | nfsd
nlm/nlm_prot_clnt.c		optional nfslockd | nfsd
nlm/nlm_prot_impl.c		optional nfslockd | nfsd
nlm/nlm_prot_server.c		optional nfslockd | nfsd
nlm/nlm_prot_svc.c		optional nfslockd | nfsd
nlm/nlm_prot_xdr.c		optional nfslockd | nfsd
nlm/sm_inter_xdr.c		optional nfslockd | nfsd

# Linux Kernel Programming Interface
compat/linuxkpi/common/src/linux_kmod.c		optional compat_linuxkpi \
	compile-with "${LINUXKPI_C}"
compat/linuxkpi/common/src/linux_compat.c	optional compat_linuxkpi \
	compile-with "${LINUXKPI_C}"
compat/linuxkpi/common/src/linux_pci.c		optional compat_linuxkpi pci \
	compile-with "${LINUXKPI_C}"
compat/linuxkpi/common/src/linux_idr.c		optional compat_linuxkpi \
	compile-with "${LINUXKPI_C}"
compat/linuxkpi/common/src/linux_radix.c	optional compat_linuxkpi \
	compile-with "${LINUXKPI_C}"
compat/linuxkpi/common/src/linux_usb.c		optional compat_linuxkpi usb \
	compile-with "${LINUXKPI_C}"

# OpenFabrics Enterprise Distribution (Infiniband)
ofed/drivers/infiniband/core/addr.c		optional ofed		\
	compile-with "${OFED_C} -I$S/ofed/drivers/infiniband/core/"
ofed/drivers/infiniband/core/agent.c		optional ofed		\
	compile-with "${OFED_C} -I$S/ofed/drivers/infiniband/core/"
ofed/drivers/infiniband/core/cache.c		optional ofed		\
	compile-with "${OFED_C} -I$S/ofed/drivers/infiniband/core/"
# XXX Mad.c must be ordered before cm.c for sysinit sets to occur in
# the correct order.
ofed/drivers/infiniband/core/mad.c		optional ofed		\
	compile-with "${OFED_C} -I$S/ofed/drivers/infiniband/core/"
ofed/drivers/infiniband/core/cm.c		optional ofed		\
	compile-with "${OFED_C} -I$S/ofed/drivers/infiniband/core/ -Wno-unused-function"
ofed/drivers/infiniband/core/cma.c		optional ofed		\
	compile-with "${OFED_C} -I$S/ofed/drivers/infiniband/core/"
ofed/drivers/infiniband/core/device.c		optional ofed		\
	compile-with "${OFED_C} -I$S/ofed/drivers/infiniband/core/"
ofed/drivers/infiniband/core/fmr_pool.c		optional ofed		\
	compile-with "${OFED_C} -I$S/ofed/drivers/infiniband/core/"
ofed/drivers/infiniband/core/iwcm.c		optional ofed		\
	compile-with "${OFED_C} -I$S/ofed/drivers/infiniband/core/"
ofed/drivers/infiniband/core/mad_rmpp.c		optional ofed		\
	compile-with "${OFED_C} -I$S/ofed/drivers/infiniband/core/"
ofed/drivers/infiniband/core/multicast.c	optional ofed		\
	compile-with "${OFED_C} -I$S/ofed/drivers/infiniband/core/"
ofed/drivers/infiniband/core/packer.c		optional ofed		\
	compile-with "${OFED_C} -I$S/ofed/drivers/infiniband/core/"
ofed/drivers/infiniband/core/peer_mem.c		optional ofed		\
	compile-with "${OFED_C} -I$S/ofed/drivers/infiniband/core/"
ofed/drivers/infiniband/core/sa_query.c		optional ofed		\
	compile-with "${OFED_C} -I$S/ofed/drivers/infiniband/core/"
ofed/drivers/infiniband/core/smi.c		optional ofed		\
	compile-with "${OFED_C} -I$S/ofed/drivers/infiniband/core/"
ofed/drivers/infiniband/core/sysfs.c		optional ofed		\
	compile-with "${OFED_C} -I$S/ofed/drivers/infiniband/core/"
ofed/drivers/infiniband/core/ucm.c		optional ofed		\
	compile-with "${OFED_C} -I$S/ofed/drivers/infiniband/core/"
ofed/drivers/infiniband/core/ucma.c		optional ofed		\
	compile-with "${OFED_C} -I$S/ofed/drivers/infiniband/core/"
ofed/drivers/infiniband/core/ud_header.c	optional ofed		\
	compile-with "${OFED_C} -I$S/ofed/drivers/infiniband/core/"
ofed/drivers/infiniband/core/umem.c		optional ofed		\
	compile-with "${OFED_C} -I$S/ofed/drivers/infiniband/core/"
ofed/drivers/infiniband/core/user_mad.c		optional ofed		\
	compile-with "${OFED_C} -I$S/ofed/drivers/infiniband/core/"
ofed/drivers/infiniband/core/uverbs_cmd.c	optional ofed		\
	compile-with "${OFED_C} -I$S/ofed/drivers/infiniband/core/"
ofed/drivers/infiniband/core/uverbs_main.c	optional ofed		\
	compile-with "${OFED_C} -I$S/ofed/drivers/infiniband/core/"
ofed/drivers/infiniband/core/uverbs_marshall.c	optional ofed		\
	compile-with "${OFED_C} -I$S/ofed/drivers/infiniband/core/"
ofed/drivers/infiniband/core/verbs.c		optional ofed		\
	compile-with "${OFED_C} -I$S/ofed/drivers/infiniband/core/"

ofed/drivers/infiniband/ulp/ipoib/ipoib_cm.c	optional ipoib		\
	compile-with "${OFED_C} -I$S/ofed/drivers/infiniband/ulp/ipoib/"
#ofed/drivers/infiniband/ulp/ipoib/ipoib_fs.c	optional ipoib		\
#	compile-with "${OFED_C} -I$S/ofed/drivers/infiniband/ulp/ipoib/"
ofed/drivers/infiniband/ulp/ipoib/ipoib_ib.c	optional ipoib		\
	compile-with "${OFED_C} -I$S/ofed/drivers/infiniband/ulp/ipoib/"
ofed/drivers/infiniband/ulp/ipoib/ipoib_main.c	optional ipoib		\
	compile-with "${OFED_C} -I$S/ofed/drivers/infiniband/ulp/ipoib/"
ofed/drivers/infiniband/ulp/ipoib/ipoib_multicast.c	optional ipoib	\
	compile-with "${OFED_C} -I$S/ofed/drivers/infiniband/ulp/ipoib/"
ofed/drivers/infiniband/ulp/ipoib/ipoib_verbs.c	optional ipoib		\
	compile-with "${OFED_C} -I$S/ofed/drivers/infiniband/ulp/ipoib/"
#ofed/drivers/infiniband/ulp/ipoib/ipoib_vlan.c	optional ipoib		\
#	compile-with "${OFED_C} -I$S/ofed/drivers/infiniband/ulp/ipoib/"

ofed/drivers/infiniband/ulp/sdp/sdp_bcopy.c	optional sdp inet	\
	compile-with "${OFED_C} -I$S/ofed/drivers/infiniband/ulp/sdp/"
ofed/drivers/infiniband/ulp/sdp/sdp_main.c	optional sdp inet 	\
	compile-with "${OFED_C} -I$S/ofed/drivers/infiniband/ulp/sdp/"
ofed/drivers/infiniband/ulp/sdp/sdp_rx.c	optional sdp inet 	\
	compile-with "${OFED_C} -I$S/ofed/drivers/infiniband/ulp/sdp/"
ofed/drivers/infiniband/ulp/sdp/sdp_cma.c	optional sdp inet 	\
	compile-with "${OFED_C} -I$S/ofed/drivers/infiniband/ulp/sdp/"
ofed/drivers/infiniband/ulp/sdp/sdp_tx.c	optional sdp inet 	\
	compile-with "${OFED_C} -I$S/ofed/drivers/infiniband/ulp/sdp/"

ofed/drivers/infiniband/hw/mlx4/alias_GUID.c    optional mlx4ib         \
        no-depend obj-prefix "mlx4ib_"                                  \
        compile-with "${OFED_C_NOIMP} -I$S/ofed/drivers/infiniband/hw/mlx4/"
ofed/drivers/infiniband/hw/mlx4/mcg.c           optional mlx4ib         \
        no-depend obj-prefix "mlx4ib_"                                  \
        compile-with "${OFED_C_NOIMP} -I$S/ofed/drivers/infiniband/hw/mlx4/"
ofed/drivers/infiniband/hw/mlx4/sysfs.c         optional mlx4ib         \
        no-depend obj-prefix "mlx4ib_"                                  \
        compile-with "${OFED_C_NOIMP} -I$S/ofed/drivers/infiniband/hw/mlx4/"
ofed/drivers/infiniband/hw/mlx4/cm.c            optional mlx4ib         \
        no-depend obj-prefix "mlx4ib_"                                  \
        compile-with "${OFED_C_NOIMP} -I$S/ofed/drivers/infiniband/hw/mlx4/"
ofed/drivers/infiniband/hw/mlx4/ah.c		optional mlx4ib		\
	no-depend obj-prefix "mlx4ib_"					\
	compile-with "${OFED_C_NOIMP} -I$S/ofed/drivers/infiniband/hw/mlx4/"
ofed/drivers/infiniband/hw/mlx4/cq.c		optional mlx4ib		\
	no-depend obj-prefix "mlx4ib_"					\
	compile-with "${OFED_C_NOIMP} -I$S/ofed/drivers/infiniband/hw/mlx4/"
ofed/drivers/infiniband/hw/mlx4/doorbell.c	optional mlx4ib		\
	no-depend obj-prefix "mlx4ib_"					\
	compile-with "${OFED_C_NOIMP} -I$S/ofed/drivers/infiniband/hw/mlx4/"
ofed/drivers/infiniband/hw/mlx4/mad.c		optional mlx4ib		\
	no-depend obj-prefix "mlx4ib_"					\
	compile-with "${OFED_C_NOIMP} -I$S/ofed/drivers/infiniband/hw/mlx4/"
ofed/drivers/infiniband/hw/mlx4/main.c		optional mlx4ib		\
	no-depend obj-prefix "mlx4ib_"					\
	compile-with "${OFED_C_NOIMP} -I$S/ofed/drivers/infiniband/hw/mlx4/"
ofed/drivers/infiniband/hw/mlx4/mlx4_exp.c	optional mlx4ib		\
	no-depend obj-prefix "mlx4ib_"					\
	compile-with "${OFED_C_NOIMP} -I$S/ofed/drivers/infiniband/hw/mlx4/"
ofed/drivers/infiniband/hw/mlx4/mr.c		optional mlx4ib		\
	no-depend obj-prefix "mlx4ib_"					\
	compile-with "${OFED_C_NOIMP} -I$S/ofed/drivers/infiniband/hw/mlx4/"
ofed/drivers/infiniband/hw/mlx4/qp.c		optional mlx4ib		\
	no-depend obj-prefix "mlx4ib_"					\
	compile-with "${OFED_C_NOIMP} -I$S/ofed/drivers/infiniband/hw/mlx4/"
ofed/drivers/infiniband/hw/mlx4/srq.c		optional mlx4ib		\
	no-depend obj-prefix "mlx4ib_"					\
	compile-with "${OFED_C_NOIMP} -I$S/ofed/drivers/infiniband/hw/mlx4/"
ofed/drivers/infiniband/hw/mlx4/wc.c		optional mlx4ib		\
	no-depend obj-prefix "mlx4ib_"					\
	compile-with "${OFED_C_NOIMP} -I$S/ofed/drivers/infiniband/hw/mlx4/"

ofed/drivers/net/mlx4/alloc.c			optional mlx4ib | mlxen	\
	no-depend obj-prefix "mlx4_"					\
	compile-with "${OFED_C_NOIMP} -I$S/ofed/drivers/net/mlx4/"
ofed/drivers/net/mlx4/catas.c			optional mlx4ib | mlxen	\
	no-depend obj-prefix "mlx4_"					\
	compile-with "${OFED_C_NOIMP} -I$S/ofed/drivers/net/mlx4/"
ofed/drivers/net/mlx4/cmd.c			optional mlx4ib | mlxen	\
	no-depend obj-prefix "mlx4_"					\
	compile-with "${OFED_C_NOIMP} -I$S/ofed/drivers/net/mlx4/"
ofed/drivers/net/mlx4/cq.c			optional mlx4ib | mlxen	\
	no-depend obj-prefix "mlx4_"					\
	compile-with "${OFED_C_NOIMP} -I$S/ofed/drivers/net/mlx4/"
ofed/drivers/net/mlx4/eq.c			optional mlx4ib | mlxen	\
	no-depend obj-prefix "mlx4_"					\
	compile-with "${OFED_C_NOIMP} -I$S/ofed/drivers/net/mlx4/"
ofed/drivers/net/mlx4/fw.c			optional mlx4ib | mlxen	\
	no-depend obj-prefix "mlx4_"					\
	compile-with "${OFED_C_NOIMP} -I$S/ofed/drivers/net/mlx4/"
ofed/drivers/net/mlx4/icm.c			optional mlx4ib | mlxen	\
	no-depend obj-prefix "mlx4_"					\
	compile-with "${OFED_C_NOIMP} -I$S/ofed/drivers/net/mlx4/"
ofed/drivers/net/mlx4/intf.c			optional mlx4ib | mlxen	\
	no-depend obj-prefix "mlx4_"					\
	compile-with "${OFED_C_NOIMP} -I$S/ofed/drivers/net/mlx4/"
ofed/drivers/net/mlx4/main.c			optional mlx4ib | mlxen	\
	no-depend obj-prefix "mlx4_"					\
	compile-with "${OFED_C_NOIMP} -I$S/ofed/drivers/net/mlx4/"
ofed/drivers/net/mlx4/mcg.c			optional mlx4ib | mlxen	\
	no-depend obj-prefix "mlx4_"					\
	compile-with "${OFED_C_NOIMP} -I$S/ofed/drivers/net/mlx4/ -Wno-unused"
ofed/drivers/net/mlx4/mr.c			optional mlx4ib | mlxen	\
	no-depend obj-prefix "mlx4_"					\
	compile-with "${OFED_C_NOIMP} -I$S/ofed/drivers/net/mlx4/"
ofed/drivers/net/mlx4/pd.c			optional mlx4ib | mlxen	\
	no-depend obj-prefix "mlx4_"					\
	compile-with "${OFED_C_NOIMP} -I$S/ofed/drivers/net/mlx4/"
ofed/drivers/net/mlx4/port.c			optional mlx4ib | mlxen	\
	no-depend obj-prefix "mlx4_"					\
	compile-with "${OFED_C_NOIMP} -I$S/ofed/drivers/net/mlx4/"
ofed/drivers/net/mlx4/profile.c			optional mlx4ib | mlxen	\
	no-depend obj-prefix "mlx4_"					\
	compile-with "${OFED_C_NOIMP} -I$S/ofed/drivers/net/mlx4/"
ofed/drivers/net/mlx4/qp.c			optional mlx4ib | mlxen	\
	no-depend obj-prefix "mlx4_"					\
	compile-with "${OFED_C_NOIMP} -I$S/ofed/drivers/net/mlx4/"
ofed/drivers/net/mlx4/reset.c			optional mlx4ib | mlxen	\
	no-depend obj-prefix "mlx4_"					\
	compile-with "${OFED_C_NOIMP} -I$S/ofed/drivers/net/mlx4/"
ofed/drivers/net/mlx4/sense.c			optional mlx4ib | mlxen	\
	no-depend obj-prefix "mlx4_"					\
	compile-with "${OFED_C_NOIMP} -I$S/ofed/drivers/net/mlx4/"
ofed/drivers/net/mlx4/srq.c			optional mlx4ib | mlxen	\
	no-depend obj-prefix "mlx4_"					\
	compile-with "${OFED_C_NOIMP} -I$S/ofed/drivers/net/mlx4/"
ofed/drivers/net/mlx4/resource_tracker.c        optional mlx4ib | mlxen	\
	no-depend obj-prefix "mlx4_"					\
	compile-with "${OFED_C_NOIMP} -I$S/ofed/drivers/net/mlx4/"
ofed/drivers/net/mlx4/sys_tune.c		optional mlx4ib | mlxen	\
	no-depend obj-prefix "mlx4_"					\
	compile-with "${OFED_C_NOIMP} -I$S/ofed/drivers/net/mlx4/"

ofed/drivers/net/mlx4/en_cq.c			optional mlxen		\
	no-depend obj-prefix "mlx4_"					\
	compile-with "${OFED_C_NOIMP} -I$S/ofed/drivers/net/mlx4/"
ofed/drivers/net/mlx4/en_main.c			optional mlxen		\
	no-depend obj-prefix "mlx4_"					\
	compile-with "${OFED_C_NOIMP} -I$S/ofed/drivers/net/mlx4/"
ofed/drivers/net/mlx4/en_netdev.c		optional mlxen		\
	no-depend obj-prefix "mlx4_"					\
	compile-with "${OFED_C_NOIMP} -I$S/ofed/drivers/net/mlx4/"
ofed/drivers/net/mlx4/en_port.c			optional mlxen		\
	no-depend obj-prefix "mlx4_"					\
	compile-with "${OFED_C_NOIMP} -I$S/ofed/drivers/net/mlx4/"
ofed/drivers/net/mlx4/en_resources.c		optional mlxen		\
	no-depend obj-prefix "mlx4_"					\
	compile-with "${OFED_C_NOIMP} -I$S/ofed/drivers/net/mlx4/"
ofed/drivers/net/mlx4/en_rx.c			optional mlxen		\
	no-depend obj-prefix "mlx4_"					\
	compile-with "${OFED_C_NOIMP} -I$S/ofed/drivers/net/mlx4/"
ofed/drivers/net/mlx4/en_tx.c			optional mlxen		\
	no-depend obj-prefix "mlx4_"					\
	compile-with "${OFED_C_NOIMP} -I$S/ofed/drivers/net/mlx4/"

dev/mlx5/mlx5_core/mlx5_alloc.c			optional mlx5 pci	\
	compile-with "${OFED_C}"
dev/mlx5/mlx5_core/mlx5_cmd.c			optional mlx5 pci	\
	compile-with "${OFED_C}"
dev/mlx5/mlx5_core/mlx5_cq.c			optional mlx5 pci	\
	compile-with "${OFED_C}"
dev/mlx5/mlx5_core/mlx5_eq.c			optional mlx5 pci	\
	compile-with "${OFED_C}"
dev/mlx5/mlx5_core/mlx5_flow_table.c		optional mlx5 pci	\
	compile-with "${OFED_C}"
dev/mlx5/mlx5_core/mlx5_fw.c			optional mlx5 pci	\
	compile-with "${OFED_C}"
dev/mlx5/mlx5_core/mlx5_health.c		optional mlx5 pci	\
	compile-with "${OFED_C}"
dev/mlx5/mlx5_core/mlx5_mad.c			optional mlx5 pci	\
	compile-with "${OFED_C}"
dev/mlx5/mlx5_core/mlx5_main.c			optional mlx5 pci	\
	compile-with "${OFED_C}"
dev/mlx5/mlx5_core/mlx5_mcg.c			optional mlx5 pci	\
	compile-with "${OFED_C}"
dev/mlx5/mlx5_core/mlx5_mr.c			optional mlx5 pci	\
	compile-with "${OFED_C}"
dev/mlx5/mlx5_core/mlx5_pagealloc.c		optional mlx5 pci	\
	compile-with "${OFED_C}"
dev/mlx5/mlx5_core/mlx5_pd.c			optional mlx5 pci	\
	compile-with "${OFED_C}"
dev/mlx5/mlx5_core/mlx5_port.c			optional mlx5 pci	\
	compile-with "${OFED_C}"
dev/mlx5/mlx5_core/mlx5_qp.c			optional mlx5 pci	\
	compile-with "${OFED_C}"
dev/mlx5/mlx5_core/mlx5_srq.c			optional mlx5 pci	\
	compile-with "${OFED_C}"
dev/mlx5/mlx5_core/mlx5_transobj.c		optional mlx5 pci	\
	compile-with "${OFED_C}"
dev/mlx5/mlx5_core/mlx5_uar.c			optional mlx5 pci	\
	compile-with "${OFED_C}"
dev/mlx5/mlx5_core/mlx5_vport.c			optional mlx5 pci	\
	compile-with "${OFED_C}"
dev/mlx5/mlx5_core/mlx5_wq.c			optional mlx5 pci	\
	compile-with "${OFED_C}"

dev/mlx5/mlx5_en/mlx5_en_ethtool.c		optional mlx5en pci inet inet6	\
	compile-with "${OFED_C}"
dev/mlx5/mlx5_en/mlx5_en_main.c			optional mlx5en pci inet inet6	\
	compile-with "${OFED_C}"
dev/mlx5/mlx5_en/mlx5_en_tx.c			optional mlx5en pci inet inet6	\
	compile-with "${OFED_C}"
dev/mlx5/mlx5_en/mlx5_en_flow_table.c		optional mlx5en pci inet inet6	\
	compile-with "${OFED_C}"
dev/mlx5/mlx5_en/mlx5_en_rx.c			optional mlx5en pci inet inet6	\
	compile-with "${OFED_C}"
dev/mlx5/mlx5_en/mlx5_en_txrx.c			optional mlx5en pci inet inet6	\
	compile-with "${OFED_C}"

ofed/drivers/infiniband/hw/mthca/mthca_allocator.c	optional mthca	\
	compile-with "${OFED_C}"
ofed/drivers/infiniband/hw/mthca/mthca_av.c		optional mthca	\
	compile-with "${OFED_C}"
ofed/drivers/infiniband/hw/mthca/mthca_catas.c		optional mthca	\
	compile-with "${OFED_C}"
ofed/drivers/infiniband/hw/mthca/mthca_cmd.c		optional mthca	\
	compile-with "${OFED_C}"
ofed/drivers/infiniband/hw/mthca/mthca_cq.c		optional mthca	\
	compile-with "${OFED_C}"
ofed/drivers/infiniband/hw/mthca/mthca_eq.c		optional mthca	\
	compile-with "${OFED_C}"
ofed/drivers/infiniband/hw/mthca/mthca_mad.c		optional mthca	\
	compile-with "${OFED_C}"
ofed/drivers/infiniband/hw/mthca/mthca_main.c		optional mthca	\
	compile-with "${OFED_C}"
ofed/drivers/infiniband/hw/mthca/mthca_mcg.c		optional mthca	\
	compile-with "${OFED_C}"
ofed/drivers/infiniband/hw/mthca/mthca_memfree.c	optional mthca	\
	compile-with "${OFED_C}"
ofed/drivers/infiniband/hw/mthca/mthca_mr.c		optional mthca	\
	compile-with "${OFED_C}"
ofed/drivers/infiniband/hw/mthca/mthca_pd.c		optional mthca	\
	compile-with "${OFED_C}"
ofed/drivers/infiniband/hw/mthca/mthca_profile.c	optional mthca	\
	compile-with "${OFED_C}"
ofed/drivers/infiniband/hw/mthca/mthca_provider.c	optional mthca	\
	compile-with "${OFED_C}"
ofed/drivers/infiniband/hw/mthca/mthca_qp.c		optional mthca	\
	compile-with "${OFED_C}"
ofed/drivers/infiniband/hw/mthca/mthca_reset.c		optional mthca	\
	compile-with "${OFED_C}"
ofed/drivers/infiniband/hw/mthca/mthca_srq.c		optional mthca	\
	compile-with "${OFED_C}"
ofed/drivers/infiniband/hw/mthca/mthca_uar.c		optional mthca	\
	compile-with "${OFED_C}"

# crypto support
opencrypto/cast.c		optional crypto | ipsec
opencrypto/criov.c		optional crypto | ipsec
opencrypto/crypto.c		optional crypto | ipsec
opencrypto/cryptodev.c		optional cryptodev
opencrypto/cryptodev_if.m	optional crypto | ipsec
opencrypto/cryptosoft.c		optional crypto | ipsec
opencrypto/cryptodeflate.c	optional crypto | ipsec
opencrypto/gmac.c		optional crypto | ipsec
opencrypto/gfmult.c		optional crypto | ipsec
opencrypto/rmd160.c		optional crypto | ipsec
opencrypto/skipjack.c		optional crypto | ipsec
opencrypto/xform.c		optional crypto | ipsec
rpc/auth_none.c			optional krpc | nfslockd | nfscl | nfsd
rpc/auth_unix.c			optional krpc | nfslockd | nfscl | nfsd
rpc/authunix_prot.c		optional krpc | nfslockd | nfscl | nfsd
rpc/clnt_bck.c			optional krpc | nfslockd | nfscl | nfsd
rpc/clnt_dg.c			optional krpc | nfslockd | nfscl | nfsd
rpc/clnt_rc.c			optional krpc | nfslockd | nfscl | nfsd
rpc/clnt_vc.c			optional krpc | nfslockd | nfscl | nfsd
rpc/getnetconfig.c		optional krpc | nfslockd | nfscl | nfsd
rpc/replay.c			optional krpc | nfslockd | nfscl | nfsd
rpc/rpc_callmsg.c		optional krpc | nfslockd | nfscl | nfsd
rpc/rpc_generic.c		optional krpc | nfslockd | nfscl | nfsd
rpc/rpc_prot.c			optional krpc | nfslockd | nfscl | nfsd
rpc/rpcb_clnt.c			optional krpc | nfslockd | nfscl | nfsd
rpc/rpcb_prot.c			optional krpc | nfslockd | nfscl | nfsd
rpc/svc.c			optional krpc | nfslockd | nfscl | nfsd
rpc/svc_auth.c			optional krpc | nfslockd | nfscl | nfsd
rpc/svc_auth_unix.c		optional krpc | nfslockd | nfscl | nfsd
rpc/svc_dg.c			optional krpc | nfslockd | nfscl | nfsd
rpc/svc_generic.c		optional krpc | nfslockd | nfscl | nfsd
rpc/svc_vc.c			optional krpc | nfslockd | nfscl | nfsd
rpc/rpcsec_gss/rpcsec_gss.c	optional krpc kgssapi | nfslockd kgssapi | nfscl kgssapi | nfsd kgssapi
rpc/rpcsec_gss/rpcsec_gss_conf.c optional krpc kgssapi | nfslockd kgssapi | nfscl kgssapi | nfsd kgssapi
rpc/rpcsec_gss/rpcsec_gss_misc.c optional krpc kgssapi | nfslockd kgssapi | nfscl kgssapi | nfsd kgssapi
rpc/rpcsec_gss/rpcsec_gss_prot.c optional krpc kgssapi | nfslockd kgssapi | nfscl kgssapi | nfsd kgssapi
rpc/rpcsec_gss/svc_rpcsec_gss.c	optional krpc kgssapi | nfslockd kgssapi | nfscl kgssapi | nfsd kgssapi
security/audit/audit.c		optional audit
security/audit/audit_arg.c	optional audit
security/audit/audit_bsm.c	optional audit
security/audit/audit_bsm_klib.c	optional audit
security/audit/audit_pipe.c	optional audit
security/audit/audit_syscalls.c	standard
security/audit/audit_trigger.c	optional audit
security/audit/audit_worker.c	optional audit
security/audit/bsm_domain.c	optional audit
security/audit/bsm_errno.c	optional audit
security/audit/bsm_fcntl.c	optional audit
security/audit/bsm_socket_type.c	optional audit
security/audit/bsm_token.c	optional audit
security/mac/mac_audit.c	optional mac audit
security/mac/mac_cred.c		optional mac
security/mac/mac_framework.c	optional mac
security/mac/mac_inet.c		optional mac inet | mac inet6
security/mac/mac_inet6.c	optional mac inet6
security/mac/mac_label.c	optional mac
security/mac/mac_net.c		optional mac
security/mac/mac_pipe.c		optional mac
security/mac/mac_posix_sem.c	optional mac
security/mac/mac_posix_shm.c	optional mac
security/mac/mac_priv.c		optional mac
security/mac/mac_process.c	optional mac
security/mac/mac_socket.c	optional mac
security/mac/mac_syscalls.c	standard
security/mac/mac_system.c	optional mac
security/mac/mac_sysv_msg.c	optional mac
security/mac/mac_sysv_sem.c	optional mac
security/mac/mac_sysv_shm.c	optional mac
security/mac/mac_vfs.c		optional mac
security/mac_biba/mac_biba.c	optional mac_biba
security/mac_bsdextended/mac_bsdextended.c	optional mac_bsdextended
security/mac_bsdextended/ugidfw_system.c	optional mac_bsdextended
security/mac_bsdextended/ugidfw_vnode.c		optional mac_bsdextended
security/mac_ifoff/mac_ifoff.c	optional mac_ifoff
security/mac_lomac/mac_lomac.c	optional mac_lomac
security/mac_mls/mac_mls.c	optional mac_mls
security/mac_none/mac_none.c	optional mac_none
security/mac_partition/mac_partition.c optional mac_partition
security/mac_portacl/mac_portacl.c optional mac_portacl
security/mac_seeotheruids/mac_seeotheruids.c optional mac_seeotheruids
security/mac_stub/mac_stub.c	optional mac_stub
security/mac_test/mac_test.c	optional mac_test
teken/teken.c			optional sc | vt
ufs/ffs/ffs_alloc.c		optional ffs
ufs/ffs/ffs_balloc.c		optional ffs
ufs/ffs/ffs_inode.c		optional ffs
ufs/ffs/ffs_snapshot.c		optional ffs
ufs/ffs/ffs_softdep.c		optional ffs
ufs/ffs/ffs_subr.c		optional ffs
ufs/ffs/ffs_tables.c		optional ffs
ufs/ffs/ffs_vfsops.c		optional ffs
ufs/ffs/ffs_vnops.c		optional ffs
ufs/ffs/ffs_rawread.c		optional ffs directio
ufs/ffs/ffs_suspend.c		optional ffs
ufs/ufs/ufs_acl.c		optional ffs
ufs/ufs/ufs_bmap.c		optional ffs
ufs/ufs/ufs_dirhash.c		optional ffs
ufs/ufs/ufs_extattr.c		optional ffs
ufs/ufs/ufs_gjournal.c		optional ffs UFS_GJOURNAL
ufs/ufs/ufs_inode.c		optional ffs
ufs/ufs/ufs_lookup.c		optional ffs
ufs/ufs/ufs_quota.c		optional ffs
ufs/ufs/ufs_vfsops.c		optional ffs
ufs/ufs/ufs_vnops.c		optional ffs
vm/default_pager.c		standard
vm/device_pager.c		standard
vm/phys_pager.c			standard
vm/redzone.c			optional DEBUG_REDZONE
vm/sg_pager.c			standard
vm/swap_pager.c			standard
vm/uma_core.c			standard
vm/uma_dbg.c			standard
vm/memguard.c			optional DEBUG_MEMGUARD
vm/vm_fault.c			standard
vm/vm_glue.c			standard
vm/vm_init.c			standard
vm/vm_kern.c			standard
vm/vm_map.c			standard
vm/vm_meter.c			standard
vm/vm_mmap.c			standard
vm/vm_object.c			standard
vm/vm_page.c			standard
vm/vm_pageout.c			standard
vm/vm_pager.c			standard
vm/vm_phys.c			standard
vm/vm_radix.c			standard
vm/vm_reserv.c			standard
vm/vm_domain.c			standard
vm/vm_unix.c			standard
vm/vm_zeroidle.c		standard
vm/vnode_pager.c		standard
xen/features.c			optional xenhvm
xen/xenbus/xenbus_if.m		optional xenhvm
xen/xenbus/xenbus.c		optional xenhvm
xen/xenbus/xenbusb_if.m		optional xenhvm
xen/xenbus/xenbusb.c		optional xenhvm
xen/xenbus/xenbusb_front.c	optional xenhvm
xen/xenbus/xenbusb_back.c	optional xenhvm
xen/xenmem/xenmem_if.m		optional xenhvm
xdr/xdr.c			optional krpc | nfslockd | nfscl | nfsd
xdr/xdr_array.c			optional krpc | nfslockd | nfscl | nfsd
xdr/xdr_mbuf.c			optional krpc | nfslockd | nfscl | nfsd
xdr/xdr_mem.c			optional krpc | nfslockd | nfscl | nfsd
xdr/xdr_reference.c		optional krpc | nfslockd | nfscl | nfsd
xdr/xdr_sizeof.c		optional krpc | nfslockd | nfscl | nfsd<|MERGE_RESOLUTION|>--- conflicted
+++ resolved
@@ -1140,13 +1140,8 @@
 dev/bfe/if_bfe.c			optional bfe
 dev/bge/if_bge.c			optional bge
 dev/bhnd/bhnd.c				optional bhnd
-<<<<<<< HEAD
-=======
 dev/bhnd/bhnd_erom.c			optional bhnd
 dev/bhnd/bhnd_erom_if.m			optional bhnd
-dev/bhnd/bhnd_nexus.c			optional bhnd siba_nexus | \
-						 bhnd bcma_nexus
->>>>>>> 2c26d778
 dev/bhnd/bhnd_subr.c			optional bhnd
 dev/bhnd/bhnd_bus_if.m			optional bhnd
 dev/bhnd/bhndb/bhnd_bhndb.c		optional bhndb bhnd
@@ -1192,11 +1187,7 @@
 dev/bhnd/nvram/bhnd_sprom_parser.c	optional bhnd
 dev/bhnd/siba/siba.c			optional siba bhnd
 dev/bhnd/siba/siba_bhndb.c		optional siba bhnd bhndb
-<<<<<<< HEAD
-=======
 dev/bhnd/siba/siba_erom.c		optional siba bhnd
-dev/bhnd/siba/siba_nexus.c		optional siba_nexus siba bhnd
->>>>>>> 2c26d778
 dev/bhnd/siba/siba_subr.c		optional siba bhnd
 #
 dev/bktr/bktr_audio.c		optional bktr pci
