--- conflicted
+++ resolved
@@ -1165,12 +1165,9 @@
 # XXX Work around clang warning, until maintainer approves fix.
 dev/bwn/if_bwn.c		optional bwn siba_bwn \
 	compile-with "${NORMAL_C} ${NO_WSOMETIMES_UNINITIALIZED}"
-<<<<<<< HEAD
 dev/bwn/if_bwn_pci.c		optional bwn pci bhnd | bwn pci bhndbus
-=======
 dev/bwn/if_bwn_phy_g.c		optional bwn siba_bwn \
 	compile-with "${NORMAL_C} ${NO_WSOMETIMES_UNINITIALIZED}"
->>>>>>> 593ac218
 dev/bwn/if_bwn_phy_lp.c		optional bwn siba_bwn \
 	compile-with "${NORMAL_C} ${NO_WSOMETIMES_UNINITIALIZED}"
 dev/bwn/bwn_mac.c		optional bwn bhnd | bwn bhndbus
