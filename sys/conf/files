# $FreeBSD$
#
# The long compile-with and dependency lines are required because of
# limitations in config: backslash-newline doesn't work in strings, and
# dependency lines other than the first are silently ignored.
#
acpi_quirks.h			optional acpi				   \
	dependency	"$S/tools/acpi_quirks2h.awk $S/dev/acpica/acpi_quirks" \
	compile-with	"${AWK} -f $S/tools/acpi_quirks2h.awk $S/dev/acpica/acpi_quirks" \
	no-obj no-implicit-rule before-depend				   \
	clean		"acpi_quirks.h"
bhnd_nvram_map.h		optional bhndbus | bhnd			   \
	dependency	"$S/dev/bhnd/tools/nvram_map_gen.awk $S/dev/bhnd/nvram/nvram_map"	   \
	compile-with	"${AWK} -f $S/dev/bhnd/tools/nvram_map_gen.awk $S/dev/bhnd/nvram/nvram_map > bhnd_nvram_map.h" \
	no-obj no-implicit-rule before-depend				   \
	clean		"bhnd_nvram_map.h"
#
# The 'fdt_dtb_file' target covers an actual DTB file name, which is derived
# from the specified source (DTS) file: <platform>.dts -> <platform>.dtb
#
fdt_dtb_file			optional fdt fdt_dtb_static \
	compile-with "sh -c 'MACHINE=${MACHINE} $S/tools/fdt/make_dtb.sh $S ${FDT_DTS_FILE} ${.CURDIR}'" \
	no-obj no-implicit-rule before-depend	\
	clean		"${FDT_DTS_FILE:R}.dtb"
fdt_static_dtb.h		optional fdt fdt_dtb_static \
	compile-with "sh -c 'MACHINE=${MACHINE} $S/tools/fdt/make_dtbh.sh ${FDT_DTS_FILE} ${.CURDIR}'" \
	dependency	"fdt_dtb_file" \
	no-obj no-implicit-rule before-depend \
	clean		"fdt_static_dtb.h"
feeder_eq_gen.h			optional sound				   \
	dependency	"$S/tools/sound/feeder_eq_mkfilter.awk"		   \
	compile-with	"${AWK} -f $S/tools/sound/feeder_eq_mkfilter.awk -- ${FEEDER_EQ_PRESETS} > feeder_eq_gen.h" \
	no-obj no-implicit-rule before-depend				   \
	clean		"feeder_eq_gen.h"
feeder_rate_gen.h		optional sound				   \
	dependency	"$S/tools/sound/feeder_rate_mkfilter.awk"	   \
	compile-with	"${AWK} -f $S/tools/sound/feeder_rate_mkfilter.awk -- ${FEEDER_RATE_PRESETS} > feeder_rate_gen.h" \
	no-obj no-implicit-rule before-depend				   \
	clean		"feeder_rate_gen.h"
snd_fxdiv_gen.h			optional sound				   \
	dependency	"$S/tools/sound/snd_fxdiv_gen.awk"		   \
	compile-with	"${AWK} -f $S/tools/sound/snd_fxdiv_gen.awk -- > snd_fxdiv_gen.h" \
	no-obj no-implicit-rule before-depend				   \
	clean		"snd_fxdiv_gen.h"
miidevs.h			optional miibus | mii			   \
	dependency	"$S/tools/miidevs2h.awk $S/dev/mii/miidevs"	   \
	compile-with	"${AWK} -f $S/tools/miidevs2h.awk $S/dev/mii/miidevs" \
	no-obj no-implicit-rule before-depend				   \
	clean		"miidevs.h"
pccarddevs.h			standard				   \
	dependency	"$S/tools/pccarddevs2h.awk $S/dev/pccard/pccarddevs" \
	compile-with	"${AWK} -f $S/tools/pccarddevs2h.awk $S/dev/pccard/pccarddevs" \
	no-obj no-implicit-rule before-depend				   \
	clean		"pccarddevs.h"
kbdmuxmap.h			optional	kbdmux_dflt_keymap 	   \
	compile-with	"kbdcontrol -P ${S:S/sys$/share/}/vt/keymaps -P ${S:S/sys$/share/}/syscons/keymaps -L ${KBDMUX_DFLT_KEYMAP} | sed -e 's/^static keymap_t.* = /static keymap_t key_map = /' -e 's/^static accentmap_t.* = /static accentmap_t accent_map = /' > kbdmuxmap.h" \
	no-obj no-implicit-rule before-depend				\
	clean		"kbdmuxmap.h"
teken_state.h		optional sc | vt				   \
	dependency	"$S/teken/gensequences $S/teken/sequences" \
	compile-with	"${AWK} -f $S/teken/gensequences $S/teken/sequences > teken_state.h" \
	no-obj no-implicit-rule before-depend				   \
	clean		"teken_state.h"
usbdevs.h			optional usb				   \
	dependency	"$S/tools/usbdevs2h.awk $S/dev/usb/usbdevs" \
	compile-with	"${AWK} -f $S/tools/usbdevs2h.awk $S/dev/usb/usbdevs -h" \
	no-obj no-implicit-rule before-depend				   \
	clean		"usbdevs.h"
usbdevs_data.h			optional usb				   \
	dependency	"$S/tools/usbdevs2h.awk $S/dev/usb/usbdevs" \
	compile-with	"${AWK} -f $S/tools/usbdevs2h.awk $S/dev/usb/usbdevs -d" \
	no-obj no-implicit-rule before-depend				   \
	clean		"usbdevs_data.h"
cam/cam.c			optional scbus
cam/cam_compat.c		optional scbus
cam/cam_iosched.c		optional scbus
cam/cam_periph.c		optional scbus
cam/cam_queue.c			optional scbus
cam/cam_sim.c			optional scbus
cam/cam_xpt.c			optional scbus
cam/ata/ata_all.c		optional scbus
cam/ata/ata_xpt.c		optional scbus
cam/ata/ata_pmp.c		optional scbus
cam/scsi/scsi_xpt.c		optional scbus
cam/scsi/scsi_all.c		optional scbus
cam/scsi/scsi_cd.c		optional cd
cam/scsi/scsi_ch.c		optional ch
cam/ata/ata_da.c		optional ada | da
cam/ctl/ctl.c			optional ctl
cam/ctl/ctl_backend.c		optional ctl
cam/ctl/ctl_backend_block.c	optional ctl
cam/ctl/ctl_backend_ramdisk.c	optional ctl
cam/ctl/ctl_cmd_table.c		optional ctl
cam/ctl/ctl_frontend.c		optional ctl
cam/ctl/ctl_frontend_cam_sim.c	optional ctl
cam/ctl/ctl_frontend_ioctl.c	optional ctl
cam/ctl/ctl_frontend_iscsi.c	optional ctl
cam/ctl/ctl_ha.c		optional ctl
cam/ctl/ctl_scsi_all.c		optional ctl
cam/ctl/ctl_tpc.c		optional ctl
cam/ctl/ctl_tpc_local.c		optional ctl
cam/ctl/ctl_error.c		optional ctl
cam/ctl/ctl_util.c		optional ctl
cam/ctl/scsi_ctl.c		optional ctl
cam/scsi/scsi_da.c		optional da
cam/scsi/scsi_low.c		optional ct | ncv | nsp | stg
cam/scsi/scsi_pass.c		optional pass
cam/scsi/scsi_pt.c		optional pt
cam/scsi/scsi_sa.c		optional sa
cam/scsi/scsi_enc.c		optional ses
cam/scsi/scsi_enc_ses.c		optional ses
cam/scsi/scsi_enc_safte.c	optional ses
cam/scsi/scsi_sg.c		optional sg
cam/scsi/scsi_targ_bh.c		optional targbh
cam/scsi/scsi_target.c		optional targ
cam/scsi/smp_all.c		optional scbus
# shared between zfs and dtrace
cddl/compat/opensolaris/kern/opensolaris.c		optional zfs | dtrace compile-with "${CDDL_C}"
cddl/compat/opensolaris/kern/opensolaris_cmn_err.c	optional zfs | dtrace compile-with "${CDDL_C}"
cddl/compat/opensolaris/kern/opensolaris_kmem.c		optional zfs | dtrace compile-with "${CDDL_C}"
cddl/compat/opensolaris/kern/opensolaris_misc.c		optional zfs | dtrace compile-with "${CDDL_C}"
cddl/compat/opensolaris/kern/opensolaris_sunddi.c	optional zfs | dtrace compile-with "${CDDL_C}"
cddl/compat/opensolaris/kern/opensolaris_taskq.c	optional zfs | dtrace compile-with "${CDDL_C}"
# zfs specific
cddl/compat/opensolaris/kern/opensolaris_acl.c				optional zfs compile-with "${ZFS_C}"
cddl/compat/opensolaris/kern/opensolaris_dtrace.c			optional zfs compile-with "${ZFS_C}"
cddl/compat/opensolaris/kern/opensolaris_kobj.c				optional zfs compile-with "${ZFS_C}"
cddl/compat/opensolaris/kern/opensolaris_kstat.c			optional zfs compile-with "${ZFS_C}"
cddl/compat/opensolaris/kern/opensolaris_lookup.c			optional zfs compile-with "${ZFS_C}"
cddl/compat/opensolaris/kern/opensolaris_policy.c			optional zfs compile-with "${ZFS_C}"
cddl/compat/opensolaris/kern/opensolaris_string.c			optional zfs compile-with "${ZFS_C}"
cddl/compat/opensolaris/kern/opensolaris_sysevent.c			optional zfs compile-with "${ZFS_C}"
cddl/compat/opensolaris/kern/opensolaris_uio.c				optional zfs compile-with "${ZFS_C}"
cddl/compat/opensolaris/kern/opensolaris_vfs.c				optional zfs compile-with "${ZFS_C}"
cddl/compat/opensolaris/kern/opensolaris_vm.c				optional zfs compile-with "${ZFS_C}"
cddl/compat/opensolaris/kern/opensolaris_zone.c				optional zfs compile-with "${ZFS_C}"
cddl/contrib/opensolaris/common/acl/acl_common.c			optional zfs compile-with "${ZFS_C}"
cddl/contrib/opensolaris/common/avl/avl.c				optional zfs compile-with "${ZFS_C}"
cddl/contrib/opensolaris/common/nvpair/opensolaris_fnvpair.c		optional zfs compile-with "${ZFS_C}"
cddl/contrib/opensolaris/common/nvpair/opensolaris_nvpair.c		optional zfs compile-with "${ZFS_C}"
cddl/contrib/opensolaris/common/nvpair/opensolaris_nvpair_alloc_fixed.c	optional zfs compile-with "${ZFS_C}"
cddl/contrib/opensolaris/common/unicode/u8_textprep.c			optional zfs compile-with "${ZFS_C}"
cddl/contrib/opensolaris/common/zfs/zfeature_common.c			optional zfs compile-with "${ZFS_C}"
cddl/contrib/opensolaris/common/zfs/zfs_comutil.c			optional zfs compile-with "${ZFS_C}"
cddl/contrib/opensolaris/common/zfs/zfs_deleg.c				optional zfs compile-with "${ZFS_C}"
cddl/contrib/opensolaris/common/zfs/zfs_fletcher.c			optional zfs compile-with "${ZFS_C}"
cddl/contrib/opensolaris/common/zfs/zfs_ioctl_compat.c			optional zfs compile-with "${ZFS_C}"
cddl/contrib/opensolaris/common/zfs/zfs_namecheck.c			optional zfs compile-with "${ZFS_C}"
cddl/contrib/opensolaris/common/zfs/zfs_prop.c				optional zfs compile-with "${ZFS_C}"
cddl/contrib/opensolaris/common/zfs/zpool_prop.c			optional zfs compile-with "${ZFS_C}"
cddl/contrib/opensolaris/common/zfs/zprop_common.c			optional zfs compile-with "${ZFS_C}"
cddl/contrib/opensolaris/uts/common/fs/gfs.c				optional zfs compile-with "${ZFS_C}"
cddl/contrib/opensolaris/uts/common/fs/vnode.c				optional zfs compile-with "${ZFS_C}"
cddl/contrib/opensolaris/uts/common/fs/zfs/arc.c			optional zfs compile-with "${ZFS_C}"
cddl/contrib/opensolaris/uts/common/fs/zfs/blkptr.c			optional zfs compile-with "${ZFS_C}"
cddl/contrib/opensolaris/uts/common/fs/zfs/bplist.c			optional zfs compile-with "${ZFS_C}"
cddl/contrib/opensolaris/uts/common/fs/zfs/bpobj.c			optional zfs compile-with "${ZFS_C}"
cddl/contrib/opensolaris/uts/common/fs/zfs/bptree.c			optional zfs compile-with "${ZFS_C}"
cddl/contrib/opensolaris/uts/common/fs/zfs/bqueue.c			optional zfs compile-with "${ZFS_C}"
cddl/contrib/opensolaris/uts/common/fs/zfs/dbuf.c			optional zfs compile-with "${ZFS_C}"
cddl/contrib/opensolaris/uts/common/fs/zfs/ddt.c			optional zfs compile-with "${ZFS_C}"
cddl/contrib/opensolaris/uts/common/fs/zfs/ddt_zap.c			optional zfs compile-with "${ZFS_C}"
cddl/contrib/opensolaris/uts/common/fs/zfs/dmu.c			optional zfs compile-with "${ZFS_C}"
cddl/contrib/opensolaris/uts/common/fs/zfs/dmu_diff.c			optional zfs compile-with "${ZFS_C}"
cddl/contrib/opensolaris/uts/common/fs/zfs/dmu_object.c			optional zfs compile-with "${ZFS_C}"
cddl/contrib/opensolaris/uts/common/fs/zfs/dmu_objset.c			optional zfs compile-with "${ZFS_C}"
cddl/contrib/opensolaris/uts/common/fs/zfs/dmu_send.c			optional zfs compile-with "${ZFS_C}"
cddl/contrib/opensolaris/uts/common/fs/zfs/dmu_traverse.c		optional zfs compile-with "${ZFS_C}"
cddl/contrib/opensolaris/uts/common/fs/zfs/dmu_tx.c			optional zfs compile-with "${ZFS_C}"
cddl/contrib/opensolaris/uts/common/fs/zfs/dmu_zfetch.c			optional zfs compile-with "${ZFS_C}"
cddl/contrib/opensolaris/uts/common/fs/zfs/dnode.c			optional zfs compile-with "${ZFS_C}" \
	warning "kernel contains CDDL licensed ZFS filesystem"
cddl/contrib/opensolaris/uts/common/fs/zfs/dnode_sync.c			optional zfs compile-with "${ZFS_C}"
cddl/contrib/opensolaris/uts/common/fs/zfs/dsl_bookmark.c		optional zfs compile-with "${ZFS_C}"
cddl/contrib/opensolaris/uts/common/fs/zfs/dsl_dataset.c		optional zfs compile-with "${ZFS_C}"
cddl/contrib/opensolaris/uts/common/fs/zfs/dsl_deadlist.c		optional zfs compile-with "${ZFS_C}"
cddl/contrib/opensolaris/uts/common/fs/zfs/dsl_deleg.c			optional zfs compile-with "${ZFS_C}"
cddl/contrib/opensolaris/uts/common/fs/zfs/dsl_destroy.c		optional zfs compile-with "${ZFS_C}"
cddl/contrib/opensolaris/uts/common/fs/zfs/dsl_dir.c			optional zfs compile-with "${ZFS_C}"
cddl/contrib/opensolaris/uts/common/fs/zfs/dsl_pool.c			optional zfs compile-with "${ZFS_C}"
cddl/contrib/opensolaris/uts/common/fs/zfs/dsl_prop.c			optional zfs compile-with "${ZFS_C}"
cddl/contrib/opensolaris/uts/common/fs/zfs/dsl_scan.c			optional zfs compile-with "${ZFS_C}"
cddl/contrib/opensolaris/uts/common/fs/zfs/dsl_userhold.c		optional zfs compile-with "${ZFS_C}"
cddl/contrib/opensolaris/uts/common/fs/zfs/dsl_synctask.c		optional zfs compile-with "${ZFS_C}"
cddl/contrib/opensolaris/uts/common/fs/zfs/gzip.c			optional zfs compile-with "${ZFS_C}"
cddl/contrib/opensolaris/uts/common/fs/zfs/lz4.c			optional zfs compile-with "${ZFS_C}"
cddl/contrib/opensolaris/uts/common/fs/zfs/lzjb.c			optional zfs compile-with "${ZFS_C}"
cddl/contrib/opensolaris/uts/common/fs/zfs/metaslab.c			optional zfs compile-with "${ZFS_C}"
cddl/contrib/opensolaris/uts/common/fs/zfs/multilist.c			optional zfs compile-with "${ZFS_C}"
cddl/contrib/opensolaris/uts/common/fs/zfs/range_tree.c			optional zfs compile-with "${ZFS_C}"
cddl/contrib/opensolaris/uts/common/fs/zfs/refcount.c			optional zfs compile-with "${ZFS_C}"
cddl/contrib/opensolaris/uts/common/fs/zfs/rrwlock.c			optional zfs compile-with "${ZFS_C}"
cddl/contrib/opensolaris/uts/common/fs/zfs/sa.c				optional zfs compile-with "${ZFS_C}"
cddl/contrib/opensolaris/uts/common/fs/zfs/sha256.c			optional zfs compile-with "${ZFS_C}"
cddl/contrib/opensolaris/uts/common/fs/zfs/spa.c			optional zfs compile-with "${ZFS_C}"
cddl/contrib/opensolaris/uts/common/fs/zfs/spa_config.c			optional zfs compile-with "${ZFS_C}"
cddl/contrib/opensolaris/uts/common/fs/zfs/spa_errlog.c			optional zfs compile-with "${ZFS_C}"
cddl/contrib/opensolaris/uts/common/fs/zfs/spa_history.c		optional zfs compile-with "${ZFS_C}"
cddl/contrib/opensolaris/uts/common/fs/zfs/spa_misc.c			optional zfs compile-with "${ZFS_C}"
cddl/contrib/opensolaris/uts/common/fs/zfs/space_map.c			optional zfs compile-with "${ZFS_C}"
cddl/contrib/opensolaris/uts/common/fs/zfs/space_reftree.c		optional zfs compile-with "${ZFS_C}"
cddl/contrib/opensolaris/uts/common/fs/zfs/trim_map.c			optional zfs compile-with "${ZFS_C}"
cddl/contrib/opensolaris/uts/common/fs/zfs/txg.c			optional zfs compile-with "${ZFS_C}"
cddl/contrib/opensolaris/uts/common/fs/zfs/uberblock.c			optional zfs compile-with "${ZFS_C}"
cddl/contrib/opensolaris/uts/common/fs/zfs/unique.c			optional zfs compile-with "${ZFS_C}"
cddl/contrib/opensolaris/uts/common/fs/zfs/vdev.c			optional zfs compile-with "${ZFS_C}"
cddl/contrib/opensolaris/uts/common/fs/zfs/vdev_cache.c			optional zfs compile-with "${ZFS_C}"
cddl/contrib/opensolaris/uts/common/fs/zfs/vdev_file.c			optional zfs compile-with "${ZFS_C}"
cddl/contrib/opensolaris/uts/common/fs/zfs/vdev_geom.c			optional zfs compile-with "${ZFS_C}"
cddl/contrib/opensolaris/uts/common/fs/zfs/vdev_label.c			optional zfs compile-with "${ZFS_C}"
cddl/contrib/opensolaris/uts/common/fs/zfs/vdev_mirror.c		optional zfs compile-with "${ZFS_C}"
cddl/contrib/opensolaris/uts/common/fs/zfs/vdev_missing.c		optional zfs compile-with "${ZFS_C}"
cddl/contrib/opensolaris/uts/common/fs/zfs/vdev_queue.c			optional zfs compile-with "${ZFS_C}"
cddl/contrib/opensolaris/uts/common/fs/zfs/vdev_raidz.c			optional zfs compile-with "${ZFS_C}"
cddl/contrib/opensolaris/uts/common/fs/zfs/vdev_root.c			optional zfs compile-with "${ZFS_C}"
cddl/contrib/opensolaris/uts/common/fs/zfs/zap.c			optional zfs compile-with "${ZFS_C}"
cddl/contrib/opensolaris/uts/common/fs/zfs/zap_leaf.c			optional zfs compile-with "${ZFS_C}"
cddl/contrib/opensolaris/uts/common/fs/zfs/zap_micro.c			optional zfs compile-with "${ZFS_C}"
cddl/contrib/opensolaris/uts/common/fs/zfs/zfeature.c			optional zfs compile-with "${ZFS_C}"
cddl/contrib/opensolaris/uts/common/fs/zfs/zfs_acl.c			optional zfs compile-with "${ZFS_C}"
cddl/contrib/opensolaris/uts/common/fs/zfs/zfs_byteswap.c		optional zfs compile-with "${ZFS_C}"
cddl/contrib/opensolaris/uts/common/fs/zfs/zfs_ctldir.c			optional zfs compile-with "${ZFS_C}"
cddl/contrib/opensolaris/uts/common/fs/zfs/zfs_debug.c			optional zfs compile-with "${ZFS_C}"
cddl/contrib/opensolaris/uts/common/fs/zfs/zfs_dir.c			optional zfs compile-with "${ZFS_C}"
cddl/contrib/opensolaris/uts/common/fs/zfs/zfs_fm.c			optional zfs compile-with "${ZFS_C}"
cddl/contrib/opensolaris/uts/common/fs/zfs/zfs_fuid.c			optional zfs compile-with "${ZFS_C}"
cddl/contrib/opensolaris/uts/common/fs/zfs/zfs_ioctl.c			optional zfs compile-with "${ZFS_C}"
cddl/contrib/opensolaris/uts/common/fs/zfs/zfs_log.c			optional zfs compile-with "${ZFS_C}"
cddl/contrib/opensolaris/uts/common/fs/zfs/zfs_onexit.c			optional zfs compile-with "${ZFS_C}"
cddl/contrib/opensolaris/uts/common/fs/zfs/zfs_replay.c			optional zfs compile-with "${ZFS_C}"
cddl/contrib/opensolaris/uts/common/fs/zfs/zfs_rlock.c			optional zfs compile-with "${ZFS_C}"
cddl/contrib/opensolaris/uts/common/fs/zfs/zfs_sa.c			optional zfs compile-with "${ZFS_C}"
cddl/contrib/opensolaris/uts/common/fs/zfs/zfs_vfsops.c			optional zfs compile-with "${ZFS_C}"
cddl/contrib/opensolaris/uts/common/fs/zfs/zfs_vnops.c			optional zfs compile-with "${ZFS_C}"
cddl/contrib/opensolaris/uts/common/fs/zfs/zfs_znode.c			optional zfs compile-with "${ZFS_C}"
cddl/contrib/opensolaris/uts/common/fs/zfs/zil.c			optional zfs compile-with "${ZFS_C}"
cddl/contrib/opensolaris/uts/common/fs/zfs/zio.c			optional zfs compile-with "${ZFS_C}"
cddl/contrib/opensolaris/uts/common/fs/zfs/zio_checksum.c		optional zfs compile-with "${ZFS_C}"
cddl/contrib/opensolaris/uts/common/fs/zfs/zio_compress.c		optional zfs compile-with "${ZFS_C}"
cddl/contrib/opensolaris/uts/common/fs/zfs/zio_inject.c			optional zfs compile-with "${ZFS_C}"
cddl/contrib/opensolaris/uts/common/fs/zfs/zle.c			optional zfs compile-with "${ZFS_C}"
cddl/contrib/opensolaris/uts/common/fs/zfs/zrlock.c			optional zfs compile-with "${ZFS_C}"
cddl/contrib/opensolaris/uts/common/fs/zfs/zvol.c			optional zfs compile-with "${ZFS_C}"
cddl/contrib/opensolaris/uts/common/os/callb.c				optional zfs compile-with "${ZFS_C}"
cddl/contrib/opensolaris/uts/common/os/fm.c				optional zfs compile-with "${ZFS_C}"
cddl/contrib/opensolaris/uts/common/os/list.c				optional zfs compile-with "${ZFS_C}"
cddl/contrib/opensolaris/uts/common/os/nvpair_alloc_system.c		optional zfs compile-with "${ZFS_C}"
cddl/contrib/opensolaris/uts/common/zmod/adler32.c			optional zfs compile-with "${ZFS_C}"
cddl/contrib/opensolaris/uts/common/zmod/deflate.c			optional zfs compile-with "${ZFS_C}"
cddl/contrib/opensolaris/uts/common/zmod/inffast.c			optional zfs compile-with "${ZFS_C}"
cddl/contrib/opensolaris/uts/common/zmod/inflate.c			optional zfs compile-with "${ZFS_C}"
cddl/contrib/opensolaris/uts/common/zmod/inftrees.c			optional zfs compile-with "${ZFS_C}"
cddl/contrib/opensolaris/uts/common/zmod/opensolaris_crc32.c		optional zfs compile-with "${ZFS_C}"
cddl/contrib/opensolaris/uts/common/zmod/trees.c			optional zfs compile-with "${ZFS_C}"
cddl/contrib/opensolaris/uts/common/zmod/zmod.c				optional zfs compile-with "${ZFS_C}"
cddl/contrib/opensolaris/uts/common/zmod/zmod_subr.c			optional zfs compile-with "${ZFS_C}"
cddl/contrib/opensolaris/uts/common/zmod/zutil.c			optional zfs compile-with "${ZFS_C}"
# dtrace specific
cddl/contrib/opensolaris/uts/common/dtrace/dtrace.c	optional dtrace compile-with "${DTRACE_C}" \
							warning "kernel contains CDDL licensed DTRACE"
cddl/dev/dtmalloc/dtmalloc.c		optional dtmalloc        | dtraceall compile-with "${CDDL_C}"
cddl/dev/profile/profile.c		optional dtrace_profile  | dtraceall compile-with "${CDDL_C}"
cddl/dev/sdt/sdt.c			optional dtrace_sdt      | dtraceall compile-with "${CDDL_C}"
cddl/dev/fbt/fbt.c			optional dtrace_fbt      | dtraceall compile-with "${FBT_C}"
cddl/dev/systrace/systrace.c		optional dtrace_systrace | dtraceall compile-with "${CDDL_C}"
cddl/dev/prototype.c			optional dtrace_prototype | dtraceall compile-with "${CDDL_C}"
fs/nfsclient/nfs_clkdtrace.c		optional dtnfscl nfscl   | dtraceall nfscl compile-with "${CDDL_C}"
compat/cloudabi/cloudabi_clock.c	optional compat_cloudabi64
compat/cloudabi/cloudabi_errno.c	optional compat_cloudabi64
compat/cloudabi/cloudabi_fd.c		optional compat_cloudabi64
compat/cloudabi/cloudabi_file.c		optional compat_cloudabi64
compat/cloudabi/cloudabi_futex.c	optional compat_cloudabi64
compat/cloudabi/cloudabi_mem.c		optional compat_cloudabi64
compat/cloudabi/cloudabi_proc.c		optional compat_cloudabi64
compat/cloudabi/cloudabi_random.c	optional compat_cloudabi64
compat/cloudabi/cloudabi_sock.c		optional compat_cloudabi64
compat/cloudabi/cloudabi_thread.c	optional compat_cloudabi64
compat/cloudabi64/cloudabi64_fd.c	optional compat_cloudabi64
compat/cloudabi64/cloudabi64_module.c	optional compat_cloudabi64
compat/cloudabi64/cloudabi64_poll.c	optional compat_cloudabi64
compat/cloudabi64/cloudabi64_sock.c	optional compat_cloudabi64
compat/cloudabi64/cloudabi64_syscalls.c	optional compat_cloudabi64
compat/cloudabi64/cloudabi64_sysent.c	optional compat_cloudabi64
compat/cloudabi64/cloudabi64_thread.c	optional compat_cloudabi64
compat/freebsd32/freebsd32_capability.c	optional compat_freebsd32
compat/freebsd32/freebsd32_ioctl.c	optional compat_freebsd32
compat/freebsd32/freebsd32_misc.c	optional compat_freebsd32
compat/freebsd32/freebsd32_syscalls.c	optional compat_freebsd32
compat/freebsd32/freebsd32_sysent.c	optional compat_freebsd32
contrib/dev/acpica/common/ahids.c			optional acpi acpi_debug
contrib/dev/acpica/common/ahuuids.c			optional acpi acpi_debug
contrib/dev/acpica/components/debugger/dbcmds.c		optional acpi acpi_debug
contrib/dev/acpica/components/debugger/dbconvert.c	optional acpi acpi_debug
contrib/dev/acpica/components/debugger/dbdisply.c	optional acpi acpi_debug
contrib/dev/acpica/components/debugger/dbexec.c		optional acpi acpi_debug
contrib/dev/acpica/components/debugger/dbhistry.c	optional acpi acpi_debug
contrib/dev/acpica/components/debugger/dbinput.c	optional acpi acpi_debug
contrib/dev/acpica/components/debugger/dbmethod.c	optional acpi acpi_debug
contrib/dev/acpica/components/debugger/dbnames.c	optional acpi acpi_debug
contrib/dev/acpica/components/debugger/dbobject.c	optional acpi acpi_debug
contrib/dev/acpica/components/debugger/dbstats.c	optional acpi acpi_debug
contrib/dev/acpica/components/debugger/dbtest.c		optional acpi acpi_debug
contrib/dev/acpica/components/debugger/dbutils.c	optional acpi acpi_debug
contrib/dev/acpica/components/debugger/dbxface.c	optional acpi acpi_debug
contrib/dev/acpica/components/disassembler/dmbuffer.c	optional acpi acpi_debug
contrib/dev/acpica/components/disassembler/dmcstyle.c	optional acpi acpi_debug
contrib/dev/acpica/components/disassembler/dmdeferred.c	optional acpi acpi_debug
contrib/dev/acpica/components/disassembler/dmnames.c	optional acpi acpi_debug
contrib/dev/acpica/components/disassembler/dmopcode.c	optional acpi acpi_debug
contrib/dev/acpica/components/disassembler/dmresrc.c	optional acpi acpi_debug
contrib/dev/acpica/components/disassembler/dmresrcl.c	optional acpi acpi_debug
contrib/dev/acpica/components/disassembler/dmresrcl2.c	optional acpi acpi_debug
contrib/dev/acpica/components/disassembler/dmresrcs.c	optional acpi acpi_debug
contrib/dev/acpica/components/disassembler/dmutils.c	optional acpi acpi_debug
contrib/dev/acpica/components/disassembler/dmwalk.c	optional acpi acpi_debug
contrib/dev/acpica/components/dispatcher/dsargs.c	optional acpi
contrib/dev/acpica/components/dispatcher/dscontrol.c	optional acpi
contrib/dev/acpica/components/dispatcher/dsdebug.c	optional acpi
contrib/dev/acpica/components/dispatcher/dsfield.c	optional acpi
contrib/dev/acpica/components/dispatcher/dsinit.c	optional acpi
contrib/dev/acpica/components/dispatcher/dsmethod.c	optional acpi
contrib/dev/acpica/components/dispatcher/dsmthdat.c	optional acpi
contrib/dev/acpica/components/dispatcher/dsobject.c	optional acpi
contrib/dev/acpica/components/dispatcher/dsopcode.c	optional acpi
contrib/dev/acpica/components/dispatcher/dsutils.c	optional acpi
contrib/dev/acpica/components/dispatcher/dswexec.c	optional acpi
contrib/dev/acpica/components/dispatcher/dswload.c	optional acpi
contrib/dev/acpica/components/dispatcher/dswload2.c	optional acpi
contrib/dev/acpica/components/dispatcher/dswscope.c	optional acpi
contrib/dev/acpica/components/dispatcher/dswstate.c	optional acpi
contrib/dev/acpica/components/events/evevent.c		optional acpi
contrib/dev/acpica/components/events/evglock.c		optional acpi
contrib/dev/acpica/components/events/evgpe.c		optional acpi
contrib/dev/acpica/components/events/evgpeblk.c		optional acpi
contrib/dev/acpica/components/events/evgpeinit.c	optional acpi
contrib/dev/acpica/components/events/evgpeutil.c	optional acpi
contrib/dev/acpica/components/events/evhandler.c	optional acpi
contrib/dev/acpica/components/events/evmisc.c		optional acpi
contrib/dev/acpica/components/events/evregion.c		optional acpi
contrib/dev/acpica/components/events/evrgnini.c		optional acpi
contrib/dev/acpica/components/events/evsci.c		optional acpi
contrib/dev/acpica/components/events/evxface.c		optional acpi
contrib/dev/acpica/components/events/evxfevnt.c		optional acpi
contrib/dev/acpica/components/events/evxfgpe.c		optional acpi
contrib/dev/acpica/components/events/evxfregn.c		optional acpi
contrib/dev/acpica/components/executer/exconcat.c	optional acpi
contrib/dev/acpica/components/executer/exconfig.c	optional acpi
contrib/dev/acpica/components/executer/exconvrt.c	optional acpi
contrib/dev/acpica/components/executer/excreate.c	optional acpi
contrib/dev/acpica/components/executer/exdebug.c	optional acpi
contrib/dev/acpica/components/executer/exdump.c		optional acpi
contrib/dev/acpica/components/executer/exfield.c	optional acpi
contrib/dev/acpica/components/executer/exfldio.c	optional acpi
contrib/dev/acpica/components/executer/exmisc.c		optional acpi
contrib/dev/acpica/components/executer/exmutex.c	optional acpi
contrib/dev/acpica/components/executer/exnames.c	optional acpi
contrib/dev/acpica/components/executer/exoparg1.c	optional acpi
contrib/dev/acpica/components/executer/exoparg2.c	optional acpi
contrib/dev/acpica/components/executer/exoparg3.c	optional acpi
contrib/dev/acpica/components/executer/exoparg6.c	optional acpi
contrib/dev/acpica/components/executer/exprep.c		optional acpi
contrib/dev/acpica/components/executer/exregion.c	optional acpi
contrib/dev/acpica/components/executer/exresnte.c	optional acpi
contrib/dev/acpica/components/executer/exresolv.c	optional acpi
contrib/dev/acpica/components/executer/exresop.c	optional acpi
contrib/dev/acpica/components/executer/exstore.c	optional acpi
contrib/dev/acpica/components/executer/exstoren.c	optional acpi
contrib/dev/acpica/components/executer/exstorob.c	optional acpi
contrib/dev/acpica/components/executer/exsystem.c	optional acpi
contrib/dev/acpica/components/executer/extrace.c	optional acpi
contrib/dev/acpica/components/executer/exutils.c	optional acpi
contrib/dev/acpica/components/hardware/hwacpi.c		optional acpi
contrib/dev/acpica/components/hardware/hwesleep.c	optional acpi
contrib/dev/acpica/components/hardware/hwgpe.c		optional acpi
contrib/dev/acpica/components/hardware/hwpci.c		optional acpi
contrib/dev/acpica/components/hardware/hwregs.c		optional acpi
contrib/dev/acpica/components/hardware/hwsleep.c	optional acpi
contrib/dev/acpica/components/hardware/hwtimer.c	optional acpi
contrib/dev/acpica/components/hardware/hwvalid.c	optional acpi
contrib/dev/acpica/components/hardware/hwxface.c	optional acpi
contrib/dev/acpica/components/hardware/hwxfsleep.c	optional acpi
contrib/dev/acpica/components/namespace/nsaccess.c	optional acpi
contrib/dev/acpica/components/namespace/nsalloc.c	optional acpi
contrib/dev/acpica/components/namespace/nsarguments.c	optional acpi
contrib/dev/acpica/components/namespace/nsconvert.c	optional acpi
contrib/dev/acpica/components/namespace/nsdump.c	optional acpi
contrib/dev/acpica/components/namespace/nseval.c	optional acpi
contrib/dev/acpica/components/namespace/nsinit.c	optional acpi
contrib/dev/acpica/components/namespace/nsload.c	optional acpi
contrib/dev/acpica/components/namespace/nsnames.c	optional acpi
contrib/dev/acpica/components/namespace/nsobject.c	optional acpi
contrib/dev/acpica/components/namespace/nsparse.c	optional acpi
contrib/dev/acpica/components/namespace/nspredef.c	optional acpi
contrib/dev/acpica/components/namespace/nsprepkg.c	optional acpi
contrib/dev/acpica/components/namespace/nsrepair.c	optional acpi
contrib/dev/acpica/components/namespace/nsrepair2.c	optional acpi
contrib/dev/acpica/components/namespace/nssearch.c	optional acpi
contrib/dev/acpica/components/namespace/nsutils.c	optional acpi
contrib/dev/acpica/components/namespace/nswalk.c	optional acpi
contrib/dev/acpica/components/namespace/nsxfeval.c	optional acpi
contrib/dev/acpica/components/namespace/nsxfname.c	optional acpi
contrib/dev/acpica/components/namespace/nsxfobj.c	optional acpi
contrib/dev/acpica/components/parser/psargs.c		optional acpi
contrib/dev/acpica/components/parser/psloop.c		optional acpi
contrib/dev/acpica/components/parser/psobject.c		optional acpi
contrib/dev/acpica/components/parser/psopcode.c		optional acpi
contrib/dev/acpica/components/parser/psopinfo.c		optional acpi
contrib/dev/acpica/components/parser/psparse.c		optional acpi
contrib/dev/acpica/components/parser/psscope.c		optional acpi
contrib/dev/acpica/components/parser/pstree.c		optional acpi
contrib/dev/acpica/components/parser/psutils.c		optional acpi
contrib/dev/acpica/components/parser/pswalk.c		optional acpi
contrib/dev/acpica/components/parser/psxface.c		optional acpi
contrib/dev/acpica/components/resources/rsaddr.c	optional acpi
contrib/dev/acpica/components/resources/rscalc.c	optional acpi
contrib/dev/acpica/components/resources/rscreate.c	optional acpi
contrib/dev/acpica/components/resources/rsdump.c	optional acpi acpi_debug
contrib/dev/acpica/components/resources/rsdumpinfo.c	optional acpi
contrib/dev/acpica/components/resources/rsinfo.c	optional acpi
contrib/dev/acpica/components/resources/rsio.c		optional acpi
contrib/dev/acpica/components/resources/rsirq.c		optional acpi
contrib/dev/acpica/components/resources/rslist.c	optional acpi
contrib/dev/acpica/components/resources/rsmemory.c	optional acpi
contrib/dev/acpica/components/resources/rsmisc.c	optional acpi
contrib/dev/acpica/components/resources/rsserial.c	optional acpi
contrib/dev/acpica/components/resources/rsutils.c	optional acpi
contrib/dev/acpica/components/resources/rsxface.c	optional acpi
contrib/dev/acpica/components/tables/tbdata.c		optional acpi
contrib/dev/acpica/components/tables/tbfadt.c		optional acpi
contrib/dev/acpica/components/tables/tbfind.c		optional acpi
contrib/dev/acpica/components/tables/tbinstal.c		optional acpi
contrib/dev/acpica/components/tables/tbprint.c		optional acpi
contrib/dev/acpica/components/tables/tbutils.c		optional acpi
contrib/dev/acpica/components/tables/tbxface.c		optional acpi
contrib/dev/acpica/components/tables/tbxfload.c		optional acpi
contrib/dev/acpica/components/tables/tbxfroot.c		optional acpi
contrib/dev/acpica/components/utilities/utaddress.c	optional acpi
contrib/dev/acpica/components/utilities/utalloc.c	optional acpi
contrib/dev/acpica/components/utilities/utascii.c	optional acpi
contrib/dev/acpica/components/utilities/utbuffer.c	optional acpi
contrib/dev/acpica/components/utilities/utcache.c	optional acpi
contrib/dev/acpica/components/utilities/utcopy.c	optional acpi
contrib/dev/acpica/components/utilities/utdebug.c	optional acpi
contrib/dev/acpica/components/utilities/utdecode.c	optional acpi
contrib/dev/acpica/components/utilities/utdelete.c	optional acpi
contrib/dev/acpica/components/utilities/uterror.c	optional acpi
contrib/dev/acpica/components/utilities/uteval.c	optional acpi
contrib/dev/acpica/components/utilities/utexcep.c	optional acpi
contrib/dev/acpica/components/utilities/utglobal.c	optional acpi
contrib/dev/acpica/components/utilities/uthex.c		optional acpi
contrib/dev/acpica/components/utilities/utids.c		optional acpi
contrib/dev/acpica/components/utilities/utinit.c	optional acpi
contrib/dev/acpica/components/utilities/utlock.c	optional acpi
contrib/dev/acpica/components/utilities/utmath.c	optional acpi
contrib/dev/acpica/components/utilities/utmisc.c	optional acpi
contrib/dev/acpica/components/utilities/utmutex.c	optional acpi
contrib/dev/acpica/components/utilities/utnonansi.c	optional acpi
contrib/dev/acpica/components/utilities/utobject.c	optional acpi
contrib/dev/acpica/components/utilities/utosi.c		optional acpi
contrib/dev/acpica/components/utilities/utownerid.c	optional acpi
contrib/dev/acpica/components/utilities/utpredef.c	optional acpi
contrib/dev/acpica/components/utilities/utresrc.c	optional acpi
contrib/dev/acpica/components/utilities/utstate.c	optional acpi
contrib/dev/acpica/components/utilities/utstring.c	optional acpi
contrib/dev/acpica/components/utilities/utuuid.c	optional acpi acpi_debug
contrib/dev/acpica/components/utilities/utxface.c	optional acpi
contrib/dev/acpica/components/utilities/utxferror.c	optional acpi
contrib/dev/acpica/components/utilities/utxfinit.c	optional acpi
#contrib/dev/acpica/components/utilities/utxfmutex.c	optional acpi
contrib/ipfilter/netinet/fil.c	optional ipfilter inet \
	compile-with "${NORMAL_C} ${NO_WSELF_ASSIGN} -Wno-unused -I$S/contrib/ipfilter"
contrib/ipfilter/netinet/ip_auth.c optional ipfilter inet \
	compile-with "${NORMAL_C} -Wno-unused -I$S/contrib/ipfilter"
contrib/ipfilter/netinet/ip_fil_freebsd.c optional ipfilter inet \
	compile-with "${NORMAL_C} -Wno-unused -I$S/contrib/ipfilter"
contrib/ipfilter/netinet/ip_frag.c optional ipfilter inet \
	compile-with "${NORMAL_C} -Wno-unused -I$S/contrib/ipfilter"
contrib/ipfilter/netinet/ip_log.c optional ipfilter inet \
	compile-with "${NORMAL_C} -I$S/contrib/ipfilter"
contrib/ipfilter/netinet/ip_nat.c optional ipfilter inet \
	compile-with "${NORMAL_C} -Wno-unused -I$S/contrib/ipfilter"
contrib/ipfilter/netinet/ip_proxy.c optional ipfilter inet \
	compile-with "${NORMAL_C} ${NO_WSELF_ASSIGN} -Wno-unused -I$S/contrib/ipfilter"
contrib/ipfilter/netinet/ip_state.c optional ipfilter inet \
	compile-with "${NORMAL_C} -Wno-unused -I$S/contrib/ipfilter"
contrib/ipfilter/netinet/ip_lookup.c optional ipfilter inet \
	compile-with "${NORMAL_C} ${NO_WSELF_ASSIGN} -Wno-unused -Wno-error -I$S/contrib/ipfilter"
contrib/ipfilter/netinet/ip_pool.c optional ipfilter inet \
	compile-with "${NORMAL_C} -Wno-unused -I$S/contrib/ipfilter"
contrib/ipfilter/netinet/ip_htable.c optional ipfilter inet \
	compile-with "${NORMAL_C} -Wno-unused -I$S/contrib/ipfilter"
contrib/ipfilter/netinet/ip_sync.c optional ipfilter inet \
	compile-with "${NORMAL_C} -Wno-unused -I$S/contrib/ipfilter"
contrib/ipfilter/netinet/mlfk_ipl.c optional ipfilter inet \
	compile-with "${NORMAL_C} -I$S/contrib/ipfilter"
contrib/ipfilter/netinet/ip_nat6.c optional ipfilter inet \
	compile-with "${NORMAL_C} -Wno-unused -I$S/contrib/ipfilter"
contrib/ipfilter/netinet/ip_rules.c optional ipfilter inet \
	compile-with "${NORMAL_C} -I$S/contrib/ipfilter"
contrib/ipfilter/netinet/ip_scan.c optional ipfilter inet \
	compile-with "${NORMAL_C} -Wno-unused -I$S/contrib/ipfilter"
contrib/ipfilter/netinet/ip_dstlist.c optional ipfilter inet \
	compile-with "${NORMAL_C} -Wno-unused -I$S/contrib/ipfilter"
contrib/ipfilter/netinet/radix_ipf.c optional ipfilter inet \
	compile-with "${NORMAL_C} -I$S/contrib/ipfilter"
contrib/libfdt/fdt.c		optional fdt
contrib/libfdt/fdt_ro.c		optional fdt
contrib/libfdt/fdt_rw.c		optional fdt
contrib/libfdt/fdt_strerror.c	optional fdt
contrib/libfdt/fdt_sw.c		optional fdt
contrib/libfdt/fdt_wip.c	optional fdt
contrib/libnv/dnvlist.c		standard
contrib/libnv/nvlist.c		standard
contrib/libnv/nvpair.c		standard
contrib/ngatm/netnatm/api/cc_conn.c optional ngatm_ccatm \
	compile-with "${NORMAL_C_NOWERROR} -I$S/contrib/ngatm"
contrib/ngatm/netnatm/api/cc_data.c optional ngatm_ccatm \
	compile-with "${NORMAL_C} -I$S/contrib/ngatm"
contrib/ngatm/netnatm/api/cc_dump.c optional ngatm_ccatm \
	compile-with "${NORMAL_C} -I$S/contrib/ngatm"
contrib/ngatm/netnatm/api/cc_port.c optional ngatm_ccatm \
	compile-with "${NORMAL_C} -I$S/contrib/ngatm"
contrib/ngatm/netnatm/api/cc_sig.c optional ngatm_ccatm \
	compile-with "${NORMAL_C} -I$S/contrib/ngatm"
contrib/ngatm/netnatm/api/cc_user.c optional ngatm_ccatm \
	compile-with "${NORMAL_C} -I$S/contrib/ngatm"
contrib/ngatm/netnatm/api/unisap.c optional ngatm_ccatm \
	compile-with "${NORMAL_C} -I$S/contrib/ngatm"
contrib/ngatm/netnatm/misc/straddr.c optional ngatm_atmbase \
	compile-with "${NORMAL_C} -I$S/contrib/ngatm"
contrib/ngatm/netnatm/misc/unimsg_common.c optional ngatm_atmbase \
	compile-with "${NORMAL_C} -I$S/contrib/ngatm"
contrib/ngatm/netnatm/msg/traffic.c optional ngatm_atmbase \
	compile-with "${NORMAL_C} -I$S/contrib/ngatm"
contrib/ngatm/netnatm/msg/uni_ie.c optional ngatm_atmbase \
	compile-with "${NORMAL_C} -I$S/contrib/ngatm"
contrib/ngatm/netnatm/msg/uni_msg.c optional ngatm_atmbase \
	compile-with "${NORMAL_C} -I$S/contrib/ngatm"
contrib/ngatm/netnatm/saal/saal_sscfu.c	optional ngatm_sscfu \
	compile-with "${NORMAL_C} -I$S/contrib/ngatm"
contrib/ngatm/netnatm/saal/saal_sscop.c	optional ngatm_sscop \
	compile-with "${NORMAL_C} -I$S/contrib/ngatm"
contrib/ngatm/netnatm/sig/sig_call.c optional ngatm_uni \
	compile-with "${NORMAL_C} -I$S/contrib/ngatm"
contrib/ngatm/netnatm/sig/sig_coord.c optional ngatm_uni \
	compile-with "${NORMAL_C} -I$S/contrib/ngatm"
contrib/ngatm/netnatm/sig/sig_party.c optional ngatm_uni \
	compile-with "${NORMAL_C} -I$S/contrib/ngatm"
contrib/ngatm/netnatm/sig/sig_print.c optional ngatm_uni \
	compile-with "${NORMAL_C} -I$S/contrib/ngatm"
contrib/ngatm/netnatm/sig/sig_reset.c optional ngatm_uni \
	compile-with "${NORMAL_C} -I$S/contrib/ngatm"
contrib/ngatm/netnatm/sig/sig_uni.c optional ngatm_uni \
	compile-with "${NORMAL_C} -I$S/contrib/ngatm"
contrib/ngatm/netnatm/sig/sig_unimsgcpy.c optional ngatm_uni \
	compile-with "${NORMAL_C} -I$S/contrib/ngatm"
contrib/ngatm/netnatm/sig/sig_verify.c optional ngatm_uni \
	compile-with "${NORMAL_C} -I$S/contrib/ngatm"
crypto/blowfish/bf_ecb.c	optional ipsec
crypto/blowfish/bf_skey.c	optional crypto | ipsec
crypto/camellia/camellia.c	optional crypto | ipsec
crypto/camellia/camellia-api.c	optional crypto | ipsec
crypto/des/des_ecb.c		optional crypto | ipsec | netsmb
crypto/des/des_setkey.c		optional crypto | ipsec | netsmb
crypto/rc4/rc4.c		optional netgraph_mppc_encryption | kgssapi
crypto/rijndael/rijndael-alg-fst.c optional crypto | geom_bde | \
					 ipsec | random !random_loadable | wlan_ccmp
crypto/rijndael/rijndael-api-fst.c optional geom_bde | random !random_loadable
crypto/rijndael/rijndael-api.c	optional crypto | ipsec | wlan_ccmp
crypto/sha1.c			optional carp | crypto | ipsec | \
					 netgraph_mppc_encryption | sctp
crypto/sha2/sha256c.c		optional crypto | geom_bde | ipsec | random !random_loadable | \
					 sctp | zfs
crypto/sha2/sha512c.c		optional crypto | geom_bde | ipsec | zfs
crypto/siphash/siphash.c	optional inet | inet6
crypto/siphash/siphash_test.c	optional inet | inet6
ddb/db_access.c			optional ddb
ddb/db_break.c			optional ddb
ddb/db_capture.c		optional ddb
ddb/db_command.c		optional ddb
ddb/db_examine.c		optional ddb
ddb/db_expr.c			optional ddb
ddb/db_input.c			optional ddb
ddb/db_lex.c			optional ddb
ddb/db_main.c			optional ddb
ddb/db_output.c			optional ddb
ddb/db_print.c			optional ddb
ddb/db_ps.c			optional ddb
ddb/db_run.c			optional ddb
ddb/db_script.c			optional ddb
ddb/db_sym.c			optional ddb
ddb/db_thread.c			optional ddb
ddb/db_textdump.c		optional ddb
ddb/db_variables.c		optional ddb
ddb/db_watch.c			optional ddb
ddb/db_write_cmd.c		optional ddb
dev/aac/aac.c			optional aac
dev/aac/aac_cam.c		optional aacp aac
dev/aac/aac_debug.c		optional aac
dev/aac/aac_disk.c		optional aac
dev/aac/aac_linux.c		optional aac compat_linux
dev/aac/aac_pci.c		optional aac pci
dev/aacraid/aacraid.c		optional aacraid
dev/aacraid/aacraid_cam.c	optional aacraid scbus
dev/aacraid/aacraid_debug.c	optional aacraid
dev/aacraid/aacraid_linux.c	optional aacraid compat_linux
dev/aacraid/aacraid_pci.c	optional aacraid pci
dev/acpi_support/acpi_wmi.c	optional acpi_wmi acpi
dev/acpi_support/acpi_asus.c	optional acpi_asus acpi
dev/acpi_support/acpi_asus_wmi.c	optional acpi_asus_wmi acpi
dev/acpi_support/acpi_fujitsu.c	optional acpi_fujitsu acpi
dev/acpi_support/acpi_hp.c	optional acpi_hp acpi
dev/acpi_support/acpi_ibm.c	optional acpi_ibm acpi
dev/acpi_support/acpi_panasonic.c optional acpi_panasonic acpi
dev/acpi_support/acpi_sony.c	optional acpi_sony acpi
dev/acpi_support/acpi_toshiba.c	optional acpi_toshiba acpi
dev/acpi_support/atk0110.c	optional aibs acpi
dev/acpica/Osd/OsdDebug.c	optional acpi
dev/acpica/Osd/OsdHardware.c	optional acpi
dev/acpica/Osd/OsdInterrupt.c	optional acpi
dev/acpica/Osd/OsdMemory.c	optional acpi
dev/acpica/Osd/OsdSchedule.c	optional acpi
dev/acpica/Osd/OsdStream.c	optional acpi
dev/acpica/Osd/OsdSynch.c	optional acpi
dev/acpica/Osd/OsdTable.c	optional acpi
dev/acpica/acpi.c		optional acpi
dev/acpica/acpi_acad.c		optional acpi
dev/acpica/acpi_battery.c	optional acpi
dev/acpica/acpi_button.c	optional acpi
dev/acpica/acpi_cmbat.c		optional acpi
dev/acpica/acpi_cpu.c		optional acpi
dev/acpica/acpi_ec.c		optional acpi
dev/acpica/acpi_isab.c		optional acpi isa
dev/acpica/acpi_lid.c		optional acpi
dev/acpica/acpi_package.c	optional acpi
dev/acpica/acpi_pci.c		optional acpi pci
dev/acpica/acpi_pci_link.c	optional acpi pci
dev/acpica/acpi_pcib.c		optional acpi pci
dev/acpica/acpi_pcib_acpi.c	optional acpi pci
dev/acpica/acpi_pcib_pci.c	optional acpi pci
dev/acpica/acpi_perf.c		optional acpi
dev/acpica/acpi_powerres.c	optional acpi
dev/acpica/acpi_quirk.c		optional acpi
dev/acpica/acpi_resource.c	optional acpi
dev/acpica/acpi_smbat.c		optional acpi
dev/acpica/acpi_thermal.c	optional acpi
dev/acpica/acpi_throttle.c	optional acpi
dev/acpica/acpi_timer.c		optional acpi
dev/acpica/acpi_video.c		optional acpi_video acpi
dev/acpica/acpi_dock.c		optional acpi_dock acpi
dev/adlink/adlink.c		optional adlink
dev/advansys/adv_eisa.c		optional adv eisa
dev/advansys/adv_pci.c		optional adv pci
dev/advansys/advansys.c		optional adv
dev/advansys/advlib.c		optional adv
dev/advansys/advmcode.c		optional adv
dev/advansys/adw_pci.c		optional adw pci
dev/advansys/adwcam.c		optional adw
dev/advansys/adwlib.c		optional adw
dev/advansys/adwmcode.c		optional adw
dev/ae/if_ae.c			optional ae pci
dev/age/if_age.c		optional age pci
dev/agp/agp.c			optional agp pci
dev/agp/agp_if.m		optional agp pci
dev/aha/aha.c			optional aha
dev/aha/aha_isa.c		optional aha isa
dev/aha/aha_mca.c		optional aha mca
dev/ahb/ahb.c			optional ahb eisa
dev/ahci/ahci.c			optional ahci
dev/ahci/ahciem.c		optional ahci
dev/ahci/ahci_pci.c		optional ahci pci
dev/aic/aic.c			optional aic
dev/aic/aic_pccard.c		optional aic pccard
dev/aic7xxx/ahc_eisa.c		optional ahc eisa
dev/aic7xxx/ahc_isa.c		optional ahc isa
dev/aic7xxx/ahc_pci.c		optional ahc pci \
	compile-with "${NORMAL_C} ${NO_WCONSTANT_CONVERSION}"
dev/aic7xxx/ahd_pci.c		optional ahd pci \
	compile-with "${NORMAL_C} ${NO_WCONSTANT_CONVERSION}"
dev/aic7xxx/aic7770.c		optional ahc
dev/aic7xxx/aic79xx.c		optional ahd pci
dev/aic7xxx/aic79xx_osm.c	optional ahd pci
dev/aic7xxx/aic79xx_pci.c	optional ahd pci
dev/aic7xxx/aic79xx_reg_print.c	optional ahd pci ahd_reg_pretty_print
dev/aic7xxx/aic7xxx.c		optional ahc
dev/aic7xxx/aic7xxx_93cx6.c	optional ahc
dev/aic7xxx/aic7xxx_osm.c	optional ahc
dev/aic7xxx/aic7xxx_pci.c	optional ahc pci
dev/aic7xxx/aic7xxx_reg_print.c	optional ahc ahc_reg_pretty_print
dev/alc/if_alc.c		optional alc pci
dev/ale/if_ale.c		optional ale pci
dev/alpm/alpm.c			optional alpm pci
dev/altera/avgen/altera_avgen.c		optional altera_avgen
dev/altera/avgen/altera_avgen_fdt.c	optional altera_avgen fdt
dev/altera/avgen/altera_avgen_nexus.c	optional altera_avgen
dev/altera/sdcard/altera_sdcard.c	optional altera_sdcard
dev/altera/sdcard/altera_sdcard_disk.c	optional altera_sdcard
dev/altera/sdcard/altera_sdcard_io.c	optional altera_sdcard
dev/altera/sdcard/altera_sdcard_fdt.c	optional altera_sdcard fdt
dev/altera/sdcard/altera_sdcard_nexus.c	optional altera_sdcard
dev/altera/pio/pio.c		optional altera_pio
dev/altera/pio/pio_if.m		optional altera_pio
dev/amdpm/amdpm.c		optional amdpm pci | nfpm pci
dev/amdsmb/amdsmb.c		optional amdsmb pci
dev/amr/amr.c			optional amr
dev/amr/amr_cam.c		optional amrp amr
dev/amr/amr_disk.c		optional amr
dev/amr/amr_linux.c		optional amr compat_linux
dev/amr/amr_pci.c		optional amr pci
dev/an/if_an.c			optional an
dev/an/if_an_isa.c		optional an isa
dev/an/if_an_pccard.c		optional an pccard
dev/an/if_an_pci.c		optional an pci
#
dev/ata/ata_if.m		optional ata | atacore
dev/ata/ata-all.c		optional ata | atacore
dev/ata/ata-dma.c		optional ata | atacore
dev/ata/ata-lowlevel.c		optional ata | atacore
dev/ata/ata-sata.c		optional ata | atacore
dev/ata/ata-card.c		optional ata pccard | atapccard
dev/ata/ata-cbus.c		optional ata pc98 | atapc98
dev/ata/ata-isa.c		optional ata isa | ataisa
dev/ata/ata-pci.c		optional ata pci | atapci
dev/ata/chipsets/ata-acard.c	optional ata pci | ataacard
dev/ata/chipsets/ata-acerlabs.c	optional ata pci | ataacerlabs
dev/ata/chipsets/ata-amd.c	optional ata pci | ataamd
dev/ata/chipsets/ata-ati.c	optional ata pci | ataati
dev/ata/chipsets/ata-cenatek.c	optional ata pci | atacenatek
dev/ata/chipsets/ata-cypress.c	optional ata pci | atacypress
dev/ata/chipsets/ata-cyrix.c	optional ata pci | atacyrix
dev/ata/chipsets/ata-highpoint.c	optional ata pci | atahighpoint
dev/ata/chipsets/ata-intel.c	optional ata pci | ataintel
dev/ata/chipsets/ata-ite.c	optional ata pci | ataite
dev/ata/chipsets/ata-jmicron.c	optional ata pci | atajmicron
dev/ata/chipsets/ata-marvell.c	optional ata pci | atamarvell
dev/ata/chipsets/ata-micron.c	optional ata pci | atamicron
dev/ata/chipsets/ata-national.c	optional ata pci | atanational
dev/ata/chipsets/ata-netcell.c	optional ata pci | atanetcell
dev/ata/chipsets/ata-nvidia.c	optional ata pci | atanvidia
dev/ata/chipsets/ata-promise.c	optional ata pci | atapromise
dev/ata/chipsets/ata-serverworks.c	optional ata pci | ataserverworks
dev/ata/chipsets/ata-siliconimage.c	optional ata pci | atasiliconimage | ataati
dev/ata/chipsets/ata-sis.c	optional ata pci | atasis
dev/ata/chipsets/ata-via.c	optional ata pci | atavia
#
dev/ath/if_ath_pci.c		optional ath_pci pci \
	compile-with "${NORMAL_C} -I$S/dev/ath"
#
dev/ath/if_ath_ahb.c		optional ath_ahb \
	compile-with "${NORMAL_C} -I$S/dev/ath"
#
dev/ath/if_ath.c		optional ath \
	compile-with "${NORMAL_C} -I$S/dev/ath"
dev/ath/if_ath_alq.c		optional ath \
	compile-with "${NORMAL_C} -I$S/dev/ath"
dev/ath/if_ath_beacon.c		optional ath \
	compile-with "${NORMAL_C} -I$S/dev/ath"
dev/ath/if_ath_btcoex.c		optional ath \
	compile-with "${NORMAL_C} -I$S/dev/ath"
dev/ath/if_ath_debug.c		optional ath \
	compile-with "${NORMAL_C} -I$S/dev/ath"
dev/ath/if_ath_descdma.c	optional ath \
	compile-with "${NORMAL_C} -I$S/dev/ath"
dev/ath/if_ath_keycache.c	optional ath \
	compile-with "${NORMAL_C} -I$S/dev/ath"
dev/ath/if_ath_ioctl.c		optional ath \
	compile-with "${NORMAL_C} -I$S/dev/ath"
dev/ath/if_ath_led.c		optional ath \
	compile-with "${NORMAL_C} -I$S/dev/ath"
dev/ath/if_ath_lna_div.c	optional ath \
	compile-with "${NORMAL_C} -I$S/dev/ath"
dev/ath/if_ath_tx.c		optional ath \
	compile-with "${NORMAL_C} -I$S/dev/ath"
dev/ath/if_ath_tx_edma.c	optional ath \
	compile-with "${NORMAL_C} -I$S/dev/ath"
dev/ath/if_ath_tx_ht.c		optional ath \
	compile-with "${NORMAL_C} -I$S/dev/ath"
dev/ath/if_ath_tdma.c		optional ath \
	compile-with "${NORMAL_C} -I$S/dev/ath"
dev/ath/if_ath_sysctl.c		optional ath \
	compile-with "${NORMAL_C} -I$S/dev/ath"
dev/ath/if_ath_rx.c		optional ath \
	compile-with "${NORMAL_C} -I$S/dev/ath"
dev/ath/if_ath_rx_edma.c	optional ath \
	compile-with "${NORMAL_C} -I$S/dev/ath"
dev/ath/if_ath_spectral.c	optional ath \
	compile-with "${NORMAL_C} -I$S/dev/ath"
dev/ath/ah_osdep.c		optional ath \
	compile-with "${NORMAL_C} -I$S/dev/ath"
#
dev/ath/ath_hal/ah.c		optional ath \
	compile-with "${NORMAL_C} -I$S/dev/ath"
dev/ath/ath_hal/ah_eeprom_v1.c	optional ath_hal | ath_ar5210 \
	compile-with "${NORMAL_C} -I$S/dev/ath"
dev/ath/ath_hal/ah_eeprom_v3.c	optional ath_hal | ath_ar5211 | ath_ar5212 \
	compile-with "${NORMAL_C} -I$S/dev/ath"
dev/ath/ath_hal/ah_eeprom_v14.c \
	optional ath_hal | ath_ar5416 | ath_ar9160 | ath_ar9280 \
	compile-with "${NORMAL_C} -I$S/dev/ath"
dev/ath/ath_hal/ah_eeprom_v4k.c \
	optional ath_hal | ath_ar9285 \
	compile-with "${NORMAL_C} -I$S/dev/ath"
dev/ath/ath_hal/ah_eeprom_9287.c \
	optional ath_hal | ath_ar9287 \
	compile-with "${NORMAL_C} -I$S/dev/ath"
dev/ath/ath_hal/ah_regdomain.c	optional ath \
	compile-with "${NORMAL_C} ${NO_WSHIFT_COUNT_NEGATIVE} ${NO_WSHIFT_COUNT_OVERFLOW} -I$S/dev/ath"
# ar5210
dev/ath/ath_hal/ar5210/ar5210_attach.c		optional ath_hal | ath_ar5210 \
	compile-with "${NORMAL_C} -I$S/dev/ath -I$S/dev/ath/ath_hal"
dev/ath/ath_hal/ar5210/ar5210_beacon.c		optional ath_hal | ath_ar5210 \
	compile-with "${NORMAL_C} -I$S/dev/ath -I$S/dev/ath/ath_hal"
dev/ath/ath_hal/ar5210/ar5210_interrupts.c	optional ath_hal | ath_ar5210 \
	compile-with "${NORMAL_C} -I$S/dev/ath -I$S/dev/ath/ath_hal"
dev/ath/ath_hal/ar5210/ar5210_keycache.c	optional ath_hal | ath_ar5210 \
	compile-with "${NORMAL_C} -I$S/dev/ath -I$S/dev/ath/ath_hal"
dev/ath/ath_hal/ar5210/ar5210_misc.c		optional ath_hal | ath_ar5210 \
	compile-with "${NORMAL_C} -I$S/dev/ath -I$S/dev/ath/ath_hal"
dev/ath/ath_hal/ar5210/ar5210_phy.c		optional ath_hal | ath_ar5210 \
	compile-with "${NORMAL_C} -I$S/dev/ath -I$S/dev/ath/ath_hal"
dev/ath/ath_hal/ar5210/ar5210_power.c		optional ath_hal | ath_ar5210 \
	compile-with "${NORMAL_C} -I$S/dev/ath -I$S/dev/ath/ath_hal"
dev/ath/ath_hal/ar5210/ar5210_recv.c		optional ath_hal | ath_ar5210 \
	compile-with "${NORMAL_C} -I$S/dev/ath -I$S/dev/ath/ath_hal"
dev/ath/ath_hal/ar5210/ar5210_reset.c		optional ath_hal | ath_ar5210 \
	compile-with "${NORMAL_C} -I$S/dev/ath -I$S/dev/ath/ath_hal"
dev/ath/ath_hal/ar5210/ar5210_xmit.c		optional ath_hal | ath_ar5210 \
	compile-with "${NORMAL_C} -I$S/dev/ath -I$S/dev/ath/ath_hal"
# ar5211
dev/ath/ath_hal/ar5211/ar5211_attach.c		optional ath_hal | ath_ar5211 \
	compile-with "${NORMAL_C} -I$S/dev/ath -I$S/dev/ath/ath_hal"
dev/ath/ath_hal/ar5211/ar5211_beacon.c		optional ath_hal | ath_ar5211 \
	compile-with "${NORMAL_C} -I$S/dev/ath -I$S/dev/ath/ath_hal"
dev/ath/ath_hal/ar5211/ar5211_interrupts.c	optional ath_hal | ath_ar5211 \
	compile-with "${NORMAL_C} -I$S/dev/ath -I$S/dev/ath/ath_hal"
dev/ath/ath_hal/ar5211/ar5211_keycache.c	optional ath_hal | ath_ar5211 \
	compile-with "${NORMAL_C} -I$S/dev/ath -I$S/dev/ath/ath_hal"
dev/ath/ath_hal/ar5211/ar5211_misc.c		optional ath_hal | ath_ar5211 \
	compile-with "${NORMAL_C} -I$S/dev/ath -I$S/dev/ath/ath_hal"
dev/ath/ath_hal/ar5211/ar5211_phy.c		optional ath_hal | ath_ar5211 \
	compile-with "${NORMAL_C} -I$S/dev/ath -I$S/dev/ath/ath_hal"
dev/ath/ath_hal/ar5211/ar5211_power.c		optional ath_hal | ath_ar5211 \
	compile-with "${NORMAL_C} -I$S/dev/ath -I$S/dev/ath/ath_hal"
dev/ath/ath_hal/ar5211/ar5211_recv.c		optional ath_hal | ath_ar5211 \
	compile-with "${NORMAL_C} -I$S/dev/ath -I$S/dev/ath/ath_hal"
dev/ath/ath_hal/ar5211/ar5211_reset.c		optional ath_hal | ath_ar5211 \
	compile-with "${NORMAL_C} -I$S/dev/ath -I$S/dev/ath/ath_hal"
dev/ath/ath_hal/ar5211/ar5211_xmit.c		optional ath_hal | ath_ar5211 \
	compile-with "${NORMAL_C} -I$S/dev/ath -I$S/dev/ath/ath_hal"
# ar5212
dev/ath/ath_hal/ar5212/ar5212_ani.c \
	optional ath_hal | ath_ar5212 | ath_ar5416 | ath_ar9160 | ath_ar9280 | \
	ath_ar9285 ath_ar9287 \
	compile-with "${NORMAL_C} -I$S/dev/ath -I$S/dev/ath/ath_hal"
dev/ath/ath_hal/ar5212/ar5212_attach.c \
	optional ath_hal | ath_ar5212 | ath_ar5416 | ath_ar9160 | ath_ar9280 | \
	ath_ar9285 ath_ar9287 \
	compile-with "${NORMAL_C} -I$S/dev/ath -I$S/dev/ath/ath_hal"
dev/ath/ath_hal/ar5212/ar5212_beacon.c \
	optional ath_hal | ath_ar5212 | ath_ar5416 | ath_ar9160 | ath_ar9280 | \
	ath_ar9285 ath_ar9287 \
	compile-with "${NORMAL_C} -I$S/dev/ath -I$S/dev/ath/ath_hal"
dev/ath/ath_hal/ar5212/ar5212_eeprom.c \
	optional ath_hal | ath_ar5212 | ath_ar5416 | ath_ar9160 | ath_ar9280 | \
	ath_ar9285 ath_ar9287 \
	compile-with "${NORMAL_C} -I$S/dev/ath -I$S/dev/ath/ath_hal"
dev/ath/ath_hal/ar5212/ar5212_gpio.c \
	optional ath_hal | ath_ar5212 | ath_ar5416 | ath_ar9160 | ath_ar9280 | \
	ath_ar9285 ath_ar9287 \
	compile-with "${NORMAL_C} -I$S/dev/ath -I$S/dev/ath/ath_hal"
dev/ath/ath_hal/ar5212/ar5212_interrupts.c \
	optional ath_hal | ath_ar5212 | ath_ar5416 | ath_ar9160 | ath_ar9280 | \
	ath_ar9285 ath_ar9287 \
	compile-with "${NORMAL_C} -I$S/dev/ath -I$S/dev/ath/ath_hal"
dev/ath/ath_hal/ar5212/ar5212_keycache.c \
	optional ath_hal | ath_ar5212 | ath_ar5416 | ath_ar9160 | ath_ar9280 | \
	ath_ar9285 ath_ar9287 \
	compile-with "${NORMAL_C} -I$S/dev/ath -I$S/dev/ath/ath_hal"
dev/ath/ath_hal/ar5212/ar5212_misc.c \
	optional ath_hal | ath_ar5212 | ath_ar5416 | ath_ar9160 | ath_ar9280 | \
	ath_ar9285 ath_ar9287 \
	compile-with "${NORMAL_C} -I$S/dev/ath -I$S/dev/ath/ath_hal"
dev/ath/ath_hal/ar5212/ar5212_phy.c \
	optional ath_hal | ath_ar5212 | ath_ar5416 | ath_ar9160 | ath_ar9280 | \
	ath_ar9285 ath_ar9287 \
	compile-with "${NORMAL_C} -I$S/dev/ath -I$S/dev/ath/ath_hal"
dev/ath/ath_hal/ar5212/ar5212_power.c \
	optional ath_hal | ath_ar5212 | ath_ar5416 | ath_ar9160 | ath_ar9280 | \
	ath_ar9285 ath_ar9287 \
	compile-with "${NORMAL_C} -I$S/dev/ath -I$S/dev/ath/ath_hal"
dev/ath/ath_hal/ar5212/ar5212_recv.c \
	optional ath_hal | ath_ar5212 | ath_ar5416 | ath_ar9160 | ath_ar9280 | \
	ath_ar9285 ath_ar9287 \
	compile-with "${NORMAL_C} -I$S/dev/ath -I$S/dev/ath/ath_hal"
dev/ath/ath_hal/ar5212/ar5212_reset.c \
	optional ath_hal | ath_ar5212 | ath_ar5416 | ath_ar9160 | ath_ar9280 | \
	ath_ar9285 ath_ar9287 \
	compile-with "${NORMAL_C} -I$S/dev/ath -I$S/dev/ath/ath_hal"
dev/ath/ath_hal/ar5212/ar5212_rfgain.c \
	optional ath_hal | ath_ar5212 | ath_ar5416 | ath_ar9160 | ath_ar9280 | \
	ath_ar9285 ath_ar9287 \
	compile-with "${NORMAL_C} -I$S/dev/ath -I$S/dev/ath/ath_hal"
dev/ath/ath_hal/ar5212/ar5212_xmit.c \
	optional ath_hal | ath_ar5212 | ath_ar5416 | ath_ar9160 | ath_ar9280 | \
	ath_ar9285 ath_ar9287 \
	compile-with "${NORMAL_C} -I$S/dev/ath -I$S/dev/ath/ath_hal"
# ar5416 (depends on ar5212)
dev/ath/ath_hal/ar5416/ar5416_ani.c \
	optional ath_hal | ath_ar5416 | ath_ar9160 | ath_ar9280 | ath_ar9285 | \
	ath_ar9287 \
	compile-with "${NORMAL_C} -I$S/dev/ath -I$S/dev/ath/ath_hal"
dev/ath/ath_hal/ar5416/ar5416_attach.c \
	optional ath_hal | ath_ar5416 | ath_ar9160 | ath_ar9280 | ath_ar9285 | \
	ath_ar9287 \
	compile-with "${NORMAL_C} -I$S/dev/ath -I$S/dev/ath/ath_hal"
dev/ath/ath_hal/ar5416/ar5416_beacon.c \
	optional ath_hal | ath_ar5416 | ath_ar9160 | ath_ar9280 | ath_ar9285 | \
	ath_ar9287 \
	compile-with "${NORMAL_C} -I$S/dev/ath -I$S/dev/ath/ath_hal"
dev/ath/ath_hal/ar5416/ar5416_btcoex.c \
	optional ath_hal | ath_ar5416 | ath_ar9160 | ath_ar9280 | ath_ar9285 | \
	ath_ar9287 \
	compile-with "${NORMAL_C} -I$S/dev/ath -I$S/dev/ath/ath_hal"
dev/ath/ath_hal/ar5416/ar5416_cal.c \
	optional ath_hal | ath_ar5416 | ath_ar9160 | ath_ar9280 | ath_ar9285 | \
	ath_ar9287 \
	compile-with "${NORMAL_C} -I$S/dev/ath -I$S/dev/ath/ath_hal"
dev/ath/ath_hal/ar5416/ar5416_cal_iq.c \
	optional ath_hal | ath_ar5416 | ath_ar9160 | ath_ar9280 | ath_ar9285 | \
	ath_ar9287 \
	compile-with "${NORMAL_C} -I$S/dev/ath -I$S/dev/ath/ath_hal"
dev/ath/ath_hal/ar5416/ar5416_cal_adcgain.c \
	optional ath_hal | ath_ar5416 | ath_ar9160 | ath_ar9280 | ath_ar9285 | \
	ath_ar9287 \
	compile-with "${NORMAL_C} -I$S/dev/ath -I$S/dev/ath/ath_hal"
dev/ath/ath_hal/ar5416/ar5416_cal_adcdc.c \
	optional ath_hal | ath_ar5416 | ath_ar9160 | ath_ar9280 | ath_ar9285 | \
	ath_ar9287 \
	compile-with "${NORMAL_C} -I$S/dev/ath -I$S/dev/ath/ath_hal"
dev/ath/ath_hal/ar5416/ar5416_eeprom.c \
	optional ath_hal | ath_ar5416 | ath_ar9160 | ath_ar9280 | ath_ar9285 | \
	ath_ar9287 \
	compile-with "${NORMAL_C} -I$S/dev/ath -I$S/dev/ath/ath_hal"
dev/ath/ath_hal/ar5416/ar5416_gpio.c \
	optional ath_hal | ath_ar5416 | ath_ar9160 | ath_ar9280 | ath_ar9285 | \
	ath_ar9287 \
	compile-with "${NORMAL_C} -I$S/dev/ath -I$S/dev/ath/ath_hal"
dev/ath/ath_hal/ar5416/ar5416_interrupts.c \
	optional ath_hal | ath_ar5416 | ath_ar9160 | ath_ar9280 | ath_ar9285 | \
	ath_ar9287 \
	compile-with "${NORMAL_C} -I$S/dev/ath -I$S/dev/ath/ath_hal"
dev/ath/ath_hal/ar5416/ar5416_keycache.c \
	optional ath_hal | ath_ar5416 | ath_ar9160 | ath_ar9280 | ath_ar9285 | \
	ath_ar9287 \
	compile-with "${NORMAL_C} -I$S/dev/ath -I$S/dev/ath/ath_hal"
dev/ath/ath_hal/ar5416/ar5416_misc.c \
	optional ath_hal | ath_ar5416 | ath_ar9160 | ath_ar9280 | ath_ar9285 | \
	ath_ar9287 \
	compile-with "${NORMAL_C} -I$S/dev/ath -I$S/dev/ath/ath_hal"
dev/ath/ath_hal/ar5416/ar5416_phy.c \
	optional ath_hal | ath_ar5416 | ath_ar9160 | ath_ar9280 | ath_ar9285 | \
	ath_ar9287 \
	compile-with "${NORMAL_C} -I$S/dev/ath -I$S/dev/ath/ath_hal"
dev/ath/ath_hal/ar5416/ar5416_power.c \
	optional ath_hal | ath_ar5416 | ath_ar9160 | ath_ar9280 | ath_ar9285 | \
	ath_ar9287 \
	compile-with "${NORMAL_C} -I$S/dev/ath -I$S/dev/ath/ath_hal"
dev/ath/ath_hal/ar5416/ar5416_radar.c \
	optional ath_hal | ath_ar5416 | ath_ar9160 | ath_ar9280 | ath_ar9285 | \
	ath_ar9287 \
	compile-with "${NORMAL_C} -I$S/dev/ath -I$S/dev/ath/ath_hal"
dev/ath/ath_hal/ar5416/ar5416_recv.c \
	optional ath_hal | ath_ar5416 | ath_ar9160 | ath_ar9280 | ath_ar9285 | \
	ath_ar9287 \
	compile-with "${NORMAL_C} -I$S/dev/ath -I$S/dev/ath/ath_hal"
dev/ath/ath_hal/ar5416/ar5416_reset.c \
	optional ath_hal | ath_ar5416 | ath_ar9160 | ath_ar9280 | ath_ar9285 | \
	ath_ar9287 \
	compile-with "${NORMAL_C} -I$S/dev/ath -I$S/dev/ath/ath_hal"
dev/ath/ath_hal/ar5416/ar5416_spectral.c \
	optional ath_hal | ath_ar5416 | ath_ar9160 | ath_ar9280 | ath_ar9285 | \
	ath_ar9287 \
	compile-with "${NORMAL_C} -I$S/dev/ath -I$S/dev/ath/ath_hal"
dev/ath/ath_hal/ar5416/ar5416_xmit.c \
	optional ath_hal | ath_ar5416 | ath_ar9160 | ath_ar9280 | ath_ar9285 | \
	ath_ar9287 \
	compile-with "${NORMAL_C} -I$S/dev/ath -I$S/dev/ath/ath_hal"
# ar9130 (depends upon ar5416) - also requires AH_SUPPORT_AR9130
#
# Since this is an embedded MAC SoC, there's no need to compile it into the
# default HAL.
dev/ath/ath_hal/ar9001/ar9130_attach.c optional ath_ar9130 \
	compile-with "${NORMAL_C} -I$S/dev/ath -I$S/dev/ath/ath_hal"
dev/ath/ath_hal/ar9001/ar9130_phy.c optional ath_ar9130 \
	compile-with "${NORMAL_C} -I$S/dev/ath -I$S/dev/ath/ath_hal"
dev/ath/ath_hal/ar9001/ar9130_eeprom.c optional ath_ar9130 \
	compile-with "${NORMAL_C} -I$S/dev/ath -I$S/dev/ath/ath_hal"
# ar9160 (depends on ar5416)
dev/ath/ath_hal/ar9001/ar9160_attach.c optional ath_hal | ath_ar9160 \
	compile-with "${NORMAL_C} -I$S/dev/ath -I$S/dev/ath/ath_hal"
# ar9280 (depends on ar5416)
dev/ath/ath_hal/ar9002/ar9280_attach.c optional ath_hal | ath_ar9280 | \
	ath_ar9285 \
	compile-with "${NORMAL_C} -I$S/dev/ath -I$S/dev/ath/ath_hal"
dev/ath/ath_hal/ar9002/ar9280_olc.c optional ath_hal | ath_ar9280 | \
	ath_ar9285 \
	compile-with "${NORMAL_C} -I$S/dev/ath -I$S/dev/ath/ath_hal"
# ar9285 (depends on ar5416 and ar9280)
dev/ath/ath_hal/ar9002/ar9285_attach.c optional ath_hal | ath_ar9285 \
	compile-with "${NORMAL_C} -I$S/dev/ath -I$S/dev/ath/ath_hal"
dev/ath/ath_hal/ar9002/ar9285_btcoex.c optional ath_hal | ath_ar9285 \
	compile-with "${NORMAL_C} -I$S/dev/ath -I$S/dev/ath/ath_hal"
dev/ath/ath_hal/ar9002/ar9285_reset.c optional ath_hal | ath_ar9285 \
	compile-with "${NORMAL_C} -I$S/dev/ath -I$S/dev/ath/ath_hal"
dev/ath/ath_hal/ar9002/ar9285_cal.c optional ath_hal | ath_ar9285 \
	compile-with "${NORMAL_C} -I$S/dev/ath -I$S/dev/ath/ath_hal"
dev/ath/ath_hal/ar9002/ar9285_phy.c optional ath_hal | ath_ar9285 \
	compile-with "${NORMAL_C} -I$S/dev/ath -I$S/dev/ath/ath_hal"
dev/ath/ath_hal/ar9002/ar9285_diversity.c optional ath_hal | ath_ar9285 \
	compile-with "${NORMAL_C} -I$S/dev/ath -I$S/dev/ath/ath_hal"
# ar9287 (depends on ar5416)
dev/ath/ath_hal/ar9002/ar9287_attach.c optional ath_hal | ath_ar9287 \
	compile-with "${NORMAL_C} -I$S/dev/ath -I$S/dev/ath/ath_hal"
dev/ath/ath_hal/ar9002/ar9287_reset.c optional ath_hal | ath_ar9287 \
	compile-with "${NORMAL_C} -I$S/dev/ath -I$S/dev/ath/ath_hal"
dev/ath/ath_hal/ar9002/ar9287_cal.c optional ath_hal | ath_ar9287 \
	compile-with "${NORMAL_C} -I$S/dev/ath -I$S/dev/ath/ath_hal"
dev/ath/ath_hal/ar9002/ar9287_olc.c optional ath_hal | ath_ar9287 \
	compile-with "${NORMAL_C} -I$S/dev/ath -I$S/dev/ath/ath_hal"

# ar9300
contrib/dev/ath/ath_hal/ar9300/ar9300_ani.c optional ath_hal | ath_ar9300 \
	compile-with "${NORMAL_C} -I$S/dev/ath -I$S/dev/ath/ath_hal -I$S/contrib/dev/ath/ath_hal"
contrib/dev/ath/ath_hal/ar9300/ar9300_attach.c optional ath_hal | ath_ar9300 \
	compile-with "${NORMAL_C} -I$S/dev/ath -I$S/dev/ath/ath_hal -I$S/contrib/dev/ath/ath_hal"
contrib/dev/ath/ath_hal/ar9300/ar9300_beacon.c optional ath_hal | ath_ar9300 \
	compile-with "${NORMAL_C} -I$S/dev/ath -I$S/dev/ath/ath_hal -I$S/contrib/dev/ath/ath_hal"
contrib/dev/ath/ath_hal/ar9300/ar9300_eeprom.c optional ath_hal | ath_ar9300 \
	compile-with "${NORMAL_C} -I$S/dev/ath -I$S/dev/ath/ath_hal -I$S/contrib/dev/ath/ath_hal ${NO_WCONSTANT_CONVERSION}"
contrib/dev/ath/ath_hal/ar9300/ar9300_freebsd.c optional ath_hal | ath_ar9300 \
	compile-with "${NORMAL_C} -I$S/dev/ath -I$S/dev/ath/ath_hal -I$S/contrib/dev/ath/ath_hal"
contrib/dev/ath/ath_hal/ar9300/ar9300_gpio.c optional ath_hal | ath_ar9300 \
	compile-with "${NORMAL_C} -I$S/dev/ath -I$S/dev/ath/ath_hal -I$S/contrib/dev/ath/ath_hal"
contrib/dev/ath/ath_hal/ar9300/ar9300_interrupts.c optional ath_hal | ath_ar9300 \
	compile-with "${NORMAL_C} -I$S/dev/ath -I$S/dev/ath/ath_hal -I$S/contrib/dev/ath/ath_hal"
contrib/dev/ath/ath_hal/ar9300/ar9300_keycache.c optional ath_hal | ath_ar9300 \
	compile-with "${NORMAL_C} -I$S/dev/ath -I$S/dev/ath/ath_hal -I$S/contrib/dev/ath/ath_hal"
contrib/dev/ath/ath_hal/ar9300/ar9300_mci.c optional ath_hal | ath_ar9300 \
	compile-with "${NORMAL_C} -I$S/dev/ath -I$S/dev/ath/ath_hal -I$S/contrib/dev/ath/ath_hal"
contrib/dev/ath/ath_hal/ar9300/ar9300_misc.c optional ath_hal | ath_ar9300 \
	compile-with "${NORMAL_C} -I$S/dev/ath -I$S/dev/ath/ath_hal -I$S/contrib/dev/ath/ath_hal"
contrib/dev/ath/ath_hal/ar9300/ar9300_paprd.c optional ath_hal | ath_ar9300 \
	compile-with "${NORMAL_C} -I$S/dev/ath -I$S/dev/ath/ath_hal -I$S/contrib/dev/ath/ath_hal"
contrib/dev/ath/ath_hal/ar9300/ar9300_phy.c optional ath_hal | ath_ar9300 \
	compile-with "${NORMAL_C} -I$S/dev/ath -I$S/dev/ath/ath_hal -I$S/contrib/dev/ath/ath_hal"
contrib/dev/ath/ath_hal/ar9300/ar9300_power.c optional ath_hal | ath_ar9300 \
	compile-with "${NORMAL_C} -I$S/dev/ath -I$S/dev/ath/ath_hal -I$S/contrib/dev/ath/ath_hal"
contrib/dev/ath/ath_hal/ar9300/ar9300_radar.c optional ath_hal | ath_ar9300 \
	compile-with "${NORMAL_C} -I$S/dev/ath -I$S/dev/ath/ath_hal -I$S/contrib/dev/ath/ath_hal"
contrib/dev/ath/ath_hal/ar9300/ar9300_radio.c optional ath_hal | ath_ar9300 \
	compile-with "${NORMAL_C} -I$S/dev/ath -I$S/dev/ath/ath_hal -I$S/contrib/dev/ath/ath_hal"
contrib/dev/ath/ath_hal/ar9300/ar9300_recv.c optional ath_hal | ath_ar9300 \
	compile-with "${NORMAL_C} -I$S/dev/ath -I$S/dev/ath/ath_hal -I$S/contrib/dev/ath/ath_hal"
contrib/dev/ath/ath_hal/ar9300/ar9300_recv_ds.c optional ath_hal | ath_ar9300 \
	compile-with "${NORMAL_C} -I$S/dev/ath -I$S/dev/ath/ath_hal -I$S/contrib/dev/ath/ath_hal"
contrib/dev/ath/ath_hal/ar9300/ar9300_reset.c optional ath_hal | ath_ar9300 \
	compile-with "${NORMAL_C} -I$S/dev/ath -I$S/dev/ath/ath_hal -I$S/contrib/dev/ath/ath_hal ${NO_WSOMETIMES_UNINITIALIZED} -Wno-unused-function"
contrib/dev/ath/ath_hal/ar9300/ar9300_stub.c optional ath_hal | ath_ar9300 \
	compile-with "${NORMAL_C} -I$S/dev/ath -I$S/dev/ath/ath_hal -I$S/contrib/dev/ath/ath_hal"
contrib/dev/ath/ath_hal/ar9300/ar9300_stub_funcs.c optional ath_hal | ath_ar9300 \
	compile-with "${NORMAL_C} -I$S/dev/ath -I$S/dev/ath/ath_hal -I$S/contrib/dev/ath/ath_hal"
contrib/dev/ath/ath_hal/ar9300/ar9300_spectral.c optional ath_hal | ath_ar9300 \
	compile-with "${NORMAL_C} -I$S/dev/ath -I$S/dev/ath/ath_hal -I$S/contrib/dev/ath/ath_hal"
contrib/dev/ath/ath_hal/ar9300/ar9300_timer.c optional ath_hal | ath_ar9300 \
	compile-with "${NORMAL_C} -I$S/dev/ath -I$S/dev/ath/ath_hal -I$S/contrib/dev/ath/ath_hal"
contrib/dev/ath/ath_hal/ar9300/ar9300_xmit.c optional ath_hal | ath_ar9300 \
	compile-with "${NORMAL_C} -I$S/dev/ath -I$S/dev/ath/ath_hal -I$S/contrib/dev/ath/ath_hal"
contrib/dev/ath/ath_hal/ar9300/ar9300_xmit_ds.c optional ath_hal | ath_ar9300 \
	compile-with "${NORMAL_C} -I$S/dev/ath -I$S/dev/ath/ath_hal -I$S/contrib/dev/ath/ath_hal"

# rf backends
dev/ath/ath_hal/ar5212/ar2316.c	optional ath_rf2316 \
	compile-with "${NORMAL_C} -I$S/dev/ath -I$S/dev/ath/ath_hal"
dev/ath/ath_hal/ar5212/ar2317.c	optional ath_rf2317 \
	compile-with "${NORMAL_C} -I$S/dev/ath -I$S/dev/ath/ath_hal"
dev/ath/ath_hal/ar5212/ar2413.c	optional ath_hal | ath_rf2413 \
	compile-with "${NORMAL_C} -I$S/dev/ath -I$S/dev/ath/ath_hal"
dev/ath/ath_hal/ar5212/ar2425.c	optional ath_hal | ath_rf2425 | ath_rf2417 \
	compile-with "${NORMAL_C} -I$S/dev/ath -I$S/dev/ath/ath_hal"
dev/ath/ath_hal/ar5212/ar5111.c	optional ath_hal | ath_rf5111 \
	compile-with "${NORMAL_C} -I$S/dev/ath -I$S/dev/ath/ath_hal"
dev/ath/ath_hal/ar5212/ar5112.c	optional ath_hal | ath_rf5112 \
	compile-with "${NORMAL_C} -I$S/dev/ath -I$S/dev/ath/ath_hal"
dev/ath/ath_hal/ar5212/ar5413.c	optional ath_hal | ath_rf5413 \
	compile-with "${NORMAL_C} -I$S/dev/ath -I$S/dev/ath/ath_hal"
dev/ath/ath_hal/ar5416/ar2133.c optional ath_hal | ath_ar5416 | \
	ath_ar9130 | ath_ar9160 | ath_ar9280 \
	compile-with "${NORMAL_C} -I$S/dev/ath -I$S/dev/ath/ath_hal"
dev/ath/ath_hal/ar9002/ar9280.c optional ath_hal | ath_ar9280 | ath_ar9285 \
	compile-with "${NORMAL_C} -I$S/dev/ath -I$S/dev/ath/ath_hal"
dev/ath/ath_hal/ar9002/ar9285.c optional ath_hal | ath_ar9285 \
	compile-with "${NORMAL_C} -I$S/dev/ath -I$S/dev/ath/ath_hal"
dev/ath/ath_hal/ar9002/ar9287.c optional ath_hal | ath_ar9287 \
	compile-with "${NORMAL_C} -I$S/dev/ath -I$S/dev/ath/ath_hal"

# ath rate control algorithms
dev/ath/ath_rate/amrr/amrr.c	optional ath_rate_amrr \
	compile-with "${NORMAL_C} -I$S/dev/ath"
dev/ath/ath_rate/onoe/onoe.c	optional ath_rate_onoe \
	compile-with "${NORMAL_C} -I$S/dev/ath"
dev/ath/ath_rate/sample/sample.c	optional ath_rate_sample \
	compile-with "${NORMAL_C} -I$S/dev/ath"
# ath DFS modules
dev/ath/ath_dfs/null/dfs_null.c	optional ath \
	compile-with "${NORMAL_C} -I$S/dev/ath"
#
dev/bce/if_bce.c			optional bce
dev/bfe/if_bfe.c			optional bfe
dev/bge/if_bge.c			optional bge
dev/bhnd/bhnd.c				optional bhndbus | bhnd
dev/bhnd/bhnd_subr.c			optional bhndbus | bhnd
dev/bhnd/bhnd_bus_if.m			optional bhndbus | bhnd
dev/bhnd/bhndb/bhndb.c			optional bhndbus | bhndb
dev/bhnd/bhndb/bhndb_bus_if.m		optional bhndbus | bhndb
dev/bhnd/bhndb/bhndb_hwdata.c		optional bhndbus | bhndb
dev/bhnd/bhndb/bhndb_if.m		optional bhndbus | bhndb
dev/bhnd/bhndb/bhndb_pci.c		optional bhndbus pci | bhndb pci
dev/bhnd/bhndb/bhndb_pci_hwdata.c 	optional bhndbus pci | bhndb pci
dev/bhnd/bhndb/bhndb_pci_sprom.c	optional bhndbus pci | bhndb pci
dev/bhnd/bhndb/bhndb_subr.c		optional bhndbus pci | bhndb
dev/bhnd/bcma/bcma.c			optional bhndbus | bcma
dev/bhnd/bcma/bcma_bhndb.c		optional bhndbus | bcma bhndb
dev/bhnd/bcma/bcma_erom.c		optional bhndbus | bcma
dev/bhnd/bcma/bcma_subr.c		optional bhndbus | bcma
dev/bhnd/cores/chipc/chipc.c		optional bhndbus | bhnd
dev/bhnd/cores/chipc/bhnd_chipc_if.m	optional bhndbus | bhnd
dev/bhnd/cores/pci/bhnd_pci.c		optional bhndbus pci | bhnd pci
dev/bhnd/cores/pci/bhnd_pci_hostb.c	optional bhndbus pci | bhndb pci
dev/bhnd/cores/pci/bhnd_pcib.c		optional bhnd_pcib bhnd pci
dev/bhnd/nvram/bhnd_nvram_if.m		optional bhndbus | bhnd
dev/bhnd/nvram/bhnd_sprom.c		optional bhndbus | bhnd
dev/bhnd/nvram/nvram_subr.c		optional bhndbus | bhnd
dev/bhnd/siba/siba.c			optional bhndbus | siba
dev/bhnd/siba/siba_bhndb.c		optional bhndbus | siba bhndb
dev/bhnd/siba/siba_nexus.c		optional siba_nexus siba
dev/bhnd/siba/siba_subr.c		optional bhndbus | siba
#
dev/bktr/bktr_audio.c		optional bktr pci
dev/bktr/bktr_card.c		optional bktr pci
dev/bktr/bktr_core.c		optional bktr pci
dev/bktr/bktr_i2c.c		optional bktr pci smbus
dev/bktr/bktr_os.c		optional bktr pci
dev/bktr/bktr_tuner.c		optional bktr pci
dev/bktr/msp34xx.c		optional bktr pci
dev/buslogic/bt.c		optional bt
dev/buslogic/bt_eisa.c		optional bt eisa
dev/buslogic/bt_isa.c		optional bt isa
dev/buslogic/bt_mca.c		optional bt mca
dev/buslogic/bt_pci.c		optional bt pci
dev/bwi/bwimac.c		optional bwi
dev/bwi/bwiphy.c		optional bwi
dev/bwi/bwirf.c			optional bwi
dev/bwi/if_bwi.c		optional bwi
dev/bwi/if_bwi_pci.c		optional bwi pci
<<<<<<< HEAD
dev/bwn/bwn_mac.c		optional bwn
dev/bwn/if_bwn_pci.c		optional bwn pci
=======
# XXX Work around clang warning, until maintainer approves fix.
dev/bwn/if_bwn.c		optional bwn siba_bwn \
	compile-with "${NORMAL_C} ${NO_WSOMETIMES_UNINITIALIZED}"
dev/bwn/if_bwn_phy_lp.c		optional bwn siba_bwn \
	compile-with "${NORMAL_C} ${NO_WSOMETIMES_UNINITIALIZED}"
>>>>>>> d3451d9d
dev/cardbus/cardbus.c		optional cardbus
dev/cardbus/cardbus_cis.c	optional cardbus
dev/cardbus/cardbus_device.c	optional cardbus
dev/cas/if_cas.c		optional cas
dev/cfi/cfi_bus_fdt.c		optional cfi fdt
dev/cfi/cfi_bus_nexus.c		optional cfi
dev/cfi/cfi_core.c		optional cfi
dev/cfi/cfi_dev.c		optional cfi
dev/cfi/cfi_disk.c		optional cfid
dev/ciss/ciss.c			optional ciss
dev/cm/smc90cx6.c		optional cm
dev/cmx/cmx.c			optional cmx
dev/cmx/cmx_pccard.c		optional cmx pccard
dev/cpufreq/ichss.c		optional cpufreq
dev/cs/if_cs.c			optional cs
dev/cs/if_cs_isa.c		optional cs isa
dev/cs/if_cs_pccard.c		optional cs pccard
dev/cxgb/cxgb_main.c		optional cxgb pci \
	compile-with "${NORMAL_C} -I$S/dev/cxgb"
dev/cxgb/cxgb_sge.c		optional cxgb pci \
	compile-with "${NORMAL_C} -I$S/dev/cxgb"
dev/cxgb/common/cxgb_mc5.c	optional cxgb pci \
	compile-with "${NORMAL_C} -I$S/dev/cxgb"
dev/cxgb/common/cxgb_vsc7323.c	optional cxgb pci \
	compile-with "${NORMAL_C} -I$S/dev/cxgb"
dev/cxgb/common/cxgb_vsc8211.c	optional cxgb pci \
	compile-with "${NORMAL_C} -I$S/dev/cxgb"
dev/cxgb/common/cxgb_ael1002.c	optional cxgb pci \
	compile-with "${NORMAL_C} -I$S/dev/cxgb"
dev/cxgb/common/cxgb_aq100x.c	optional cxgb pci \
	compile-with "${NORMAL_C} -I$S/dev/cxgb"
dev/cxgb/common/cxgb_mv88e1xxx.c	optional cxgb pci \
	compile-with "${NORMAL_C} -I$S/dev/cxgb"
dev/cxgb/common/cxgb_xgmac.c	optional cxgb pci \
	compile-with "${NORMAL_C} -I$S/dev/cxgb"
dev/cxgb/common/cxgb_t3_hw.c	optional cxgb pci \
	compile-with "${NORMAL_C} -I$S/dev/cxgb"
dev/cxgb/common/cxgb_tn1010.c	optional cxgb pci \
	compile-with "${NORMAL_C} -I$S/dev/cxgb"
dev/cxgb/sys/uipc_mvec.c	optional cxgb pci \
	compile-with "${NORMAL_C} -I$S/dev/cxgb"
dev/cxgb/cxgb_t3fw.c		optional cxgb cxgb_t3fw \
	compile-with "${NORMAL_C} -I$S/dev/cxgb"
dev/cxgbe/t4_mp_ring.c		optional cxgbe pci \
	compile-with "${NORMAL_C} -I$S/dev/cxgbe"
dev/cxgbe/t4_main.c		optional cxgbe pci \
	compile-with "${NORMAL_C} -I$S/dev/cxgbe"
dev/cxgbe/t4_netmap.c		optional cxgbe pci \
	compile-with "${NORMAL_C} -I$S/dev/cxgbe"
dev/cxgbe/t4_sge.c		optional cxgbe pci \
	compile-with "${NORMAL_C} -I$S/dev/cxgbe"
dev/cxgbe/t4_l2t.c		optional cxgbe pci \
	compile-with "${NORMAL_C} -I$S/dev/cxgbe"
dev/cxgbe/t4_tracer.c		optional cxgbe pci \
	compile-with "${NORMAL_C} -I$S/dev/cxgbe"
dev/cxgbe/common/t4_hw.c	optional cxgbe pci \
	compile-with "${NORMAL_C} -I$S/dev/cxgbe"
t4fw_cfg.c		optional cxgbe					\
	compile-with	"${AWK} -f $S/tools/fw_stub.awk t4fw_cfg.fw:t4fw_cfg t4fw_cfg_uwire.fw:t4fw_cfg_uwire t4fw.fw:t4fw -mt4fw_cfg -c${.TARGET}" \
	no-implicit-rule before-depend local				\
	clean		"t4fw_cfg.c"
t4fw_cfg.fwo		optional cxgbe					\
	dependency	"t4fw_cfg.fw"					\
	compile-with	"${NORMAL_FWO}"					\
	no-implicit-rule						\
	clean		"t4fw_cfg.fwo"
t4fw_cfg.fw		optional cxgbe					\
	dependency	"$S/dev/cxgbe/firmware/t4fw_cfg.txt"		\
	compile-with	"${CP} ${.ALLSRC} ${.TARGET}"			\
	no-obj no-implicit-rule						\
	clean		"t4fw_cfg.fw"
t4fw_cfg_uwire.fwo	optional cxgbe					\
	dependency	"t4fw_cfg_uwire.fw"				\
	compile-with	"${NORMAL_FWO}"					\
	no-implicit-rule						\
	clean		"t4fw_cfg_uwire.fwo"
t4fw_cfg_uwire.fw	optional cxgbe					\
	dependency	"$S/dev/cxgbe/firmware/t4fw_cfg_uwire.txt"	\
	compile-with	"${CP} ${.ALLSRC} ${.TARGET}"			\
	no-obj no-implicit-rule						\
	clean		"t4fw_cfg_uwire.fw"
t4fw.fwo		optional cxgbe					\
	dependency	"t4fw.fw"					\
	compile-with	"${NORMAL_FWO}"					\
	no-implicit-rule						\
	clean		"t4fw.fwo"
t4fw.fw			optional cxgbe					\
	dependency	"$S/dev/cxgbe/firmware/t4fw-1.15.28.0.bin.uu"	\
	compile-with	"${NORMAL_FW}"					\
	no-obj no-implicit-rule						\
	clean		"t4fw.fw"
t5fw_cfg.c		optional cxgbe					\
	compile-with	"${AWK} -f $S/tools/fw_stub.awk t5fw_cfg.fw:t5fw_cfg t5fw.fw:t5fw -mt5fw_cfg -c${.TARGET}" \
	no-implicit-rule before-depend local				\
	clean		"t5fw_cfg.c"
t5fw_cfg.fwo		optional cxgbe					\
	dependency	"t5fw_cfg.fw"					\
	compile-with	"${NORMAL_FWO}"					\
	no-implicit-rule						\
	clean		"t5fw_cfg.fwo"
t5fw_cfg.fw		optional cxgbe					\
	dependency	"$S/dev/cxgbe/firmware/t5fw_cfg.txt"		\
	compile-with	"${CP} ${.ALLSRC} ${.TARGET}"			\
	no-obj no-implicit-rule						\
	clean		"t5fw_cfg.fw"
t5fw.fwo		optional cxgbe					\
	dependency	"t5fw.fw"					\
	compile-with	"${NORMAL_FWO}"					\
	no-implicit-rule						\
	clean		"t5fw.fwo"
t5fw.fw			optional cxgbe					\
	dependency	"$S/dev/cxgbe/firmware/t5fw-1.15.28.0.bin.uu"	\
	compile-with	"${NORMAL_FW}"					\
	no-obj no-implicit-rule						\
	clean		"t5fw.fw"
dev/cy/cy.c			optional cy
dev/cy/cy_isa.c			optional cy isa
dev/cy/cy_pci.c			optional cy pci
dev/cyapa/cyapa.c		optional cyapa smbus
dev/dc/if_dc.c			optional dc pci
dev/dc/dcphy.c			optional dc pci
dev/dc/pnphy.c			optional dc pci
dev/dcons/dcons.c		optional dcons
dev/dcons/dcons_crom.c		optional dcons_crom
dev/dcons/dcons_os.c		optional dcons
dev/de/if_de.c			optional de pci
dev/digi/CX.c			optional digi_CX
dev/digi/CX_PCI.c		optional digi_CX_PCI
dev/digi/EPCX.c			optional digi_EPCX
dev/digi/EPCX_PCI.c		optional digi_EPCX_PCI
dev/digi/Xe.c			optional digi_Xe
dev/digi/Xem.c			optional digi_Xem
dev/digi/Xr.c			optional digi_Xr
dev/digi/digi.c			optional digi
dev/digi/digi_isa.c		optional digi isa
dev/digi/digi_pci.c		optional digi pci
dev/dpt/dpt_eisa.c		optional dpt eisa
dev/dpt/dpt_pci.c		optional dpt pci
dev/dpt/dpt_scsi.c		optional dpt
dev/drm/ati_pcigart.c		optional drm
dev/drm/drm_agpsupport.c	optional drm
dev/drm/drm_auth.c		optional drm
dev/drm/drm_bufs.c		optional drm
dev/drm/drm_context.c		optional drm
dev/drm/drm_dma.c		optional drm
dev/drm/drm_drawable.c		optional drm
dev/drm/drm_drv.c		optional drm
dev/drm/drm_fops.c		optional drm
dev/drm/drm_hashtab.c		optional drm
dev/drm/drm_ioctl.c		optional drm
dev/drm/drm_irq.c		optional drm
dev/drm/drm_lock.c		optional drm
dev/drm/drm_memory.c		optional drm
dev/drm/drm_mm.c		optional drm
dev/drm/drm_pci.c		optional drm
dev/drm/drm_scatter.c		optional drm
dev/drm/drm_sman.c		optional drm
dev/drm/drm_sysctl.c		optional drm
dev/drm/drm_vm.c		optional drm
dev/drm/i915_dma.c		optional i915drm
dev/drm/i915_drv.c		optional i915drm
dev/drm/i915_irq.c		optional i915drm
dev/drm/i915_mem.c		optional i915drm
dev/drm/i915_suspend.c		optional i915drm
dev/drm/mach64_dma.c		optional mach64drm
dev/drm/mach64_drv.c		optional mach64drm
dev/drm/mach64_irq.c		optional mach64drm
dev/drm/mach64_state.c		optional mach64drm
dev/drm/mga_dma.c		optional mgadrm
dev/drm/mga_drv.c		optional mgadrm
dev/drm/mga_irq.c		optional mgadrm
dev/drm/mga_state.c		optional mgadrm
dev/drm/mga_warp.c		optional mgadrm
dev/drm/r128_cce.c		optional r128drm \
	compile-with "${NORMAL_C} ${NO_WCONSTANT_CONVERSION}"
dev/drm/r128_drv.c		optional r128drm
dev/drm/r128_irq.c		optional r128drm
dev/drm/r128_state.c		optional r128drm
dev/drm/r300_cmdbuf.c		optional radeondrm
dev/drm/r600_blit.c		optional radeondrm
dev/drm/r600_cp.c		optional radeondrm \
	compile-with "${NORMAL_C} ${NO_WCONSTANT_CONVERSION}"
dev/drm/radeon_cp.c		optional radeondrm \
	compile-with "${NORMAL_C} ${NO_WCONSTANT_CONVERSION}"
dev/drm/radeon_cs.c		optional radeondrm
dev/drm/radeon_drv.c		optional radeondrm
dev/drm/radeon_irq.c		optional radeondrm
dev/drm/radeon_mem.c		optional radeondrm
dev/drm/radeon_state.c		optional radeondrm
dev/drm/savage_bci.c		optional savagedrm
dev/drm/savage_drv.c		optional savagedrm
dev/drm/savage_state.c		optional savagedrm
dev/drm/sis_drv.c		optional sisdrm
dev/drm/sis_ds.c		optional sisdrm
dev/drm/sis_mm.c		optional sisdrm
dev/drm/tdfx_drv.c		optional tdfxdrm
dev/drm/via_dma.c		optional viadrm
dev/drm/via_dmablit.c		optional viadrm
dev/drm/via_drv.c		optional viadrm
dev/drm/via_irq.c		optional viadrm
dev/drm/via_map.c		optional viadrm
dev/drm/via_mm.c		optional viadrm
dev/drm/via_verifier.c		optional viadrm
dev/drm/via_video.c		optional viadrm
dev/ed/if_ed.c			optional ed
dev/ed/if_ed_novell.c		optional ed
dev/ed/if_ed_rtl80x9.c		optional ed
dev/ed/if_ed_pccard.c		optional ed pccard
dev/ed/if_ed_pci.c		optional ed pci
dev/eisa/eisa_if.m		standard
dev/eisa/eisaconf.c		optional eisa
dev/e1000/if_em.c		optional em \
	compile-with "${NORMAL_C} -I$S/dev/e1000"
dev/e1000/if_lem.c		optional em \
	compile-with "${NORMAL_C} -I$S/dev/e1000"
dev/e1000/if_igb.c		optional igb \
	compile-with "${NORMAL_C} -I$S/dev/e1000"
dev/e1000/e1000_80003es2lan.c	optional em | igb \
	compile-with "${NORMAL_C} -I$S/dev/e1000"
dev/e1000/e1000_82540.c		optional em | igb \
	compile-with "${NORMAL_C} -I$S/dev/e1000"
dev/e1000/e1000_82541.c		optional em | igb \
	compile-with "${NORMAL_C} -I$S/dev/e1000"
dev/e1000/e1000_82542.c		optional em | igb \
	compile-with "${NORMAL_C} -I$S/dev/e1000"
dev/e1000/e1000_82543.c		optional em | igb \
	compile-with "${NORMAL_C} -I$S/dev/e1000"
dev/e1000/e1000_82571.c		optional em | igb \
	compile-with "${NORMAL_C} -I$S/dev/e1000"
dev/e1000/e1000_82575.c		optional em | igb \
	compile-with "${NORMAL_C} -I$S/dev/e1000"
dev/e1000/e1000_ich8lan.c	optional em | igb \
	compile-with "${NORMAL_C} -I$S/dev/e1000"
dev/e1000/e1000_i210.c		optional em | igb \
	compile-with "${NORMAL_C} -I$S/dev/e1000"
dev/e1000/e1000_api.c		optional em | igb \
	compile-with "${NORMAL_C} -I$S/dev/e1000"
dev/e1000/e1000_mac.c		optional em | igb \
	compile-with "${NORMAL_C} -I$S/dev/e1000"
dev/e1000/e1000_manage.c	optional em | igb \
	compile-with "${NORMAL_C} -I$S/dev/e1000"
dev/e1000/e1000_nvm.c		optional em | igb \
	compile-with "${NORMAL_C} -I$S/dev/e1000"
dev/e1000/e1000_phy.c		optional em | igb \
	compile-with "${NORMAL_C} -I$S/dev/e1000"
dev/e1000/e1000_vf.c		optional em | igb \
	compile-with "${NORMAL_C} -I$S/dev/e1000"
dev/e1000/e1000_mbx.c		optional em | igb \
	compile-with "${NORMAL_C} -I$S/dev/e1000"
dev/e1000/e1000_osdep.c		optional em | igb \
	compile-with "${NORMAL_C} -I$S/dev/e1000"
dev/et/if_et.c			optional et
dev/en/if_en_pci.c		optional en pci
dev/en/midway.c			optional en
dev/ep/if_ep.c			optional ep
dev/ep/if_ep_eisa.c		optional ep eisa
dev/ep/if_ep_isa.c		optional ep isa
dev/ep/if_ep_mca.c		optional ep mca
dev/ep/if_ep_pccard.c		optional ep pccard
dev/esp/esp_pci.c		optional esp pci
dev/esp/ncr53c9x.c		optional esp
dev/etherswitch/arswitch/arswitch.c		optional arswitch
dev/etherswitch/arswitch/arswitch_reg.c		optional arswitch
dev/etherswitch/arswitch/arswitch_phy.c		optional arswitch
dev/etherswitch/arswitch/arswitch_8216.c	optional arswitch
dev/etherswitch/arswitch/arswitch_8226.c	optional arswitch
dev/etherswitch/arswitch/arswitch_8316.c	optional arswitch
dev/etherswitch/arswitch/arswitch_8327.c	optional arswitch
dev/etherswitch/arswitch/arswitch_7240.c	optional arswitch
dev/etherswitch/arswitch/arswitch_9340.c	optional arswitch
dev/etherswitch/arswitch/arswitch_vlans.c	optional arswitch
dev/etherswitch/etherswitch.c		optional etherswitch
dev/etherswitch/etherswitch_if.m	optional etherswitch
dev/etherswitch/ip17x/ip17x.c		optional ip17x
dev/etherswitch/ip17x/ip175c.c		optional ip17x
dev/etherswitch/ip17x/ip175d.c		optional ip17x
dev/etherswitch/ip17x/ip17x_phy.c	optional ip17x
dev/etherswitch/ip17x/ip17x_vlans.c	optional ip17x
dev/etherswitch/miiproxy.c		optional miiproxy
dev/etherswitch/rtl8366/rtl8366rb.c	optional rtl8366rb
dev/etherswitch/ukswitch/ukswitch.c	optional ukswitch
dev/ex/if_ex.c			optional ex
dev/ex/if_ex_isa.c		optional ex isa
dev/ex/if_ex_pccard.c		optional ex pccard
dev/exca/exca.c			optional cbb
dev/extres/clk/clk.c		optional ext_resources clk
dev/extres/clk/clkdev_if.m	optional ext_resources clk
dev/extres/clk/clknode_if.m	optional ext_resources clk
dev/extres/clk/clk_bus.c	optional ext_resources clk fdt
dev/extres/clk/clk_div.c	optional ext_resources clk
dev/extres/clk/clk_fixed.c	optional ext_resources clk
dev/extres/clk/clk_gate.c	optional ext_resources clk
dev/extres/clk/clk_mux.c	optional ext_resources clk
dev/extres/phy/phy.c		optional ext_resources phy
dev/extres/phy/phy_if.m		optional ext_resources phy
dev/extres/hwreset/hwreset.c	optional ext_resources hwreset
dev/extres/hwreset/hwreset_if.m	optional ext_resources hwreset
dev/extres/regulator/regdev_if.m	optional ext_resources regulator
dev/extres/regulator/regnode_if.m	optional ext_resources regulator
dev/extres/regulator/regulator.c	optional ext_resources regulator
dev/extres/regulator/regulator_bus.c	optional ext_resources regulator fdt
dev/extres/regulator/regulator_fixed.c	optional ext_resources regulator
dev/fatm/if_fatm.c		optional fatm pci
dev/fb/fbd.c			optional fbd | vt
dev/fb/fb_if.m			standard
dev/fb/splash.c			optional sc splash
dev/fdt/fdt_clock.c		optional fdt fdt_clock
dev/fdt/fdt_clock_if.m		optional fdt fdt_clock
dev/fdt/fdt_common.c		optional fdt
dev/fdt/fdt_pinctrl.c		optional fdt fdt_pinctrl
dev/fdt/fdt_pinctrl_if.m	optional fdt fdt_pinctrl
dev/fdt/fdt_slicer.c		optional fdt cfi | fdt nand | fdt mx25l
dev/fdt/fdt_static_dtb.S	optional fdt fdt_dtb_static \
	dependency	"fdt_dtb_file"
dev/fdt/simplebus.c		optional fdt
dev/fe/if_fe.c			optional fe
dev/fe/if_fe_pccard.c		optional fe pccard
dev/filemon/filemon.c		optional filemon
dev/firewire/firewire.c		optional firewire
dev/firewire/fwcrom.c		optional firewire
dev/firewire/fwdev.c		optional firewire
dev/firewire/fwdma.c		optional firewire
dev/firewire/fwmem.c		optional firewire
dev/firewire/fwohci.c		optional firewire
dev/firewire/fwohci_pci.c	optional firewire pci
dev/firewire/if_fwe.c		optional fwe
dev/firewire/if_fwip.c		optional fwip
dev/firewire/sbp.c		optional sbp
dev/firewire/sbp_targ.c		optional sbp_targ
dev/flash/at45d.c		optional at45d
dev/flash/mx25l.c		optional mx25l
dev/fxp/if_fxp.c		optional fxp
dev/fxp/inphy.c			optional fxp
dev/gem/if_gem.c		optional gem
dev/gem/if_gem_pci.c		optional gem pci
dev/gem/if_gem_sbus.c		optional gem sbus
dev/gpio/gpiobacklight.c	optional gpiobacklight fdt
dev/gpio/gpiobus.c		optional gpio				\
	dependency	"gpiobus_if.h"
dev/gpio/gpioc.c		optional gpio				\
	dependency	"gpio_if.h"
dev/gpio/gpioiic.c		optional gpioiic
dev/gpio/gpioled.c		optional gpioled
dev/gpio/gpio_if.m		optional gpio
dev/gpio/gpiobus_if.m		optional gpio
dev/gpio/ofw_gpiobus.c		optional fdt gpio
dev/hatm/if_hatm.c		optional hatm pci
dev/hatm/if_hatm_intr.c		optional hatm pci
dev/hatm/if_hatm_ioctl.c	optional hatm pci
dev/hatm/if_hatm_rx.c		optional hatm pci
dev/hatm/if_hatm_tx.c		optional hatm pci
dev/hifn/hifn7751.c		optional hifn
dev/hme/if_hme.c		optional hme
dev/hme/if_hme_pci.c		optional hme pci
dev/hme/if_hme_sbus.c		optional hme sbus
dev/hptiop/hptiop.c		optional hptiop scbus
dev/hwpmc/hwpmc_logging.c	optional hwpmc
dev/hwpmc/hwpmc_mod.c		optional hwpmc
dev/hwpmc/hwpmc_soft.c		optional hwpmc
dev/ichiic/ig4_iic.c		optional ig4 smbus
dev/ichiic/ig4_pci.c		optional ig4 pci smbus
dev/ichsmb/ichsmb.c		optional ichsmb
dev/ichsmb/ichsmb_pci.c		optional ichsmb pci
dev/ida/ida.c			optional ida
dev/ida/ida_disk.c		optional ida
dev/ida/ida_eisa.c		optional ida eisa
dev/ida/ida_pci.c		optional ida pci
dev/ie/if_ie.c			optional ie isa nowerror
dev/ie/if_ie_isa.c		optional ie isa
dev/iicbus/ad7418.c		optional ad7418
dev/iicbus/ds1307.c		optional ds1307
dev/iicbus/ds133x.c		optional ds133x
dev/iicbus/ds1374.c		optional ds1374
dev/iicbus/ds1672.c		optional ds1672
dev/iicbus/ds3231.c		optional ds3231
dev/iicbus/icee.c		optional icee
dev/iicbus/if_ic.c		optional ic
dev/iicbus/iic.c		optional iic
dev/iicbus/iicbb.c		optional iicbb
dev/iicbus/iicbb_if.m		optional iicbb
dev/iicbus/iicbus.c		optional iicbus
dev/iicbus/iicbus_if.m		optional iicbus
dev/iicbus/iiconf.c		optional iicbus
dev/iicbus/iicsmb.c		optional iicsmb				\
	dependency	"iicbus_if.h"
dev/iicbus/iicoc.c		optional iicoc
dev/iicbus/lm75.c		optional lm75
dev/iicbus/pcf8563.c		optional pcf8563
dev/iicbus/s35390a.c		optional s35390a
dev/iir/iir.c			optional iir
dev/iir/iir_ctrl.c		optional iir
dev/iir/iir_pci.c		optional iir pci
dev/intpm/intpm.c		optional intpm pci
# XXX Work around clang warning, until maintainer approves fix.
dev/ips/ips.c			optional ips \
	compile-with "${NORMAL_C} ${NO_WSOMETIMES_UNINITIALIZED}"
dev/ips/ips_commands.c		optional ips
dev/ips/ips_disk.c		optional ips
dev/ips/ips_ioctl.c		optional ips
dev/ips/ips_pci.c		optional ips pci
dev/ipw/if_ipw.c		optional ipw
ipwbssfw.c			optional ipwbssfw | ipwfw		\
	compile-with	"${AWK} -f $S/tools/fw_stub.awk ipw_bss.fw:ipw_bss:130 -lintel_ipw -mipw_bss -c${.TARGET}" \
	no-implicit-rule before-depend local				\
	clean		"ipwbssfw.c"
ipw_bss.fwo			optional ipwbssfw | ipwfw		\
	dependency	"ipw_bss.fw"					\
	compile-with	"${NORMAL_FWO}"					\
	no-implicit-rule						\
	clean		"ipw_bss.fwo"
ipw_bss.fw			optional ipwbssfw | ipwfw		\
	dependency	"$S/contrib/dev/ipw/ipw2100-1.3.fw.uu"		\
	compile-with	"${NORMAL_FW}"					\
	no-obj no-implicit-rule						\
	clean		"ipw_bss.fw"
ipwibssfw.c			optional ipwibssfw | ipwfw		\
	compile-with	"${AWK} -f $S/tools/fw_stub.awk ipw_ibss.fw:ipw_ibss:130 -lintel_ipw -mipw_ibss -c${.TARGET}" \
	no-implicit-rule before-depend local				\
	clean		"ipwibssfw.c"
ipw_ibss.fwo			optional ipwibssfw | ipwfw		\
	dependency	"ipw_ibss.fw"					\
	compile-with	"${NORMAL_FWO}"					\
	no-implicit-rule						\
	clean		"ipw_ibss.fwo"
ipw_ibss.fw			optional ipwibssfw | ipwfw		\
	dependency	"$S/contrib/dev/ipw/ipw2100-1.3-i.fw.uu"	\
	compile-with	"${NORMAL_FW}"					\
	no-obj no-implicit-rule						\
	clean		"ipw_ibss.fw"
ipwmonitorfw.c			optional ipwmonitorfw | ipwfw		\
	compile-with	"${AWK} -f $S/tools/fw_stub.awk ipw_monitor.fw:ipw_monitor:130 -lintel_ipw -mipw_monitor -c${.TARGET}" \
	no-implicit-rule before-depend local				\
	clean		"ipwmonitorfw.c"
ipw_monitor.fwo			optional ipwmonitorfw | ipwfw		\
	dependency	"ipw_monitor.fw"				\
	compile-with	"${NORMAL_FWO}"					\
	no-implicit-rule						\
	clean		"ipw_monitor.fwo"
ipw_monitor.fw			optional ipwmonitorfw | ipwfw		\
	dependency	"$S/contrib/dev/ipw/ipw2100-1.3-p.fw.uu"	\
	compile-with	"${NORMAL_FW}"					\
	no-obj no-implicit-rule						\
	clean		"ipw_monitor.fw"
dev/iscsi/icl.c			optional iscsi | ctl
dev/iscsi/icl_conn_if.m		optional iscsi | ctl
dev/iscsi/icl_proxy.c		optional iscsi | ctl
dev/iscsi/icl_soft.c		optional iscsi | ctl
dev/iscsi/iscsi.c		optional iscsi scbus
dev/iscsi_initiator/iscsi.c	optional iscsi_initiator scbus
dev/iscsi_initiator/iscsi_subr.c	optional iscsi_initiator scbus
dev/iscsi_initiator/isc_cam.c	optional iscsi_initiator scbus
dev/iscsi_initiator/isc_soc.c	optional iscsi_initiator scbus
dev/iscsi_initiator/isc_sm.c	optional iscsi_initiator scbus
dev/iscsi_initiator/isc_subr.c	optional iscsi_initiator scbus
dev/ismt/ismt.c			optional ismt
dev/isl/isl.c			optional isl smbus
dev/isp/isp.c			optional isp
dev/isp/isp_freebsd.c		optional isp
dev/isp/isp_library.c		optional isp
dev/isp/isp_pci.c		optional isp pci
dev/isp/isp_sbus.c		optional isp sbus
dev/isp/isp_target.c		optional isp
dev/ispfw/ispfw.c		optional ispfw
dev/iwi/if_iwi.c		optional iwi
iwibssfw.c			optional iwibssfw | iwifw		\
	compile-with	"${AWK} -f $S/tools/fw_stub.awk iwi_bss.fw:iwi_bss:300 -lintel_iwi -miwi_bss -c${.TARGET}" \
	no-implicit-rule before-depend local				\
	clean		"iwibssfw.c"
iwi_bss.fwo			optional iwibssfw | iwifw		\
	dependency	"iwi_bss.fw"					\
	compile-with	"${NORMAL_FWO}"					\
	no-implicit-rule						\
	clean		"iwi_bss.fwo"
iwi_bss.fw			optional iwibssfw | iwifw		\
	dependency	"$S/contrib/dev/iwi/ipw2200-bss.fw.uu"		\
	compile-with	"${NORMAL_FW}"					\
	no-obj no-implicit-rule						\
	clean		"iwi_bss.fw"
iwiibssfw.c			optional iwiibssfw | iwifw		\
	compile-with	"${AWK} -f $S/tools/fw_stub.awk iwi_ibss.fw:iwi_ibss:300 -lintel_iwi -miwi_ibss -c${.TARGET}" \
	no-implicit-rule before-depend local				\
	clean		"iwiibssfw.c"
iwi_ibss.fwo			optional iwiibssfw | iwifw		\
	dependency	"iwi_ibss.fw"					\
	compile-with	"${NORMAL_FWO}"					\
	no-implicit-rule						\
	clean		"iwi_ibss.fwo"
iwi_ibss.fw			optional iwiibssfw | iwifw		\
	dependency	"$S/contrib/dev/iwi/ipw2200-ibss.fw.uu"		\
	compile-with	"${NORMAL_FW}"					\
	no-obj no-implicit-rule						\
	clean		"iwi_ibss.fw"
iwimonitorfw.c			optional iwimonitorfw | iwifw		\
	compile-with	"${AWK} -f $S/tools/fw_stub.awk iwi_monitor.fw:iwi_monitor:300 -lintel_iwi -miwi_monitor -c${.TARGET}" \
	no-implicit-rule before-depend local				\
	clean		"iwimonitorfw.c"
iwi_monitor.fwo			optional iwimonitorfw | iwifw		\
	dependency	"iwi_monitor.fw"				\
	compile-with	"${NORMAL_FWO}"					\
	no-implicit-rule						\
	clean		"iwi_monitor.fwo"
iwi_monitor.fw			optional iwimonitorfw | iwifw		\
	dependency	"$S/contrib/dev/iwi/ipw2200-sniffer.fw.uu"	\
	compile-with	"${NORMAL_FW}"					\
	no-obj no-implicit-rule						\
	clean		"iwi_monitor.fw"
dev/iwm/if_iwm.c		optional iwm
dev/iwm/if_iwm_binding.c	optional iwm
dev/iwm/if_iwm_mac_ctxt.c	optional iwm
dev/iwm/if_iwm_pcie_trans.c	optional iwm
dev/iwm/if_iwm_phy_ctxt.c	optional iwm
dev/iwm/if_iwm_phy_db.c		optional iwm
dev/iwm/if_iwm_power.c		optional iwm
dev/iwm/if_iwm_scan.c		optional iwm
dev/iwm/if_iwm_time_event.c	optional iwm
dev/iwm/if_iwm_util.c		optional iwm
iwm3160fw.c			optional iwm3160fw | iwmfw		\
	compile-with	"${AWK} -f $S/tools/fw_stub.awk iwm3160.fw:iwm3160fw -miwm3160fw -c${.TARGET}" \
	no-implicit-rule before-depend local				\
	clean		"iwm3160fw.c"
iwm3160fw.fwo			optional iwm3160fw | iwmfw		\
	dependency	"iwm3160.fw"					\
	compile-with	"${NORMAL_FWO}"					\
	no-implicit-rule						\
	clean		"iwm3160fw.fwo"
iwm3160.fw			optional iwm3160fw | iwmfw		\
	dependency	"$S/contrib/dev/iwm/iwm-3160-9.fw.uu" \
	compile-with	"${NORMAL_FW}"					\
	no-obj no-implicit-rule						\
	clean		"iwm3160.fw"
iwm7260fw.c			optional iwm7260fw | iwmfw		\
	compile-with	"${AWK} -f $S/tools/fw_stub.awk iwm7260.fw:iwm7260fw -miwm7260fw -c${.TARGET}" \
	no-implicit-rule before-depend local				\
	clean		"iwm7260fw.c"
iwm7260fw.fwo			optional iwm7260fw | iwmfw		\
	dependency	"iwm7260.fw"					\
	compile-with	"${NORMAL_FWO}"					\
	no-implicit-rule						\
	clean		"iwm7260fw.fwo"
iwm7260.fw			optional iwm7260fw | iwmfw		\
	dependency	"$S/contrib/dev/iwm/iwm-7260-9.fw.uu" \
	compile-with	"${NORMAL_FW}"					\
	no-obj no-implicit-rule						\
	clean		"iwm7260.fw"
iwm7265fw.c			optional iwm7265fw | iwmfw		\
	compile-with	"${AWK} -f $S/tools/fw_stub.awk iwm7265.fw:iwm7265fw -miwm7265fw -c${.TARGET}" \
	no-implicit-rule before-depend local				\
	clean		"iwm7265fw.c"
iwm7265fw.fwo			optional iwm7265fw | iwmfw		\
	dependency	"iwm7265.fw"					\
	compile-with	"${NORMAL_FWO}"					\
	no-implicit-rule						\
	clean		"iwm7265fw.fwo"
iwm7265.fw			optional iwm7265fw | iwmfw		\
	dependency	"$S/contrib/dev/iwm/iwm-7265-9.fw.uu" \
	compile-with	"${NORMAL_FW}"					\
	no-obj no-implicit-rule						\
	clean		"iwm7265.fw"
dev/iwn/if_iwn.c		optional iwn
iwn1000fw.c			optional iwn1000fw | iwnfw		\
	compile-with	"${AWK} -f $S/tools/fw_stub.awk iwn1000.fw:iwn1000fw -miwn1000fw -c${.TARGET}" \
	no-implicit-rule before-depend local				\
	clean		"iwn1000fw.c"
iwn1000fw.fwo			optional iwn1000fw | iwnfw		\
	dependency	"iwn1000.fw"					\
	compile-with	"${NORMAL_FWO}"					\
	no-implicit-rule						\
	clean		"iwn1000fw.fwo"
iwn1000.fw			optional iwn1000fw | iwnfw		\
	dependency	"$S/contrib/dev/iwn/iwlwifi-1000-39.31.5.1.fw.uu" \
	compile-with	"${NORMAL_FW}"					\
	no-obj no-implicit-rule						\
	clean		"iwn1000.fw"
iwn100fw.c			optional iwn100fw | iwnfw		\
	compile-with	"${AWK} -f $S/tools/fw_stub.awk iwn100.fw:iwn100fw -miwn100fw -c${.TARGET}" \
	no-implicit-rule before-depend local				\
	clean		"iwn100fw.c"
iwn100fw.fwo			optional iwn100fw | iwnfw		\
	dependency	"iwn100.fw"					\
	compile-with	"${NORMAL_FWO}"					\
	no-implicit-rule						\
	clean		"iwn100fw.fwo"
iwn100.fw			optional iwn100fw | iwnfw		\
	dependency	"$S/contrib/dev/iwn/iwlwifi-100-39.31.5.1.fw.uu" \
	compile-with	"${NORMAL_FW}"					\
	no-obj no-implicit-rule						\
	clean		"iwn100.fw"
iwn105fw.c			optional iwn105fw | iwnfw		\
	compile-with	"${AWK} -f $S/tools/fw_stub.awk iwn105.fw:iwn105fw -miwn105fw -c${.TARGET}" \
	no-implicit-rule before-depend local				\
	clean		"iwn105fw.c"
iwn105fw.fwo			optional iwn105fw | iwnfw		\
	dependency	"iwn105.fw"					\
	compile-with	"${NORMAL_FWO}"					\
	no-implicit-rule						\
	clean		"iwn105fw.fwo"
iwn105.fw			optional iwn105fw | iwnfw		\
	dependency	"$S/contrib/dev/iwn/iwlwifi-105-6-18.168.6.1.fw.uu" \
	compile-with	"${NORMAL_FW}"					\
	no-obj no-implicit-rule						\
	clean		"iwn105.fw"
iwn135fw.c			optional iwn135fw | iwnfw		\
	compile-with	"${AWK} -f $S/tools/fw_stub.awk iwn135.fw:iwn135fw -miwn135fw -c${.TARGET}" \
	no-implicit-rule before-depend local				\
	clean		"iwn135fw.c"
iwn135fw.fwo			optional iwn135fw | iwnfw		\
	dependency	"iwn135.fw"					\
	compile-with	"${NORMAL_FWO}"					\
	no-implicit-rule						\
	clean		"iwn135fw.fwo"
iwn135.fw			optional iwn135fw | iwnfw		\
	dependency	"$S/contrib/dev/iwn/iwlwifi-135-6-18.168.6.1.fw.uu" \
	compile-with	"${NORMAL_FW}"					\
	no-obj no-implicit-rule						\
	clean		"iwn135.fw"
iwn2000fw.c			optional iwn2000fw | iwnfw		\
	compile-with	"${AWK} -f $S/tools/fw_stub.awk iwn2000.fw:iwn2000fw -miwn2000fw -c${.TARGET}" \
	no-implicit-rule before-depend local				\
	clean		"iwn2000fw.c"
iwn2000fw.fwo			optional iwn2000fw | iwnfw		\
	dependency	"iwn2000.fw"					\
	compile-with	"${NORMAL_FWO}"					\
	no-implicit-rule						\
	clean		"iwn2000fw.fwo"
iwn2000.fw			optional iwn2000fw | iwnfw		\
	dependency	"$S/contrib/dev/iwn/iwlwifi-2000-18.168.6.1.fw.uu" \
	compile-with	"${NORMAL_FW}"					\
	no-obj no-implicit-rule						\
	clean		"iwn2000.fw"
iwn2030fw.c			optional iwn2030fw | iwnfw		\
	compile-with	"${AWK} -f $S/tools/fw_stub.awk iwn2030.fw:iwn2030fw -miwn2030fw -c${.TARGET}" \
	no-implicit-rule before-depend local				\
	clean		"iwn2030fw.c"
iwn2030fw.fwo			optional iwn2030fw | iwnfw		\
	dependency	"iwn2030.fw"					\
	compile-with	"${NORMAL_FWO}"					\
	no-implicit-rule						\
	clean		"iwn2030fw.fwo"
iwn2030.fw			optional iwn2030fw | iwnfw		\
	dependency	"$S/contrib/dev/iwn/iwnwifi-2030-18.168.6.1.fw.uu" \
	compile-with	"${NORMAL_FW}"					\
	no-obj no-implicit-rule						\
	clean		"iwn2030.fw"
iwn4965fw.c			optional iwn4965fw | iwnfw		\
	compile-with	"${AWK} -f $S/tools/fw_stub.awk iwn4965.fw:iwn4965fw -miwn4965fw -c${.TARGET}" \
	no-implicit-rule before-depend local				\
	clean		"iwn4965fw.c"
iwn4965fw.fwo			optional iwn4965fw | iwnfw		\
	dependency	"iwn4965.fw"					\
	compile-with	"${NORMAL_FWO}"					\
	no-implicit-rule						\
	clean		"iwn4965fw.fwo"
iwn4965.fw			optional iwn4965fw | iwnfw		\
	dependency	"$S/contrib/dev/iwn/iwlwifi-4965-228.61.2.24.fw.uu" \
	compile-with	"${NORMAL_FW}"					\
	no-obj no-implicit-rule						\
	clean		"iwn4965.fw"
iwn5000fw.c			optional iwn5000fw | iwnfw		\
	compile-with	"${AWK} -f $S/tools/fw_stub.awk iwn5000.fw:iwn5000fw -miwn5000fw -c${.TARGET}" \
	no-implicit-rule before-depend local				\
	clean		"iwn5000fw.c"
iwn5000fw.fwo		optional iwn5000fw | iwnfw			\
	dependency	"iwn5000.fw"					\
	compile-with	"${NORMAL_FWO}"					\
	no-implicit-rule						\
	clean		"iwn5000fw.fwo"
iwn5000.fw			optional iwn5000fw | iwnfw		\
	dependency	"$S/contrib/dev/iwn/iwlwifi-5000-8.83.5.1.fw.uu" \
	compile-with	"${NORMAL_FW}"					\
	no-obj no-implicit-rule						\
	clean		"iwn5000.fw"
iwn5150fw.c			optional iwn5150fw | iwnfw		\
	compile-with	"${AWK} -f $S/tools/fw_stub.awk iwn5150.fw:iwn5150fw -miwn5150fw -c${.TARGET}" \
	no-implicit-rule before-depend local				\
	clean		"iwn5150fw.c"
iwn5150fw.fwo			optional iwn5150fw | iwnfw		\
	dependency	"iwn5150.fw"					\
	compile-with	"${NORMAL_FWO}"					\
	no-implicit-rule						\
	clean		"iwn5150fw.fwo"
iwn5150.fw			optional iwn5150fw | iwnfw		\
	dependency	"$S/contrib/dev/iwn/iwlwifi-5150-8.24.2.2.fw.uu"\
	compile-with	"${NORMAL_FW}"					\
	no-obj no-implicit-rule						\
	clean		"iwn5150.fw"
iwn6000fw.c			optional iwn6000fw | iwnfw		\
	compile-with	"${AWK} -f $S/tools/fw_stub.awk iwn6000.fw:iwn6000fw -miwn6000fw -c${.TARGET}" \
	no-implicit-rule before-depend local				\
	clean		"iwn6000fw.c"
iwn6000fw.fwo			optional iwn6000fw | iwnfw		\
	dependency	"iwn6000.fw"					\
	compile-with	"${NORMAL_FWO}"					\
	no-implicit-rule						\
	clean		"iwn6000fw.fwo"
iwn6000.fw			optional iwn6000fw | iwnfw		\
	dependency	"$S/contrib/dev/iwn/iwlwifi-6000-9.221.4.1.fw.uu" \
	compile-with	"${NORMAL_FW}"					\
	no-obj no-implicit-rule						\
	clean		"iwn6000.fw"
iwn6000g2afw.c			optional iwn6000g2afw | iwnfw		\
	compile-with	"${AWK} -f $S/tools/fw_stub.awk iwn6000g2a.fw:iwn6000g2afw -miwn6000g2afw -c${.TARGET}" \
	no-implicit-rule before-depend local				\
	clean		"iwn6000g2afw.c"
iwn6000g2afw.fwo		optional iwn6000g2afw | iwnfw		\
	dependency	"iwn6000g2a.fw"					\
	compile-with	"${NORMAL_FWO}"					\
	no-implicit-rule						\
	clean		"iwn6000g2afw.fwo"
iwn6000g2a.fw			optional iwn6000g2afw | iwnfw		\
	dependency	"$S/contrib/dev/iwn/iwlwifi-6000g2a-18.168.6.1.fw.uu" \
	compile-with	"${NORMAL_FW}"					\
	no-obj no-implicit-rule						\
	clean		"iwn6000g2a.fw"
iwn6000g2bfw.c			optional iwn6000g2bfw | iwnfw		\
	compile-with	"${AWK} -f $S/tools/fw_stub.awk iwn6000g2b.fw:iwn6000g2bfw -miwn6000g2bfw -c${.TARGET}" \
	no-implicit-rule before-depend local				\
	clean		"iwn6000g2bfw.c"
iwn6000g2bfw.fwo		optional iwn6000g2bfw | iwnfw		\
	dependency	"iwn6000g2b.fw"					\
	compile-with	"${NORMAL_FWO}"					\
	no-implicit-rule						\
	clean		"iwn6000g2bfw.fwo"
iwn6000g2b.fw			optional iwn6000g2bfw | iwnfw		\
	dependency	"$S/contrib/dev/iwn/iwlwifi-6000g2b-18.168.6.1.fw.uu" \
	compile-with	"${NORMAL_FW}"					\
	no-obj no-implicit-rule						\
	clean		"iwn6000g2b.fw"
iwn6050fw.c			optional iwn6050fw | iwnfw		\
	compile-with	"${AWK} -f $S/tools/fw_stub.awk iwn6050.fw:iwn6050fw -miwn6050fw -c${.TARGET}" \
	no-implicit-rule before-depend local				\
	clean		"iwn6050fw.c"
iwn6050fw.fwo			optional iwn6050fw | iwnfw		\
	dependency	"iwn6050.fw"					\
	compile-with	"${NORMAL_FWO}"					\
	no-implicit-rule						\
	clean		"iwn6050fw.fwo"
iwn6050.fw			optional iwn6050fw | iwnfw		\
	dependency	"$S/contrib/dev/iwn/iwlwifi-6050-41.28.5.1.fw.uu" \
	compile-with	"${NORMAL_FW}"					\
	no-obj no-implicit-rule						\
	clean		"iwn6050.fw"
dev/ixgb/if_ixgb.c		optional ixgb
dev/ixgb/ixgb_ee.c		optional ixgb
dev/ixgb/ixgb_hw.c		optional ixgb
dev/ixgbe/if_ix.c		optional ix inet \
	compile-with "${NORMAL_C} -I$S/dev/ixgbe -DSMP"
dev/ixgbe/if_ixv.c		optional ixv inet \
	compile-with "${NORMAL_C} -I$S/dev/ixgbe -DSMP"
dev/ixgbe/ix_txrx.c		optional ix inet | ixv inet \
	compile-with "${NORMAL_C} -I$S/dev/ixgbe"
dev/ixgbe/ixgbe_osdep.c		optional ix inet | ixv inet \
	compile-with "${NORMAL_C} -I$S/dev/ixgbe"
dev/ixgbe/ixgbe_phy.c		optional ix inet | ixv inet \
	compile-with "${NORMAL_C} -I$S/dev/ixgbe"
dev/ixgbe/ixgbe_api.c		optional ix inet | ixv inet \
	compile-with "${NORMAL_C} -I$S/dev/ixgbe"
dev/ixgbe/ixgbe_common.c	optional ix inet | ixv inet \
	compile-with "${NORMAL_C} -I$S/dev/ixgbe"
dev/ixgbe/ixgbe_mbx.c		optional ix inet | ixv inet \
	compile-with "${NORMAL_C} -I$S/dev/ixgbe"
dev/ixgbe/ixgbe_vf.c		optional ix inet | ixv inet \
	compile-with "${NORMAL_C} -I$S/dev/ixgbe"
dev/ixgbe/ixgbe_82598.c		optional ix inet | ixv inet \
	compile-with "${NORMAL_C} -I$S/dev/ixgbe"
dev/ixgbe/ixgbe_82599.c		optional ix inet | ixv inet \
	compile-with "${NORMAL_C} -I$S/dev/ixgbe"
dev/ixgbe/ixgbe_x540.c		optional ix inet | ixv inet \
	compile-with "${NORMAL_C} -I$S/dev/ixgbe"
dev/ixgbe/ixgbe_x550.c		optional ix inet | ixv inet \
	compile-with "${NORMAL_C} -I$S/dev/ixgbe"
dev/ixgbe/ixgbe_dcb.c		optional ix inet | ixv inet \
	compile-with "${NORMAL_C} -I$S/dev/ixgbe"
dev/ixgbe/ixgbe_dcb_82598.c	optional ix inet | ixv inet \
	compile-with "${NORMAL_C} -I$S/dev/ixgbe"
dev/ixgbe/ixgbe_dcb_82599.c	optional ix inet | ixv inet \
	compile-with "${NORMAL_C} -I$S/dev/ixgbe"
dev/jme/if_jme.c		optional jme pci
dev/joy/joy.c			optional joy
dev/joy/joy_isa.c		optional joy isa
dev/kbd/kbd.c			optional atkbd | pckbd | sc | ukbd | vt
dev/kbdmux/kbdmux.c		optional kbdmux
dev/ksyms/ksyms.c		optional ksyms
dev/le/am7990.c			optional le
dev/le/am79900.c		optional le
dev/le/if_le_pci.c		optional le pci
dev/le/lance.c			optional le
dev/led/led.c			standard
dev/lge/if_lge.c		optional lge
dev/lmc/if_lmc.c		optional lmc
dev/malo/if_malo.c		optional malo
dev/malo/if_malohal.c		optional malo
dev/malo/if_malo_pci.c		optional malo pci
dev/mc146818/mc146818.c		optional mc146818
dev/mca/mca_bus.c		optional mca
dev/mcd/mcd.c			optional mcd isa nowerror
dev/mcd/mcd_isa.c		optional mcd isa nowerror
dev/md/md.c			optional md
dev/mdio/mdio_if.m		optional miiproxy | mdio
dev/mdio/mdio.c			optional miiproxy | mdio
dev/mem/memdev.c		optional mem
dev/mem/memutil.c		optional mem
dev/mfi/mfi.c			optional mfi
dev/mfi/mfi_debug.c		optional mfi
dev/mfi/mfi_pci.c		optional mfi pci
dev/mfi/mfi_disk.c		optional mfi
dev/mfi/mfi_syspd.c		optional mfi
dev/mfi/mfi_tbolt.c		optional mfi
dev/mfi/mfi_linux.c		optional mfi compat_linux
dev/mfi/mfi_cam.c		optional mfip scbus
dev/mii/acphy.c			optional miibus | acphy
dev/mii/amphy.c			optional miibus | amphy
dev/mii/atphy.c			optional miibus | atphy
dev/mii/axphy.c			optional miibus | axphy
dev/mii/bmtphy.c		optional miibus | bmtphy
dev/mii/brgphy.c		optional miibus | brgphy
dev/mii/ciphy.c			optional miibus | ciphy
dev/mii/e1000phy.c		optional miibus | e1000phy
dev/mii/gentbi.c		optional miibus | gentbi
dev/mii/icsphy.c		optional miibus | icsphy
dev/mii/ip1000phy.c		optional miibus | ip1000phy
dev/mii/jmphy.c			optional miibus | jmphy
dev/mii/lxtphy.c		optional miibus | lxtphy
dev/mii/mii.c			optional miibus | mii
dev/mii/mii_bitbang.c		optional miibus | mii_bitbang
dev/mii/mii_physubr.c		optional miibus | mii
dev/mii/miibus_if.m		optional miibus | mii
dev/mii/mlphy.c			optional miibus | mlphy
dev/mii/nsgphy.c		optional miibus | nsgphy
dev/mii/nsphy.c			optional miibus | nsphy
dev/mii/nsphyter.c		optional miibus | nsphyter
dev/mii/pnaphy.c		optional miibus | pnaphy
dev/mii/qsphy.c			optional miibus | qsphy
dev/mii/rdcphy.c		optional miibus | rdcphy
dev/mii/rgephy.c		optional miibus | rgephy
dev/mii/rlphy.c			optional miibus | rlphy
dev/mii/rlswitch.c		optional rlswitch
dev/mii/smcphy.c		optional miibus | smcphy
dev/mii/smscphy.c		optional miibus | smscphy
dev/mii/tdkphy.c		optional miibus | tdkphy
dev/mii/tlphy.c			optional miibus | tlphy
dev/mii/truephy.c		optional miibus | truephy
dev/mii/ukphy.c			optional miibus | mii
dev/mii/ukphy_subr.c		optional miibus | mii
dev/mii/xmphy.c			optional miibus | xmphy
dev/mk48txx/mk48txx.c		optional mk48txx
dev/mlx/mlx.c			optional mlx
dev/mlx/mlx_disk.c		optional mlx
dev/mlx/mlx_pci.c		optional mlx pci
dev/mly/mly.c			optional mly
dev/mmc/mmc.c			optional mmc
dev/mmc/mmcbr_if.m		standard
dev/mmc/mmcbus_if.m		standard
dev/mmc/mmcsd.c			optional mmcsd
dev/mn/if_mn.c			optional mn pci
dev/mpr/mpr.c			optional mpr
dev/mpr/mpr_config.c		optional mpr
# XXX Work around clang warning, until maintainer approves fix.
dev/mpr/mpr_mapping.c		optional mpr \
	compile-with "${NORMAL_C} ${NO_WSOMETIMES_UNINITIALIZED}"
dev/mpr/mpr_pci.c		optional mpr pci
dev/mpr/mpr_sas.c		optional mpr \
	compile-with "${NORMAL_C} ${NO_WUNNEEDED_INTERNAL_DECL}"
dev/mpr/mpr_sas_lsi.c		optional mpr
dev/mpr/mpr_table.c		optional mpr
dev/mpr/mpr_user.c		optional mpr
dev/mps/mps.c			optional mps
dev/mps/mps_config.c		optional mps
# XXX Work around clang warning, until maintainer approves fix.
dev/mps/mps_mapping.c		optional mps \
	compile-with "${NORMAL_C} ${NO_WSOMETIMES_UNINITIALIZED}"
dev/mps/mps_pci.c		optional mps pci
dev/mps/mps_sas.c		optional mps \
	compile-with "${NORMAL_C} ${NO_WUNNEEDED_INTERNAL_DECL}"
dev/mps/mps_sas_lsi.c		optional mps
dev/mps/mps_table.c		optional mps
dev/mps/mps_user.c		optional mps
dev/mpt/mpt.c			optional mpt
dev/mpt/mpt_cam.c		optional mpt
dev/mpt/mpt_debug.c		optional mpt
dev/mpt/mpt_pci.c		optional mpt pci
dev/mpt/mpt_raid.c		optional mpt
dev/mpt/mpt_user.c		optional mpt
dev/mrsas/mrsas.c		optional mrsas
dev/mrsas/mrsas_cam.c		optional mrsas
dev/mrsas/mrsas_ioctl.c		optional mrsas
dev/mrsas/mrsas_fp.c		optional mrsas
dev/msk/if_msk.c		optional msk
dev/mvs/mvs.c			optional mvs
dev/mvs/mvs_if.m		optional mvs
dev/mvs/mvs_pci.c		optional mvs pci
dev/mwl/if_mwl.c		optional mwl
dev/mwl/if_mwl_pci.c		optional mwl pci
dev/mwl/mwlhal.c		optional mwl
mwlfw.c				optional mwlfw				\
	compile-with	"${AWK} -f $S/tools/fw_stub.awk mw88W8363.fw:mw88W8363fw mwlboot.fw:mwlboot -mmwl -c${.TARGET}" \
	no-implicit-rule before-depend local				\
	clean		"mwlfw.c"
mw88W8363.fwo		optional mwlfw					\
	dependency	"mw88W8363.fw"					\
	compile-with	"${NORMAL_FWO}"					\
	no-implicit-rule						\
	clean		"mw88W8363.fwo"
mw88W8363.fw		optional mwlfw					\
	dependency	"$S/contrib/dev/mwl/mw88W8363.fw.uu"		\
	compile-with	"${NORMAL_FW}"					\
	no-obj no-implicit-rule						\
	clean		"mw88W8363.fw"
mwlboot.fwo		optional mwlfw					\
	dependency	"mwlboot.fw"					\
	compile-with	"${NORMAL_FWO}"					\
	no-implicit-rule						\
	clean		"mwlboot.fwo"
mwlboot.fw		optional mwlfw					\
	dependency	"$S/contrib/dev/mwl/mwlboot.fw.uu"		\
	compile-with	"${NORMAL_FW}"					\
	no-obj no-implicit-rule						\
	clean		"mwlboot.fw"
dev/mxge/if_mxge.c		optional mxge pci
dev/mxge/mxge_eth_z8e.c		optional mxge pci
dev/mxge/mxge_ethp_z8e.c	optional mxge pci
dev/mxge/mxge_rss_eth_z8e.c	optional mxge pci
dev/mxge/mxge_rss_ethp_z8e.c	optional mxge pci
dev/my/if_my.c			optional my
dev/nand/nand.c			optional nand
dev/nand/nand_bbt.c		optional nand
dev/nand/nand_cdev.c		optional nand
dev/nand/nand_generic.c		optional nand
dev/nand/nand_geom.c		optional nand
dev/nand/nand_id.c		optional nand
dev/nand/nandbus.c		optional nand
dev/nand/nandbus_if.m		optional nand
dev/nand/nand_if.m		optional nand
dev/nand/nandsim.c		optional nandsim nand
dev/nand/nandsim_chip.c		optional nandsim nand
dev/nand/nandsim_ctrl.c		optional nandsim nand
dev/nand/nandsim_log.c		optional nandsim nand
dev/nand/nandsim_swap.c		optional nandsim nand
dev/nand/nfc_if.m		optional nand
dev/ncr/ncr.c			optional ncr pci
dev/ncv/ncr53c500.c		optional ncv
dev/ncv/ncr53c500_pccard.c	optional ncv pccard
dev/netmap/netmap.c		optional netmap
dev/netmap/netmap_freebsd.c	optional netmap
dev/netmap/netmap_generic.c	optional netmap
dev/netmap/netmap_mbq.c		optional netmap
dev/netmap/netmap_mem2.c	optional netmap
dev/netmap/netmap_monitor.c	optional netmap
dev/netmap/netmap_offloadings.c	optional netmap
dev/netmap/netmap_pipe.c	optional netmap
dev/netmap/netmap_vale.c	optional netmap
# compile-with "${NORMAL_C} -Wconversion -Wextra"
dev/nfsmb/nfsmb.c		optional nfsmb pci
dev/nge/if_nge.c		optional nge
dev/nxge/if_nxge.c		optional nxge \
	compile-with "${NORMAL_C} ${NO_WSELF_ASSIGN}"
dev/nxge/xgehal/xgehal-device.c	optional nxge \
	compile-with "${NORMAL_C} ${NO_WSELF_ASSIGN}"
dev/nxge/xgehal/xgehal-mm.c	optional nxge
dev/nxge/xgehal/xge-queue.c	optional nxge
dev/nxge/xgehal/xgehal-driver.c	optional nxge \
	compile-with "${NORMAL_C} ${NO_WSELF_ASSIGN}"
dev/nxge/xgehal/xgehal-ring.c	optional nxge \
	compile-with "${NORMAL_C} ${NO_WSELF_ASSIGN}"
dev/nxge/xgehal/xgehal-channel.c	optional nxge \
	compile-with "${NORMAL_C} ${NO_WSELF_ASSIGN}"
dev/nxge/xgehal/xgehal-fifo.c	optional nxge \
	compile-with "${NORMAL_C} ${NO_WSELF_ASSIGN}"
dev/nxge/xgehal/xgehal-stats.c	optional nxge \
	compile-with "${NORMAL_C} ${NO_WSELF_ASSIGN}"
dev/nxge/xgehal/xgehal-config.c	optional nxge
dev/nxge/xgehal/xgehal-mgmt.c	optional nxge \
	compile-with "${NORMAL_C} ${NO_WSELF_ASSIGN}"
dev/nmdm/nmdm.c			optional nmdm
dev/nsp/nsp.c			optional nsp
dev/nsp/nsp_pccard.c		optional nsp pccard
dev/null/null.c			standard
dev/oce/oce_hw.c		optional oce pci
dev/oce/oce_if.c		optional oce pci
dev/oce/oce_mbox.c		optional oce pci
dev/oce/oce_queue.c		optional oce pci
dev/oce/oce_sysctl.c		optional oce pci
dev/oce/oce_util.c		optional oce pci
dev/ofw/ofw_bus_if.m		optional fdt
dev/ofw/ofw_bus_subr.c		optional fdt
dev/ofw/ofw_fdt.c		optional fdt
dev/ofw/ofw_if.m		optional fdt
dev/ofw/ofw_iicbus.c		optional fdt iicbus
dev/ofw/ofw_subr.c		optional fdt
dev/ofw/ofwbus.c		optional fdt
dev/ofw/openfirm.c		optional fdt
dev/ofw/openfirmio.c		optional fdt
dev/ow/ow.c			optional ow				\
	dependency	"owll_if.h"					\
	dependency	"own_if.h"
dev/ow/owll_if.m		optional ow
dev/ow/own_if.m			optional ow
dev/ow/ow_temp.c		optional ow_temp
dev/ow/owc_gpiobus.c		optional owc gpio
dev/patm/if_patm.c		optional patm pci
dev/patm/if_patm_attach.c	optional patm pci
dev/patm/if_patm_intr.c		optional patm pci
dev/patm/if_patm_ioctl.c	optional patm pci
dev/patm/if_patm_rtables.c	optional patm pci
dev/patm/if_patm_rx.c		optional patm pci
dev/patm/if_patm_tx.c		optional patm pci
dev/pbio/pbio.c			optional pbio isa
dev/pccard/card_if.m		standard
dev/pccard/pccard.c		optional pccard
dev/pccard/pccard_cis.c		optional pccard
dev/pccard/pccard_cis_quirks.c	optional pccard
dev/pccard/pccard_device.c	optional pccard
dev/pccard/power_if.m		standard
dev/pccbb/pccbb.c		optional cbb
dev/pccbb/pccbb_isa.c		optional cbb isa
dev/pccbb/pccbb_pci.c		optional cbb pci
dev/pcf/pcf.c			optional pcf
dev/pci/eisa_pci.c		optional pci eisa
dev/pci/fixup_pci.c		optional pci
dev/pci/hostb_pci.c		optional pci
dev/pci/ignore_pci.c		optional pci
dev/pci/isa_pci.c		optional pci isa
dev/pci/pci.c			optional pci
dev/pci/pci_if.m		standard
dev/pci/pci_iov.c		optional pci pci_iov
dev/pci/pci_iov_if.m		standard
dev/pci/pci_iov_schema.c	optional pci pci_iov
dev/pci/pci_pci.c		optional pci
dev/pci/pci_subr.c		optional pci
dev/pci/pci_user.c		optional pci
dev/pci/pcib_if.m		standard
dev/pci/pcib_support.c		standard
dev/pci/vga_pci.c		optional pci
dev/pcn/if_pcn.c		optional pcn pci
dev/pdq/if_fea.c		optional fea eisa
dev/pdq/if_fpa.c		optional fpa pci
dev/pdq/pdq.c			optional nowerror fea eisa | fpa pci
dev/pdq/pdq_ifsubr.c		optional nowerror fea eisa | fpa pci
dev/pms/freebsd/driver/ini/src/agtiapi.c		optional pmspcv \
	compile-with "${NORMAL_C} -Wunused-variable -Woverflow -Wparentheses -w"
dev/pms/RefTisa/sallsdk/spc/sadisc.c			optional pmspcv \
	compile-with "${NORMAL_C} -Wunused-variable -Woverflow -Wparentheses -w"
dev/pms/RefTisa/sallsdk/spc/mpi.c			optional pmspcv \
	compile-with "${NORMAL_C} -Wunused-variable -Woverflow -Wparentheses -w"
dev/pms/RefTisa/sallsdk/spc/saframe.c			optional pmspcv \
	compile-with "${NORMAL_C} -Wunused-variable -Woverflow -Wparentheses -w"
dev/pms/RefTisa/sallsdk/spc/sahw.c			optional pmspcv \
	compile-with "${NORMAL_C} -Wunused-variable -Woverflow -Wparentheses -w"
dev/pms/RefTisa/sallsdk/spc/sainit.c			optional pmspcv \
	compile-with "${NORMAL_C} -Wunused-variable -Woverflow -Wparentheses -w"
dev/pms/RefTisa/sallsdk/spc/saint.c			optional pmspcv \
	compile-with "${NORMAL_C} -Wunused-variable -Woverflow -Wparentheses -w"
dev/pms/RefTisa/sallsdk/spc/sampicmd.c			optional pmspcv \
	compile-with "${NORMAL_C} -Wunused-variable -Woverflow -Wparentheses -w"
dev/pms/RefTisa/sallsdk/spc/sampirsp.c			optional pmspcv \
	compile-with "${NORMAL_C} -Wunused-variable -Woverflow -Wparentheses -w"
dev/pms/RefTisa/sallsdk/spc/saphy.c			optional pmspcv \
	compile-with "${NORMAL_C} -Wunused-variable -Woverflow -Wparentheses -w"
dev/pms/RefTisa/sallsdk/spc/saport.c			optional pmspcv \
	compile-with "${NORMAL_C} -Wunused-variable -Woverflow -Wparentheses -w"
dev/pms/RefTisa/sallsdk/spc/sasata.c			optional pmspcv \
	compile-with "${NORMAL_C} -Wunused-variable -Woverflow -Wparentheses -w"
dev/pms/RefTisa/sallsdk/spc/sasmp.c			optional pmspcv \
	compile-with "${NORMAL_C} -Wunused-variable -Woverflow -Wparentheses -w"
dev/pms/RefTisa/sallsdk/spc/sassp.c			optional pmspcv \
	compile-with "${NORMAL_C} -Wunused-variable -Woverflow -Wparentheses -w"
dev/pms/RefTisa/sallsdk/spc/satimer.c			optional pmspcv \
	compile-with "${NORMAL_C} -Wunused-variable -Woverflow -Wparentheses -w"
dev/pms/RefTisa/sallsdk/spc/sautil.c			optional pmspcv \
	compile-with "${NORMAL_C} -Wunused-variable -Woverflow -Wparentheses -w"
dev/pms/RefTisa/sallsdk/spc/saioctlcmd.c		optional pmspcv \
	compile-with "${NORMAL_C} -Wunused-variable -Woverflow -Wparentheses -w"
dev/pms/RefTisa/sallsdk/spc/mpidebug.c			optional pmspcv \
	compile-with "${NORMAL_C} -Wunused-variable -Woverflow -Wparentheses -w"
dev/pms/RefTisa/discovery/dm/dminit.c			optional pmspcv \
	compile-with "${NORMAL_C} -Wunused-variable -Woverflow -Wparentheses -w"
dev/pms/RefTisa/discovery/dm/dmsmp.c			optional pmspcv \
	compile-with "${NORMAL_C} -Wunused-variable -Woverflow -Wparentheses -w"
dev/pms/RefTisa/discovery/dm/dmdisc.c			optional pmspcv \
	compile-with "${NORMAL_C} -Wunused-variable -Woverflow -Wparentheses -w"
dev/pms/RefTisa/discovery/dm/dmport.c			optional pmspcv \
	compile-with "${NORMAL_C} -Wunused-variable -Woverflow -Wparentheses -w"
dev/pms/RefTisa/discovery/dm/dmtimer.c			optional pmspcv \
	compile-with "${NORMAL_C} -Wunused-variable -Woverflow -Wparentheses -w"
dev/pms/RefTisa/discovery/dm/dmmisc.c			optional pmspcv \
	compile-with "${NORMAL_C} -Wunused-variable -Woverflow -Wparentheses -w"
dev/pms/RefTisa/sat/src/sminit.c			optional pmspcv \
	compile-with "${NORMAL_C} -Wunused-variable -Woverflow -Wparentheses -w"
dev/pms/RefTisa/sat/src/smmisc.c			optional pmspcv \
	compile-with "${NORMAL_C} -Wunused-variable -Woverflow -Wparentheses -w"
dev/pms/RefTisa/sat/src/smsat.c				optional pmspcv \
	compile-with "${NORMAL_C} -Wunused-variable -Woverflow -Wparentheses -w"
dev/pms/RefTisa/sat/src/smsatcb.c			optional pmspcv \
	compile-with "${NORMAL_C} -Wunused-variable -Woverflow -Wparentheses -w"
dev/pms/RefTisa/sat/src/smsathw.c			optional pmspcv \
	compile-with "${NORMAL_C} -Wunused-variable -Woverflow -Wparentheses -w"
dev/pms/RefTisa/sat/src/smtimer.c			optional pmspcv \
	compile-with "${NORMAL_C} -Wunused-variable -Woverflow -Wparentheses -w"
dev/pms/RefTisa/tisa/sassata/common/tdinit.c		optional pmspcv \
	compile-with "${NORMAL_C} -Wunused-variable -Woverflow -Wparentheses -w"
dev/pms/RefTisa/tisa/sassata/common/tdmisc.c		optional pmspcv \
	compile-with "${NORMAL_C} -Wunused-variable -Woverflow -Wparentheses -w"
dev/pms/RefTisa/tisa/sassata/common/tdesgl.c		optional pmspcv \
	compile-with "${NORMAL_C} -Wunused-variable -Woverflow -Wparentheses -w"
dev/pms/RefTisa/tisa/sassata/common/tdport.c		optional pmspcv \
	compile-with "${NORMAL_C} -Wunused-variable -Woverflow -Wparentheses -w"
dev/pms/RefTisa/tisa/sassata/common/tdint.c		optional pmspcv \
	compile-with "${NORMAL_C} -Wunused-variable -Woverflow -Wparentheses -w"
dev/pms/RefTisa/tisa/sassata/common/tdioctl.c		optional pmspcv \
	compile-with "${NORMAL_C} -Wunused-variable -Woverflow -Wparentheses -w"
dev/pms/RefTisa/tisa/sassata/common/tdhw.c		optional pmspcv \
	compile-with "${NORMAL_C} -Wunused-variable -Woverflow -Wparentheses -w"
dev/pms/RefTisa/tisa/sassata/common/ossacmnapi.c	optional pmspcv \
	compile-with "${NORMAL_C} -Wunused-variable -Woverflow -Wparentheses -w"
dev/pms/RefTisa/tisa/sassata/common/tddmcmnapi.c	optional pmspcv \
	compile-with "${NORMAL_C} -Wunused-variable -Woverflow -Wparentheses -w"
dev/pms/RefTisa/tisa/sassata/common/tdsmcmnapi.c	optional pmspcv \
	compile-with "${NORMAL_C} -Wunused-variable -Woverflow -Wparentheses -w"
dev/pms/RefTisa/tisa/sassata/common/tdtimers.c		optional pmspcv \
	compile-with "${NORMAL_C} -Wunused-variable -Woverflow -Wparentheses -w"
dev/pms/RefTisa/tisa/sassata/sas/ini/itdio.c		optional pmspcv \
	compile-with "${NORMAL_C} -Wunused-variable -Woverflow -Wparentheses -w"
dev/pms/RefTisa/tisa/sassata/sas/ini/itdcb.c		optional pmspcv \
	compile-with "${NORMAL_C} -Wunused-variable -Woverflow -Wparentheses -w"
dev/pms/RefTisa/tisa/sassata/sas/ini/itdinit.c		optional pmspcv \
	compile-with "${NORMAL_C} -Wunused-variable -Woverflow -Wparentheses -w"
dev/pms/RefTisa/tisa/sassata/sas/ini/itddisc.c		optional pmspcv \
	compile-with "${NORMAL_C} -Wunused-variable -Woverflow -Wparentheses -w"
dev/pms/RefTisa/tisa/sassata/sata/host/sat.c		optional pmspcv \
	compile-with "${NORMAL_C} -Wunused-variable -Woverflow -Wparentheses -w"
dev/pms/RefTisa/tisa/sassata/sata/host/ossasat.c	optional pmspcv \
	compile-with "${NORMAL_C} -Wunused-variable -Woverflow -Wparentheses -w"
dev/pms/RefTisa/tisa/sassata/sata/host/sathw.c		optional pmspcv \
	compile-with "${NORMAL_C} -Wunused-variable -Woverflow -Wparentheses -w"
dev/ppbus/if_plip.c		optional plip
dev/ppbus/immio.c		optional vpo
dev/ppbus/lpbb.c		optional lpbb
dev/ppbus/lpt.c			optional lpt
dev/ppbus/pcfclock.c		optional pcfclock
dev/ppbus/ppb_1284.c		optional ppbus
dev/ppbus/ppb_base.c		optional ppbus
dev/ppbus/ppb_msq.c		optional ppbus
dev/ppbus/ppbconf.c		optional ppbus
dev/ppbus/ppbus_if.m		optional ppbus
dev/ppbus/ppi.c			optional ppi
dev/ppbus/pps.c			optional pps
dev/ppbus/vpo.c			optional vpo
dev/ppbus/vpoio.c		optional vpo
dev/ppc/ppc.c			optional ppc
dev/ppc/ppc_acpi.c		optional ppc acpi
dev/ppc/ppc_isa.c		optional ppc isa
dev/ppc/ppc_pci.c		optional ppc pci
dev/ppc/ppc_puc.c		optional ppc puc
dev/proto/proto_bus_isa.c	optional proto acpi | proto isa
dev/proto/proto_bus_pci.c	optional proto pci
dev/proto/proto_busdma.c	optional proto
dev/proto/proto_core.c		optional proto
dev/pst/pst-iop.c		optional pst
dev/pst/pst-pci.c		optional pst pci
dev/pst/pst-raid.c		optional pst
dev/pty/pty.c			optional pty
dev/puc/puc.c			optional puc
dev/puc/puc_cfg.c		optional puc
dev/puc/puc_pccard.c		optional puc pccard
dev/puc/puc_pci.c		optional puc pci
dev/puc/pucdata.c		optional puc pci
dev/quicc/quicc_core.c		optional quicc
dev/ral/rt2560.c		optional ral
dev/ral/rt2661.c		optional ral
dev/ral/rt2860.c		optional ral
dev/ral/if_ral_pci.c		optional ral pci
rt2561fw.c			optional rt2561fw | ralfw		\
	compile-with	"${AWK} -f $S/tools/fw_stub.awk rt2561.fw:rt2561fw -mrt2561 -c${.TARGET}" \
	no-implicit-rule before-depend local				\
	clean		"rt2561fw.c"
rt2561fw.fwo			optional rt2561fw | ralfw		\
	dependency	"rt2561.fw"					\
	compile-with	"${NORMAL_FWO}"					\
	no-implicit-rule						\
	clean		"rt2561fw.fwo"
rt2561.fw			optional rt2561fw | ralfw		\
	dependency	"$S/contrib/dev/ral/rt2561.fw.uu"		\
	compile-with	"${NORMAL_FW}"					\
	no-obj no-implicit-rule						\
	clean		"rt2561.fw"
rt2561sfw.c			optional rt2561sfw | ralfw		\
	compile-with	"${AWK} -f $S/tools/fw_stub.awk rt2561s.fw:rt2561sfw -mrt2561s -c${.TARGET}" \
	no-implicit-rule before-depend local				\
	clean		"rt2561sfw.c"
rt2561sfw.fwo			optional rt2561sfw | ralfw		\
	dependency	"rt2561s.fw"					\
	compile-with	"${NORMAL_FWO}"					\
	no-implicit-rule						\
	clean		"rt2561sfw.fwo"
rt2561s.fw			optional rt2561sfw | ralfw		\
	dependency	"$S/contrib/dev/ral/rt2561s.fw.uu"		\
	compile-with	"${NORMAL_FW}"					\
	no-obj no-implicit-rule						\
	clean		"rt2561s.fw"
rt2661fw.c			optional rt2661fw | ralfw		\
	compile-with	"${AWK} -f $S/tools/fw_stub.awk rt2661.fw:rt2661fw -mrt2661 -c${.TARGET}" \
	no-implicit-rule before-depend local				\
	clean		"rt2661fw.c"
rt2661fw.fwo			optional rt2661fw | ralfw		\
	dependency	"rt2661.fw"					\
	compile-with	"${NORMAL_FWO}"					\
	no-implicit-rule						\
	clean		"rt2661fw.fwo"
rt2661.fw			optional rt2661fw | ralfw		\
	dependency	"$S/contrib/dev/ral/rt2661.fw.uu"		\
	compile-with	"${NORMAL_FW}"					\
	no-obj no-implicit-rule						\
	clean		"rt2661.fw"
rt2860fw.c			optional rt2860fw | ralfw		\
	compile-with	"${AWK} -f $S/tools/fw_stub.awk rt2860.fw:rt2860fw -mrt2860 -c${.TARGET}" \
	no-implicit-rule before-depend local				\
	clean		"rt2860fw.c"
rt2860fw.fwo			optional rt2860fw | ralfw		\
	dependency	"rt2860.fw"					\
	compile-with	"${NORMAL_FWO}"					\
	no-implicit-rule						\
	clean		"rt2860fw.fwo"
rt2860.fw			optional rt2860fw | ralfw		\
	dependency	"$S/contrib/dev/ral/rt2860.fw.uu"		\
	compile-with	"${NORMAL_FW}"					\
	no-obj no-implicit-rule						\
	clean		"rt2860.fw"
dev/random/random_infra.c	optional random
dev/random/random_harvestq.c	optional random
dev/random/randomdev.c		optional random random_yarrow | \
					 random !random_yarrow !random_loadable
dev/random/yarrow.c		optional random random_yarrow
dev/random/fortuna.c		optional random !random_yarrow !random_loadable
dev/random/hash.c		optional random random_yarrow | \
					 random !random_yarrow !random_loadable
dev/rc/rc.c			optional rc
dev/rccgpio/rccgpio.c		optional rccgpio gpio
dev/re/if_re.c			optional re
dev/rl/if_rl.c			optional rl pci
dev/rndtest/rndtest.c		optional rndtest
dev/rp/rp.c			optional rp
dev/rp/rp_isa.c			optional rp isa
dev/rp/rp_pci.c			optional rp pci
dev/safe/safe.c			optional safe
dev/scc/scc_if.m		optional scc
dev/scc/scc_bfe_ebus.c		optional scc ebus
dev/scc/scc_bfe_quicc.c		optional scc quicc
dev/scc/scc_bfe_sbus.c		optional scc fhc | scc sbus
dev/scc/scc_core.c		optional scc
dev/scc/scc_dev_quicc.c		optional scc quicc
dev/scc/scc_dev_sab82532.c	optional scc
dev/scc/scc_dev_z8530.c		optional scc
dev/scd/scd.c			optional scd isa
dev/scd/scd_isa.c		optional scd isa
dev/sdhci/sdhci.c		optional sdhci
dev/sdhci/sdhci_if.m		optional sdhci
dev/sdhci/sdhci_pci.c		optional sdhci pci
dev/sf/if_sf.c			optional sf pci
dev/sge/if_sge.c		optional sge pci
dev/si/si.c			optional si
dev/si/si2_z280.c		optional si
dev/si/si3_t225.c		optional si
dev/si/si_eisa.c		optional si eisa
dev/si/si_isa.c			optional si isa
dev/si/si_pci.c			optional si pci
dev/siis/siis.c			optional siis pci
dev/sis/if_sis.c		optional sis pci
dev/sk/if_sk.c			optional sk pci
dev/smbus/smb.c			optional smb
dev/smbus/smbconf.c		optional smbus
dev/smbus/smbus.c		optional smbus
dev/smbus/smbus_if.m		optional smbus
dev/smc/if_smc.c		optional smc
dev/smc/if_smc_fdt.c		optional smc fdt
dev/sn/if_sn.c			optional sn
dev/sn/if_sn_isa.c		optional sn isa
dev/sn/if_sn_pccard.c		optional sn pccard
dev/snp/snp.c			optional snp
dev/sound/clone.c		optional sound
dev/sound/unit.c		optional sound
dev/sound/isa/ad1816.c		optional snd_ad1816 isa
dev/sound/isa/ess.c		optional snd_ess isa
dev/sound/isa/gusc.c		optional snd_gusc isa
dev/sound/isa/mss.c		optional snd_mss isa
dev/sound/isa/sb16.c		optional snd_sb16 isa
dev/sound/isa/sb8.c		optional snd_sb8 isa
dev/sound/isa/sbc.c		optional snd_sbc isa
dev/sound/isa/sndbuf_dma.c	optional sound isa
dev/sound/pci/als4000.c		optional snd_als4000 pci
dev/sound/pci/atiixp.c		optional snd_atiixp pci
dev/sound/pci/cmi.c		optional snd_cmi pci
dev/sound/pci/cs4281.c		optional snd_cs4281 pci
dev/sound/pci/csa.c		optional snd_csa pci
dev/sound/pci/csapcm.c		optional snd_csa pci
dev/sound/pci/ds1.c		optional snd_ds1 pci
dev/sound/pci/emu10k1.c		optional snd_emu10k1 pci
dev/sound/pci/emu10kx.c		optional snd_emu10kx pci
dev/sound/pci/emu10kx-pcm.c	optional snd_emu10kx pci
dev/sound/pci/emu10kx-midi.c	optional snd_emu10kx pci
dev/sound/pci/envy24.c		optional snd_envy24 pci
dev/sound/pci/envy24ht.c	optional snd_envy24ht pci
dev/sound/pci/es137x.c		optional snd_es137x pci
dev/sound/pci/fm801.c		optional snd_fm801 pci
dev/sound/pci/ich.c		optional snd_ich pci
dev/sound/pci/maestro.c		optional snd_maestro pci
dev/sound/pci/maestro3.c	optional snd_maestro3 pci
dev/sound/pci/neomagic.c	optional snd_neomagic pci
dev/sound/pci/solo.c		optional snd_solo pci
dev/sound/pci/spicds.c		optional snd_spicds pci
dev/sound/pci/t4dwave.c		optional snd_t4dwave pci
dev/sound/pci/via8233.c		optional snd_via8233 pci
dev/sound/pci/via82c686.c	optional snd_via82c686 pci
dev/sound/pci/vibes.c		optional snd_vibes pci
dev/sound/pci/hda/hdaa.c	optional snd_hda pci
dev/sound/pci/hda/hdaa_patches.c	optional snd_hda pci
dev/sound/pci/hda/hdac.c	optional snd_hda pci
dev/sound/pci/hda/hdac_if.m	optional snd_hda pci
dev/sound/pci/hda/hdacc.c	optional snd_hda pci
dev/sound/pci/hdspe.c		optional snd_hdspe pci
dev/sound/pci/hdspe-pcm.c	optional snd_hdspe pci
dev/sound/pcm/ac97.c		optional sound
dev/sound/pcm/ac97_if.m		optional sound
dev/sound/pcm/ac97_patch.c	optional sound
dev/sound/pcm/buffer.c		optional sound	\
	dependency	"snd_fxdiv_gen.h"
dev/sound/pcm/channel.c		optional sound
dev/sound/pcm/channel_if.m	optional sound
dev/sound/pcm/dsp.c		optional sound
dev/sound/pcm/feeder.c		optional sound
dev/sound/pcm/feeder_chain.c	optional sound
dev/sound/pcm/feeder_eq.c	optional sound	\
	dependency	"feeder_eq_gen.h"	\
	dependency	"snd_fxdiv_gen.h"
dev/sound/pcm/feeder_if.m	optional sound
dev/sound/pcm/feeder_format.c	optional sound  \
	dependency	"snd_fxdiv_gen.h"
dev/sound/pcm/feeder_matrix.c	optional sound  \
	dependency	"snd_fxdiv_gen.h"
dev/sound/pcm/feeder_mixer.c	optional sound  \
	dependency	"snd_fxdiv_gen.h"
dev/sound/pcm/feeder_rate.c	optional sound	\
	dependency	"feeder_rate_gen.h"	\
	dependency	"snd_fxdiv_gen.h"
dev/sound/pcm/feeder_volume.c	optional sound  \
	dependency	"snd_fxdiv_gen.h"
dev/sound/pcm/mixer.c		optional sound
dev/sound/pcm/mixer_if.m	optional sound
dev/sound/pcm/sndstat.c		optional sound
dev/sound/pcm/sound.c		optional sound
dev/sound/pcm/vchan.c		optional sound
dev/sound/usb/uaudio.c		optional snd_uaudio usb
dev/sound/usb/uaudio_pcm.c	optional snd_uaudio usb
dev/sound/midi/midi.c		optional sound
dev/sound/midi/mpu401.c		optional sound
dev/sound/midi/mpu_if.m		optional sound
dev/sound/midi/mpufoi_if.m	optional sound
dev/sound/midi/sequencer.c	optional sound
dev/sound/midi/synth_if.m	optional sound
dev/spibus/ofw_spibus.c		optional fdt spibus
dev/spibus/spibus.c		optional spibus				\
	dependency	"spibus_if.h"
dev/spibus/spibus_if.m		optional spibus
dev/ste/if_ste.c		optional ste pci
dev/stg/tmc18c30.c		optional stg
dev/stg/tmc18c30_isa.c		optional stg isa
dev/stg/tmc18c30_pccard.c	optional stg pccard
dev/stg/tmc18c30_pci.c		optional stg pci
dev/stg/tmc18c30_subr.c		optional stg
dev/stge/if_stge.c		optional stge
dev/streams/streams.c		optional streams
dev/sym/sym_hipd.c		optional sym				\
	dependency	"$S/dev/sym/sym_{conf,defs}.h"
dev/syscons/blank/blank_saver.c	optional blank_saver
dev/syscons/daemon/daemon_saver.c optional daemon_saver
dev/syscons/dragon/dragon_saver.c optional dragon_saver
dev/syscons/fade/fade_saver.c	optional fade_saver
dev/syscons/fire/fire_saver.c	optional fire_saver
dev/syscons/green/green_saver.c	optional green_saver
dev/syscons/logo/logo.c		optional logo_saver
dev/syscons/logo/logo_saver.c	optional logo_saver
dev/syscons/rain/rain_saver.c	optional rain_saver
dev/syscons/schistory.c		optional sc
dev/syscons/scmouse.c		optional sc
dev/syscons/scterm.c		optional sc
dev/syscons/scvidctl.c		optional sc
dev/syscons/snake/snake_saver.c	optional snake_saver
dev/syscons/star/star_saver.c	optional star_saver
dev/syscons/syscons.c		optional sc
dev/syscons/sysmouse.c		optional sc
dev/syscons/warp/warp_saver.c	optional warp_saver
dev/tdfx/tdfx_linux.c		optional tdfx_linux tdfx compat_linux
dev/tdfx/tdfx_pci.c		optional tdfx pci
dev/ti/if_ti.c			optional ti pci
dev/tl/if_tl.c			optional tl pci
dev/trm/trm.c			optional trm
dev/twa/tw_cl_init.c		optional twa \
	compile-with "${NORMAL_C} -I$S/dev/twa"
dev/twa/tw_cl_intr.c		optional twa \
	compile-with "${NORMAL_C} -I$S/dev/twa"
dev/twa/tw_cl_io.c		optional twa \
	compile-with "${NORMAL_C} -I$S/dev/twa"
dev/twa/tw_cl_misc.c		optional twa \
	compile-with "${NORMAL_C} -I$S/dev/twa"
dev/twa/tw_osl_cam.c		optional twa \
	compile-with "${NORMAL_C} -I$S/dev/twa"
dev/twa/tw_osl_freebsd.c	optional twa \
	compile-with "${NORMAL_C} -I$S/dev/twa"
dev/twe/twe.c			optional twe
dev/twe/twe_freebsd.c		optional twe
dev/tws/tws.c			optional tws
dev/tws/tws_cam.c		optional tws
dev/tws/tws_hdm.c		optional tws
dev/tws/tws_services.c		optional tws
dev/tws/tws_user.c		optional tws
dev/tx/if_tx.c			optional tx
dev/txp/if_txp.c		optional txp
dev/uart/uart_bus_acpi.c	optional uart acpi
dev/uart/uart_bus_ebus.c	optional uart ebus
dev/uart/uart_bus_fdt.c		optional uart fdt
dev/uart/uart_bus_isa.c		optional uart isa
dev/uart/uart_bus_pccard.c	optional uart pccard
dev/uart/uart_bus_pci.c		optional uart pci
dev/uart/uart_bus_puc.c		optional uart puc
dev/uart/uart_bus_scc.c		optional uart scc
dev/uart/uart_core.c		optional uart
dev/uart/uart_dbg.c		optional uart gdb
dev/uart/uart_dev_ns8250.c	optional uart uart_ns8250 | uart uart_snps
dev/uart/uart_dev_pl011.c	optional uart pl011
dev/uart/uart_dev_quicc.c	optional uart quicc
dev/uart/uart_dev_sab82532.c	optional uart uart_sab82532
dev/uart/uart_dev_sab82532.c	optional uart scc
dev/uart/uart_dev_snps.c	optional uart uart_snps
dev/uart/uart_dev_z8530.c	optional uart uart_z8530
dev/uart/uart_dev_z8530.c	optional uart scc
dev/uart/uart_if.m		optional uart
dev/uart/uart_subr.c		optional uart
dev/uart/uart_tty.c		optional uart
dev/ubsec/ubsec.c		optional ubsec
#
# USB controller drivers
#
dev/usb/controller/at91dci.c		optional at91dci
dev/usb/controller/at91dci_atmelarm.c	optional at91dci at91rm9200
dev/usb/controller/musb_otg.c		optional musb
dev/usb/controller/musb_otg_atmelarm.c	optional musb at91rm9200
dev/usb/controller/dwc_otg.c		optional dwcotg
dev/usb/controller/dwc_otg_fdt.c	optional dwcotg fdt
dev/usb/controller/ehci.c		optional ehci
dev/usb/controller/ehci_pci.c		optional ehci pci
dev/usb/controller/ohci.c		optional ohci
dev/usb/controller/ohci_pci.c		optional ohci pci
dev/usb/controller/uhci.c		optional uhci
dev/usb/controller/uhci_pci.c		optional uhci pci
dev/usb/controller/xhci.c		optional xhci
dev/usb/controller/xhci_pci.c		optional xhci pci
dev/usb/controller/saf1761_otg.c	optional saf1761otg
dev/usb/controller/saf1761_otg_fdt.c	optional saf1761otg fdt
dev/usb/controller/uss820dci.c		optional uss820dci
dev/usb/controller/uss820dci_atmelarm.c	optional uss820dci at91rm9200
dev/usb/controller/usb_controller.c	optional usb
#
# USB storage drivers
#
dev/usb/storage/umass.c		optional umass
dev/usb/storage/urio.c		optional urio
dev/usb/storage/ustorage_fs.c	optional usfs
#
# USB core
#
dev/usb/usb_busdma.c		optional usb
dev/usb/usb_core.c		optional usb
dev/usb/usb_debug.c		optional usb
dev/usb/usb_dev.c		optional usb
dev/usb/usb_device.c		optional usb
dev/usb/usb_dynamic.c		optional usb
dev/usb/usb_error.c		optional usb
dev/usb/usb_generic.c		optional usb
dev/usb/usb_handle_request.c	optional usb
dev/usb/usb_hid.c		optional usb
dev/usb/usb_hub.c		optional usb
dev/usb/usb_if.m		optional usb
dev/usb/usb_lookup.c		optional usb
dev/usb/usb_mbuf.c		optional usb
dev/usb/usb_msctest.c		optional usb
dev/usb/usb_parse.c		optional usb
dev/usb/usb_pf.c		optional usb
dev/usb/usb_process.c		optional usb
dev/usb/usb_request.c		optional usb
dev/usb/usb_transfer.c		optional usb
dev/usb/usb_util.c		optional usb
#
# USB network drivers
#
dev/usb/net/if_aue.c		optional aue
dev/usb/net/if_axe.c		optional axe
dev/usb/net/if_axge.c		optional axge
dev/usb/net/if_cdce.c		optional cdce
dev/usb/net/if_cue.c		optional cue
dev/usb/net/if_ipheth.c		optional ipheth
dev/usb/net/if_kue.c		optional kue
dev/usb/net/if_mos.c		optional mos
dev/usb/net/if_rue.c		optional rue
dev/usb/net/if_smsc.c		optional smsc
dev/usb/net/if_udav.c		optional udav
dev/usb/net/if_ure.c		optional ure
dev/usb/net/if_usie.c		optional usie
dev/usb/net/if_urndis.c		optional urndis
dev/usb/net/ruephy.c		optional rue
dev/usb/net/usb_ethernet.c	optional uether | aue | axe | axge | cdce | \
					 cue | ipheth | kue | mos | rue | \
					 smsc | udav | ure | urndis
dev/usb/net/uhso.c		optional uhso
#
# USB WLAN drivers
#
dev/usb/wlan/if_rsu.c		optional rsu
rsu-rtl8712fw.c			optional rsu-rtl8712fw | rsufw		\
	compile-with	"${AWK} -f $S/tools/fw_stub.awk rsu-rtl8712fw.fw:rsu-rtl8712fw:120 -mrsu-rtl8712fw -c${.TARGET}" \
	no-implicit-rule before-depend local				\
	clean		"rsu-rtl8712fw.c"
rsu-rtl8712fw.fwo		optional rsu-rtl8712fw | rsufw		\
	dependency	"rsu-rtl8712fw.fw"				\
	compile-with	"${NORMAL_FWO}"					\
	no-implicit-rule						\
	clean		"rsu-rtl8712fw.fwo"
rsu-rtl8712fw.fw		optional rsu-rtl8712.fw | rsufw		\
	dependency	"$S/contrib/dev/rsu/rsu-rtl8712fw.fw.uu"	\
	compile-with	"${NORMAL_FW}"					\
	no-obj no-implicit-rule						\
	clean		"rsu-rtl8712fw.fw"
dev/usb/wlan/if_rum.c		optional rum
dev/usb/wlan/if_run.c		optional run
runfw.c				optional runfw							\
	compile-with	"${AWK} -f $S/tools/fw_stub.awk run.fw:runfw -mrunfw -c${.TARGET}"	\
	no-implicit-rule before-depend local							\
	clean		"runfw.c"
runfw.fwo			optional runfw							\
	dependency	"run.fw"								\
	compile-with	"${NORMAL_FWO}"								\
	no-implicit-rule									\
	clean		"runfw.fwo"
run.fw				optional runfw							\
	dependency	"$S/contrib/dev/run/rt2870.fw.uu"					\
	compile-with	"${NORMAL_FW}"								\
	no-obj no-implicit-rule									\
	clean		"run.fw"
dev/usb/wlan/if_uath.c		optional uath
dev/usb/wlan/if_upgt.c		optional upgt
dev/usb/wlan/if_ural.c		optional ural
dev/usb/wlan/if_urtw.c		optional urtw
dev/usb/wlan/if_zyd.c		optional zyd
#
# USB serial and parallel port drivers
#
dev/usb/serial/u3g.c		optional u3g
dev/usb/serial/uark.c		optional uark
dev/usb/serial/ubsa.c		optional ubsa
dev/usb/serial/ubser.c		optional ubser
dev/usb/serial/uchcom.c		optional uchcom
dev/usb/serial/ucycom.c		optional ucycom
dev/usb/serial/ufoma.c		optional ufoma
dev/usb/serial/uftdi.c		optional uftdi
dev/usb/serial/ugensa.c		optional ugensa
dev/usb/serial/uipaq.c		optional uipaq
dev/usb/serial/ulpt.c		optional ulpt
dev/usb/serial/umcs.c		optional umcs
dev/usb/serial/umct.c		optional umct
dev/usb/serial/umodem.c		optional umodem
dev/usb/serial/umoscom.c	optional umoscom
dev/usb/serial/uplcom.c		optional uplcom
dev/usb/serial/uslcom.c		optional uslcom
dev/usb/serial/uvisor.c		optional uvisor
dev/usb/serial/uvscom.c		optional uvscom
dev/usb/serial/usb_serial.c 	optional ucom | u3g | uark | ubsa | ubser | \
					 uchcom | ucycom | ufoma | uftdi | \
					 ugensa | uipaq | umcs | umct | \
					 umodem | umoscom | uplcom | usie | \
					 uslcom | uvisor | uvscom
#
# USB misc drivers
#
dev/usb/misc/ufm.c		optional ufm
dev/usb/misc/udbp.c		optional udbp
dev/usb/misc/ugold.c		optional ugold
dev/usb/misc/uled.c		optional uled
#
# USB input drivers
#
dev/usb/input/atp.c		optional atp
dev/usb/input/uep.c		optional uep
dev/usb/input/uhid.c		optional uhid
dev/usb/input/ukbd.c		optional ukbd
dev/usb/input/ums.c		optional ums
dev/usb/input/wsp.c		optional wsp
#
# USB quirks
#
dev/usb/quirk/usb_quirk.c	optional usb
#
# USB templates
#
dev/usb/template/usb_template.c		optional usb_template
dev/usb/template/usb_template_audio.c	optional usb_template
dev/usb/template/usb_template_cdce.c	optional usb_template
dev/usb/template/usb_template_kbd.c	optional usb_template
dev/usb/template/usb_template_modem.c	optional usb_template
dev/usb/template/usb_template_mouse.c	optional usb_template
dev/usb/template/usb_template_msc.c	optional usb_template
dev/usb/template/usb_template_mtp.c	optional usb_template
dev/usb/template/usb_template_phone.c	optional usb_template
dev/usb/template/usb_template_serialnet.c	optional usb_template
dev/usb/template/usb_template_midi.c	optional usb_template
#
# USB video drivers
#
dev/usb/video/udl.c			optional udl
#
# USB END
#
dev/videomode/videomode.c		optional videomode
dev/videomode/edid.c			optional videomode
dev/videomode/pickmode.c		optional videomode
dev/videomode/vesagtf.c			optional videomode
dev/utopia/idtphy.c		optional utopia
dev/utopia/suni.c		optional utopia
dev/utopia/utopia.c		optional utopia
dev/vge/if_vge.c		optional vge
dev/viapm/viapm.c		optional viapm pci
dev/virtio/virtio.c			optional	virtio
dev/virtio/virtqueue.c			optional	virtio
dev/virtio/virtio_bus_if.m		optional	virtio
dev/virtio/virtio_if.m			optional	virtio
dev/virtio/pci/virtio_pci.c		optional	virtio_pci
dev/virtio/mmio/virtio_mmio.c		optional	virtio_mmio
dev/virtio/mmio/virtio_mmio_if.m	optional	virtio_mmio
dev/virtio/network/if_vtnet.c		optional	vtnet
dev/virtio/block/virtio_blk.c		optional	virtio_blk
dev/virtio/balloon/virtio_balloon.c	optional	virtio_balloon
dev/virtio/scsi/virtio_scsi.c		optional	virtio_scsi
dev/virtio/random/virtio_random.c	optional	virtio_random
dev/virtio/console/virtio_console.c	optional	virtio_console
dev/vkbd/vkbd.c			optional vkbd
dev/vr/if_vr.c			optional vr pci
dev/vt/colors/vt_termcolors.c	optional vt
dev/vt/font/vt_font_default.c	optional vt
dev/vt/font/vt_mouse_cursor.c	optional vt
dev/vt/hw/efifb/efifb.c		optional vt_efifb
dev/vt/hw/fb/vt_fb.c		optional vt
dev/vt/hw/vga/vt_vga.c		optional vt vt_vga
dev/vt/logo/logo_freebsd.c	optional vt splash
dev/vt/logo/logo_beastie.c	optional vt splash
dev/vt/vt_buf.c			optional vt
dev/vt/vt_consolectl.c		optional vt
dev/vt/vt_core.c		optional vt
dev/vt/vt_cpulogos.c		optional vt splash
dev/vt/vt_font.c		optional vt
dev/vt/vt_sysmouse.c		optional vt
dev/vte/if_vte.c		optional vte pci
dev/vx/if_vx.c			optional vx
dev/vx/if_vx_eisa.c		optional vx eisa
dev/vx/if_vx_pci.c		optional vx pci
dev/vxge/vxge.c				optional vxge
dev/vxge/vxgehal/vxgehal-ifmsg.c	optional vxge
dev/vxge/vxgehal/vxgehal-mrpcim.c	optional vxge
dev/vxge/vxgehal/vxge-queue.c		optional vxge
dev/vxge/vxgehal/vxgehal-ring.c		optional vxge
dev/vxge/vxgehal/vxgehal-swapper.c	optional vxge
dev/vxge/vxgehal/vxgehal-mgmt.c		optional vxge
dev/vxge/vxgehal/vxgehal-srpcim.c	optional vxge
dev/vxge/vxgehal/vxgehal-config.c	optional vxge
dev/vxge/vxgehal/vxgehal-blockpool.c	optional vxge
dev/vxge/vxgehal/vxgehal-doorbells.c	optional vxge
dev/vxge/vxgehal/vxgehal-mgmtaux.c	optional vxge
dev/vxge/vxgehal/vxgehal-device.c	optional vxge
dev/vxge/vxgehal/vxgehal-mm.c		optional vxge
dev/vxge/vxgehal/vxgehal-driver.c	optional vxge
dev/vxge/vxgehal/vxgehal-virtualpath.c	optional vxge
dev/vxge/vxgehal/vxgehal-channel.c	optional vxge
dev/vxge/vxgehal/vxgehal-fifo.c		optional vxge
dev/watchdog/watchdog.c		standard
dev/wb/if_wb.c			optional wb pci
dev/wds/wd7000.c		optional wds isa
dev/wi/if_wi.c			optional wi
dev/wi/if_wi_pccard.c		optional wi pccard
dev/wi/if_wi_pci.c		optional wi pci
dev/wl/if_wl.c			optional wl isa
dev/wpi/if_wpi.c		optional wpi pci
wpifw.c			optional wpifw					\
	compile-with	"${AWK} -f $S/tools/fw_stub.awk wpi.fw:wpifw:153229 -mwpi -c${.TARGET}" \
	no-implicit-rule before-depend local				\
	clean		"wpifw.c"
wpifw.fwo			optional wpifw				\
	dependency	"wpi.fw"					\
	compile-with	"${NORMAL_FWO}"					\
	no-implicit-rule						\
	clean		"wpifw.fwo"
wpi.fw			optional wpifw					\
	dependency	"$S/contrib/dev/wpi/iwlwifi-3945-15.32.2.9.fw.uu"	\
	compile-with	"${NORMAL_FW}"					\
	no-obj no-implicit-rule						\
	clean		"wpi.fw"
dev/xe/if_xe.c			optional xe
dev/xe/if_xe_pccard.c		optional xe pccard
dev/xen/balloon/balloon.c	optional xenhvm
dev/xen/blkfront/blkfront.c	optional xenhvm
dev/xen/blkback/blkback.c	optional xenhvm
dev/xen/console/xen_console.c	optional xenhvm
dev/xen/control/control.c	optional xenhvm
dev/xen/grant_table/grant_table.c	optional xenhvm
dev/xen/netback/netback.c	optional xenhvm
dev/xen/netfront/netfront.c	optional xenhvm
dev/xen/xenpci/xenpci.c		optional xenpci
dev/xen/timer/timer.c		optional xenhvm
dev/xen/pvcpu/pvcpu.c		optional xenhvm
dev/xen/xenstore/xenstore.c	optional xenhvm
dev/xen/xenstore/xenstore_dev.c	optional xenhvm
dev/xen/xenstore/xenstored_dev.c	optional xenhvm
dev/xen/evtchn/evtchn_dev.c	optional xenhvm
dev/xen/privcmd/privcmd.c	optional xenhvm
dev/xen/debug/debug.c		optional xenhvm
dev/xl/if_xl.c			optional xl pci
dev/xl/xlphy.c			optional xl pci
fs/autofs/autofs.c		optional autofs
fs/autofs/autofs_vfsops.c	optional autofs
fs/autofs/autofs_vnops.c	optional autofs
fs/deadfs/dead_vnops.c		standard
fs/devfs/devfs_devs.c		standard
fs/devfs/devfs_dir.c		standard
fs/devfs/devfs_rule.c		standard
fs/devfs/devfs_vfsops.c		standard
fs/devfs/devfs_vnops.c		standard
fs/fdescfs/fdesc_vfsops.c	optional fdescfs
fs/fdescfs/fdesc_vnops.c	optional fdescfs
fs/fifofs/fifo_vnops.c		standard
fs/cuse/cuse.c			optional cuse
fs/fuse/fuse_device.c		optional fuse
fs/fuse/fuse_file.c		optional fuse
fs/fuse/fuse_internal.c		optional fuse
fs/fuse/fuse_io.c		optional fuse
fs/fuse/fuse_ipc.c		optional fuse
fs/fuse/fuse_main.c		optional fuse
fs/fuse/fuse_node.c		optional fuse
fs/fuse/fuse_vfsops.c		optional fuse
fs/fuse/fuse_vnops.c		optional fuse
fs/msdosfs/msdosfs_conv.c	optional msdosfs
fs/msdosfs/msdosfs_denode.c	optional msdosfs
fs/msdosfs/msdosfs_fat.c	optional msdosfs
fs/msdosfs/msdosfs_fileno.c	optional msdosfs
fs/msdosfs/msdosfs_iconv.c	optional msdosfs_iconv
fs/msdosfs/msdosfs_lookup.c	optional msdosfs
fs/msdosfs/msdosfs_vfsops.c	optional msdosfs
fs/msdosfs/msdosfs_vnops.c	optional msdosfs
fs/nandfs/bmap.c		optional nandfs
fs/nandfs/nandfs_alloc.c	optional nandfs
fs/nandfs/nandfs_bmap.c		optional nandfs
fs/nandfs/nandfs_buffer.c	optional nandfs
fs/nandfs/nandfs_cleaner.c	optional nandfs
fs/nandfs/nandfs_cpfile.c	optional nandfs
fs/nandfs/nandfs_dat.c		optional nandfs
fs/nandfs/nandfs_dir.c		optional nandfs
fs/nandfs/nandfs_ifile.c	optional nandfs
fs/nandfs/nandfs_segment.c	optional nandfs
fs/nandfs/nandfs_subr.c		optional nandfs
fs/nandfs/nandfs_sufile.c	optional nandfs
fs/nandfs/nandfs_vfsops.c	optional nandfs
fs/nandfs/nandfs_vnops.c	optional nandfs
fs/nfs/nfs_commonkrpc.c		optional nfscl | nfsd
fs/nfs/nfs_commonsubs.c		optional nfscl | nfsd
fs/nfs/nfs_commonport.c		optional nfscl | nfsd
fs/nfs/nfs_commonacl.c		optional nfscl | nfsd
fs/nfsclient/nfs_clcomsubs.c	optional nfscl
fs/nfsclient/nfs_clsubs.c	optional nfscl
fs/nfsclient/nfs_clstate.c	optional nfscl
fs/nfsclient/nfs_clkrpc.c	optional nfscl
fs/nfsclient/nfs_clrpcops.c	optional nfscl
fs/nfsclient/nfs_clvnops.c	optional nfscl
fs/nfsclient/nfs_clnode.c	optional nfscl
fs/nfsclient/nfs_clvfsops.c	optional nfscl
fs/nfsclient/nfs_clport.c	optional nfscl
fs/nfsclient/nfs_clbio.c	optional nfscl
fs/nfsclient/nfs_clnfsiod.c	optional nfscl
fs/nfsserver/nfs_fha_new.c	optional nfsd inet
fs/nfsserver/nfs_nfsdsocket.c	optional nfsd inet
fs/nfsserver/nfs_nfsdsubs.c	optional nfsd inet
fs/nfsserver/nfs_nfsdstate.c	optional nfsd inet
fs/nfsserver/nfs_nfsdkrpc.c	optional nfsd inet
fs/nfsserver/nfs_nfsdserv.c	optional nfsd inet
fs/nfsserver/nfs_nfsdport.c	optional nfsd inet
fs/nfsserver/nfs_nfsdcache.c	optional nfsd inet
fs/nullfs/null_subr.c		optional nullfs
fs/nullfs/null_vfsops.c		optional nullfs
fs/nullfs/null_vnops.c		optional nullfs
fs/procfs/procfs.c		optional procfs
fs/procfs/procfs_ctl.c		optional procfs
fs/procfs/procfs_dbregs.c	optional procfs
fs/procfs/procfs_fpregs.c	optional procfs
fs/procfs/procfs_ioctl.c	optional procfs
fs/procfs/procfs_map.c		optional procfs
fs/procfs/procfs_mem.c		optional procfs
fs/procfs/procfs_note.c		optional procfs
fs/procfs/procfs_osrel.c	optional procfs
fs/procfs/procfs_regs.c		optional procfs
fs/procfs/procfs_rlimit.c	optional procfs
fs/procfs/procfs_status.c	optional procfs
fs/procfs/procfs_type.c		optional procfs
fs/pseudofs/pseudofs.c		optional pseudofs
fs/pseudofs/pseudofs_fileno.c	optional pseudofs
fs/pseudofs/pseudofs_vncache.c	optional pseudofs
fs/pseudofs/pseudofs_vnops.c	optional pseudofs
fs/smbfs/smbfs_io.c		optional smbfs
fs/smbfs/smbfs_node.c		optional smbfs
fs/smbfs/smbfs_smb.c		optional smbfs
fs/smbfs/smbfs_subr.c		optional smbfs
fs/smbfs/smbfs_vfsops.c		optional smbfs
fs/smbfs/smbfs_vnops.c		optional smbfs
fs/udf/osta.c			optional udf
fs/udf/udf_iconv.c		optional udf_iconv
fs/udf/udf_vfsops.c		optional udf
fs/udf/udf_vnops.c		optional udf
fs/unionfs/union_subr.c		optional unionfs
fs/unionfs/union_vfsops.c	optional unionfs
fs/unionfs/union_vnops.c	optional unionfs
fs/tmpfs/tmpfs_vnops.c		optional tmpfs
fs/tmpfs/tmpfs_fifoops.c 	optional tmpfs
fs/tmpfs/tmpfs_vfsops.c 	optional tmpfs
fs/tmpfs/tmpfs_subr.c 		optional tmpfs
gdb/gdb_cons.c			optional gdb
gdb/gdb_main.c			optional gdb
gdb/gdb_packet.c		optional gdb
geom/bde/g_bde.c		optional geom_bde
geom/bde/g_bde_crypt.c		optional geom_bde
geom/bde/g_bde_lock.c		optional geom_bde
geom/bde/g_bde_work.c		optional geom_bde
geom/cache/g_cache.c		optional geom_cache
geom/concat/g_concat.c		optional geom_concat
geom/eli/g_eli.c		optional geom_eli
geom/eli/g_eli_crypto.c		optional geom_eli
geom/eli/g_eli_ctl.c		optional geom_eli
geom/eli/g_eli_hmac.c		optional geom_eli
geom/eli/g_eli_integrity.c	optional geom_eli
geom/eli/g_eli_key.c		optional geom_eli
geom/eli/g_eli_key_cache.c	optional geom_eli
geom/eli/g_eli_privacy.c	optional geom_eli
geom/eli/pkcs5v2.c		optional geom_eli
geom/gate/g_gate.c		optional geom_gate
geom/geom_aes.c			optional geom_aes
geom/geom_bsd.c			optional geom_bsd
geom/geom_bsd_enc.c		optional geom_bsd | geom_part_bsd
geom/geom_ccd.c			optional ccd | geom_ccd
geom/geom_ctl.c			standard
geom/geom_dev.c			standard
geom/geom_disk.c		standard
geom/geom_dump.c		standard
geom/geom_event.c		standard
geom/geom_fox.c			optional geom_fox
geom/geom_flashmap.c		optional fdt cfi | fdt nand | fdt mx25l
geom/geom_io.c			standard
geom/geom_kern.c		standard
geom/geom_map.c			optional geom_map
geom/geom_mbr.c			optional geom_mbr
geom/geom_mbr_enc.c		optional geom_mbr
geom/geom_pc98.c		optional geom_pc98
geom/geom_pc98_enc.c		optional geom_pc98
geom/geom_redboot.c		optional geom_redboot
geom/geom_slice.c		standard
geom/geom_subr.c		standard
geom/geom_sunlabel.c		optional geom_sunlabel
geom/geom_sunlabel_enc.c	optional geom_sunlabel
geom/geom_vfs.c			standard
geom/geom_vol_ffs.c		optional geom_vol
geom/journal/g_journal.c	optional geom_journal
geom/journal/g_journal_ufs.c	optional geom_journal
geom/label/g_label.c		optional geom_label | geom_label_gpt
geom/label/g_label_ext2fs.c	optional geom_label
geom/label/g_label_iso9660.c	optional geom_label
geom/label/g_label_msdosfs.c	optional geom_label
geom/label/g_label_ntfs.c	optional geom_label
geom/label/g_label_reiserfs.c	optional geom_label
geom/label/g_label_ufs.c	optional geom_label
geom/label/g_label_gpt.c	optional geom_label | geom_label_gpt
geom/label/g_label_disk_ident.c	optional geom_label
geom/linux_lvm/g_linux_lvm.c	optional geom_linux_lvm
geom/mirror/g_mirror.c		optional geom_mirror
geom/mirror/g_mirror_ctl.c	optional geom_mirror
geom/mountver/g_mountver.c	optional geom_mountver
geom/multipath/g_multipath.c	optional geom_multipath
geom/nop/g_nop.c		optional geom_nop
geom/part/g_part.c		standard
geom/part/g_part_if.m		standard
geom/part/g_part_apm.c		optional geom_part_apm
geom/part/g_part_bsd.c		optional geom_part_bsd
geom/part/g_part_bsd64.c	optional geom_part_bsd64
geom/part/g_part_ebr.c		optional geom_part_ebr
geom/part/g_part_gpt.c		optional geom_part_gpt
geom/part/g_part_ldm.c		optional geom_part_ldm
geom/part/g_part_mbr.c		optional geom_part_mbr
geom/part/g_part_pc98.c		optional geom_part_pc98
geom/part/g_part_vtoc8.c	optional geom_part_vtoc8
geom/raid/g_raid.c		optional geom_raid
geom/raid/g_raid_ctl.c		optional geom_raid
geom/raid/g_raid_md_if.m	optional geom_raid
geom/raid/g_raid_tr_if.m	optional geom_raid
geom/raid/md_ddf.c		optional geom_raid
geom/raid/md_intel.c		optional geom_raid
geom/raid/md_jmicron.c		optional geom_raid
geom/raid/md_nvidia.c		optional geom_raid
geom/raid/md_promise.c		optional geom_raid
geom/raid/md_sii.c		optional geom_raid
geom/raid/tr_concat.c		optional geom_raid
geom/raid/tr_raid0.c		optional geom_raid
geom/raid/tr_raid1.c		optional geom_raid
geom/raid/tr_raid1e.c		optional geom_raid
geom/raid/tr_raid5.c		optional geom_raid
geom/raid3/g_raid3.c		optional geom_raid3
geom/raid3/g_raid3_ctl.c	optional geom_raid3
geom/shsec/g_shsec.c		optional geom_shsec
geom/stripe/g_stripe.c		optional geom_stripe
contrib/xz-embedded/freebsd/xz_malloc.c	\
	optional xz_embedded | geom_uzip \
	compile-with "${NORMAL_C} -I$S/contrib/xz-embedded/freebsd/ -I$S/contrib/xz-embedded/linux/lib/xz/ -I$S/contrib/xz-embedded/linux/include/linux/"
contrib/xz-embedded/linux/lib/xz/xz_crc32.c \
	optional xz_embedded | geom_uzip \
	compile-with "${NORMAL_C} -I$S/contrib/xz-embedded/freebsd/ -I$S/contrib/xz-embedded/linux/lib/xz/ -I$S/contrib/xz-embedded/linux/include/linux/"
contrib/xz-embedded/linux/lib/xz/xz_dec_bcj.c \
	optional xz_embedded | geom_uzip \
	compile-with "${NORMAL_C} -I$S/contrib/xz-embedded/freebsd/ -I$S/contrib/xz-embedded/linux/lib/xz/ -I$S/contrib/xz-embedded/linux/include/linux/"
contrib/xz-embedded/linux/lib/xz/xz_dec_lzma2.c \
	optional xz_embedded | geom_uzip \
	compile-with "${NORMAL_C} -I$S/contrib/xz-embedded/freebsd/ -I$S/contrib/xz-embedded/linux/lib/xz/ -I$S/contrib/xz-embedded/linux/include/linux/"
contrib/xz-embedded/linux/lib/xz/xz_dec_stream.c \
	optional xz_embedded | geom_uzip \
	compile-with "${NORMAL_C} -I$S/contrib/xz-embedded/freebsd/ -I$S/contrib/xz-embedded/linux/lib/xz/ -I$S/contrib/xz-embedded/linux/include/linux/"
geom/uzip/g_uzip.c		optional geom_uzip
geom/uzip/g_uzip_lzma.c		optional geom_uzip
geom/uzip/g_uzip_wrkthr.c	optional geom_uzip
geom/uzip/g_uzip_zlib.c		optional geom_uzip
geom/vinum/geom_vinum.c		optional geom_vinum
geom/vinum/geom_vinum_create.c	optional geom_vinum
geom/vinum/geom_vinum_drive.c	optional geom_vinum
geom/vinum/geom_vinum_plex.c	optional geom_vinum
geom/vinum/geom_vinum_volume.c	optional geom_vinum
geom/vinum/geom_vinum_subr.c	optional geom_vinum
geom/vinum/geom_vinum_raid5.c	optional geom_vinum
geom/vinum/geom_vinum_share.c	optional geom_vinum
geom/vinum/geom_vinum_list.c	optional geom_vinum
geom/vinum/geom_vinum_rm.c	optional geom_vinum
geom/vinum/geom_vinum_init.c	optional geom_vinum
geom/vinum/geom_vinum_state.c	optional geom_vinum
geom/vinum/geom_vinum_rename.c	optional geom_vinum
geom/vinum/geom_vinum_move.c	optional geom_vinum
geom/vinum/geom_vinum_events.c	optional geom_vinum
geom/virstor/binstream.c	optional geom_virstor
geom/virstor/g_virstor.c	optional geom_virstor
geom/virstor/g_virstor_md.c	optional geom_virstor
geom/zero/g_zero.c		optional geom_zero
fs/ext2fs/ext2_alloc.c		optional ext2fs
fs/ext2fs/ext2_balloc.c		optional ext2fs
fs/ext2fs/ext2_bmap.c		optional ext2fs
fs/ext2fs/ext2_extents.c	optional ext2fs
fs/ext2fs/ext2_inode.c		optional ext2fs
fs/ext2fs/ext2_inode_cnv.c	optional ext2fs
fs/ext2fs/ext2_hash.c		optional ext2fs
fs/ext2fs/ext2_htree.c		optional ext2fs
fs/ext2fs/ext2_lookup.c		optional ext2fs
fs/ext2fs/ext2_subr.c		optional ext2fs
fs/ext2fs/ext2_vfsops.c		optional ext2fs
fs/ext2fs/ext2_vnops.c		optional ext2fs
gnu/fs/reiserfs/reiserfs_hashes.c	optional reiserfs \
	warning "kernel contains GPL contaminated ReiserFS filesystem"
gnu/fs/reiserfs/reiserfs_inode.c	optional reiserfs
gnu/fs/reiserfs/reiserfs_item_ops.c	optional reiserfs
gnu/fs/reiserfs/reiserfs_namei.c	optional reiserfs
gnu/fs/reiserfs/reiserfs_prints.c	optional reiserfs
gnu/fs/reiserfs/reiserfs_stree.c	optional reiserfs
gnu/fs/reiserfs/reiserfs_vfsops.c	optional reiserfs
gnu/fs/reiserfs/reiserfs_vnops.c	optional reiserfs
#
isa/isa_if.m			standard
isa/isa_common.c		optional isa
isa/isahint.c			optional isa
isa/pnp.c			optional isa isapnp
isa/pnpparse.c			optional isa isapnp
fs/cd9660/cd9660_bmap.c	optional cd9660
fs/cd9660/cd9660_lookup.c	optional cd9660
fs/cd9660/cd9660_node.c	optional cd9660
fs/cd9660/cd9660_rrip.c	optional cd9660
fs/cd9660/cd9660_util.c	optional cd9660
fs/cd9660/cd9660_vfsops.c	optional cd9660
fs/cd9660/cd9660_vnops.c	optional cd9660
fs/cd9660/cd9660_iconv.c	optional cd9660_iconv
kern/bus_if.m			standard
kern/clock_if.m			standard
kern/cpufreq_if.m		standard
kern/device_if.m		standard
kern/imgact_binmisc.c		optional	imagact_binmisc
kern/imgact_elf.c		standard
kern/imgact_elf32.c		optional compat_freebsd32
kern/imgact_shell.c		standard
kern/inflate.c			optional gzip
kern/init_main.c		standard
kern/init_sysent.c		standard
kern/ksched.c			optional _kposix_priority_scheduling
kern/kern_acct.c		standard
kern/kern_alq.c			optional alq
kern/kern_clock.c		standard
kern/kern_condvar.c		standard
kern/kern_conf.c		standard
kern/kern_cons.c		standard
kern/kern_cpu.c			standard
kern/kern_cpuset.c		standard
kern/kern_context.c		standard
kern/kern_descrip.c		standard
kern/kern_dtrace.c		optional kdtrace_hooks
kern/kern_dump.c		standard
kern/kern_environment.c		standard
kern/kern_et.c			standard
kern/kern_event.c		standard
kern/kern_exec.c		standard
kern/kern_exit.c		standard
kern/kern_fail.c		standard
kern/kern_ffclock.c		standard
kern/kern_fork.c		standard
kern/kern_gzio.c		optional gzio
kern/kern_hhook.c		standard
kern/kern_idle.c		standard
kern/kern_intr.c		standard
kern/kern_jail.c		standard
kern/kern_khelp.c		standard
kern/kern_kthread.c		standard
kern/kern_ktr.c			optional ktr
kern/kern_ktrace.c		standard
kern/kern_linker.c		standard
kern/kern_lock.c		standard
kern/kern_lockf.c		standard
kern/kern_lockstat.c		optional kdtrace_hooks
kern/kern_loginclass.c		standard
kern/kern_malloc.c		standard
kern/kern_mbuf.c		standard
kern/kern_mib.c			standard
kern/kern_module.c		standard
kern/kern_mtxpool.c		standard
kern/kern_mutex.c		standard
kern/kern_ntptime.c		standard
kern/kern_numa.c		standard
kern/kern_osd.c			standard
kern/kern_physio.c		standard
kern/kern_pmc.c			standard
kern/kern_poll.c		optional device_polling
kern/kern_priv.c		standard
kern/kern_proc.c		standard
kern/kern_procctl.c		standard
kern/kern_prot.c		standard
kern/kern_racct.c		standard
kern/kern_rangelock.c		standard
kern/kern_rctl.c		standard
kern/kern_resource.c		standard
kern/kern_rmlock.c		standard
kern/kern_rwlock.c		standard
kern/kern_sdt.c			optional kdtrace_hooks
kern/kern_sema.c		standard
kern/kern_sendfile.c		standard
kern/kern_sharedpage.c		standard
kern/kern_shutdown.c		standard
kern/kern_sig.c			standard
kern/kern_switch.c		standard
kern/kern_sx.c			standard
kern/kern_synch.c		standard
kern/kern_syscalls.c		standard
kern/kern_sysctl.c		standard
kern/kern_tc.c			standard
kern/kern_thr.c			standard
kern/kern_thread.c		standard
kern/kern_time.c		standard
kern/kern_timeout.c		standard
kern/kern_umtx.c		standard
kern/kern_uuid.c		standard
kern/kern_xxx.c			standard
kern/link_elf.c			standard
kern/linker_if.m		standard
kern/md4c.c			optional netsmb
kern/md5c.c			standard
kern/p1003_1b.c			standard
kern/posix4_mib.c		standard
kern/sched_4bsd.c		optional sched_4bsd
kern/sched_ule.c		optional sched_ule
kern/serdev_if.m		standard
kern/stack_protector.c		standard \
	compile-with "${NORMAL_C:N-fstack-protector*}"
kern/subr_acl_nfs4.c		optional ufs_acl | zfs
kern/subr_acl_posix1e.c		optional ufs_acl
kern/subr_autoconf.c		standard
kern/subr_blist.c		standard
kern/subr_bus.c			standard
kern/subr_bus_dma.c		standard
kern/subr_bufring.c		standard
kern/subr_capability.c		standard
kern/subr_clock.c		standard
kern/subr_counter.c		standard
kern/subr_devstat.c		standard
kern/subr_disk.c		standard
kern/subr_eventhandler.c	standard
kern/subr_fattime.c		standard
kern/subr_firmware.c		optional firmware
kern/subr_hash.c		standard
kern/subr_hints.c		standard
kern/subr_kdb.c			standard
kern/subr_kobj.c		standard
kern/subr_lock.c		standard
kern/subr_log.c			standard
kern/subr_mbpool.c		optional libmbpool
kern/subr_mchain.c		optional libmchain
kern/subr_module.c		standard
kern/subr_msgbuf.c		standard
kern/subr_param.c		standard
kern/subr_pcpu.c		standard
kern/subr_pctrie.c		standard
kern/subr_power.c		standard
kern/subr_prf.c			standard
kern/subr_prof.c		standard
kern/subr_rman.c		standard
kern/subr_rtc.c			standard
kern/subr_sbuf.c		standard
kern/subr_scanf.c		standard
kern/subr_sglist.c		standard
kern/subr_sleepqueue.c		standard
kern/subr_smp.c			standard
kern/subr_stack.c		optional ddb | stack | ktr
kern/subr_taskqueue.c		standard
kern/subr_terminal.c		optional vt
kern/subr_trap.c		standard
kern/subr_turnstile.c		standard
kern/subr_uio.c			standard
kern/subr_unit.c		standard
kern/subr_vmem.c		standard
kern/subr_witness.c		optional witness
kern/sys_capability.c		standard
kern/sys_generic.c		standard
kern/sys_pipe.c			standard
kern/sys_procdesc.c		standard
kern/sys_process.c		standard
kern/sys_socket.c		standard
kern/syscalls.c			standard
kern/sysv_ipc.c			standard
kern/sysv_msg.c			optional sysvmsg
kern/sysv_sem.c			optional sysvsem
kern/sysv_shm.c			optional sysvshm
kern/tty.c			standard
kern/tty_compat.c		optional compat_43tty
kern/tty_info.c			standard
kern/tty_inq.c			standard
kern/tty_outq.c			standard
kern/tty_pts.c			standard
kern/tty_tty.c			standard
kern/tty_ttydisc.c		standard
kern/uipc_accf.c		standard
kern/uipc_debug.c		optional ddb
kern/uipc_domain.c		standard
kern/uipc_mbuf.c		standard
kern/uipc_mbuf2.c		standard
kern/uipc_mbufhash.c		standard
kern/uipc_mqueue.c		optional p1003_1b_mqueue
kern/uipc_sem.c			optional p1003_1b_semaphores
kern/uipc_shm.c			standard
kern/uipc_sockbuf.c		standard
kern/uipc_socket.c		standard
kern/uipc_syscalls.c		standard
kern/uipc_usrreq.c		standard
kern/vfs_acl.c			standard
kern/vfs_aio.c			standard
kern/vfs_bio.c			standard
kern/vfs_cache.c		standard
kern/vfs_cluster.c		standard
kern/vfs_default.c		standard
kern/vfs_export.c		standard
kern/vfs_extattr.c		standard
kern/vfs_hash.c			standard
kern/vfs_init.c			standard
kern/vfs_lookup.c		standard
kern/vfs_mount.c		standard
kern/vfs_mountroot.c		standard
kern/vfs_subr.c			standard
kern/vfs_syscalls.c		standard
kern/vfs_vnops.c		standard
#
# Kernel GSS-API
#
gssd.h				optional kgssapi			\
	dependency		"$S/kgssapi/gssd.x"			\
	compile-with		"RPCGEN_CPP='${CPP}' rpcgen -hM $S/kgssapi/gssd.x | grep -v pthread.h > gssd.h" \
	no-obj no-implicit-rule before-depend local			\
	clean			"gssd.h"
gssd_xdr.c			optional kgssapi			\
	dependency		"$S/kgssapi/gssd.x gssd.h"		\
	compile-with		"RPCGEN_CPP='${CPP}' rpcgen -c $S/kgssapi/gssd.x -o gssd_xdr.c" \
	no-implicit-rule before-depend local				\
	clean			"gssd_xdr.c"
gssd_clnt.c			optional kgssapi			\
	dependency		"$S/kgssapi/gssd.x gssd.h"		\
	compile-with		"RPCGEN_CPP='${CPP}' rpcgen -lM $S/kgssapi/gssd.x | grep -v string.h > gssd_clnt.c" \
	no-implicit-rule before-depend local				\
	clean			"gssd_clnt.c"
kgssapi/gss_accept_sec_context.c optional kgssapi
kgssapi/gss_add_oid_set_member.c optional kgssapi
kgssapi/gss_acquire_cred.c	optional kgssapi
kgssapi/gss_canonicalize_name.c	optional kgssapi
kgssapi/gss_create_empty_oid_set.c optional kgssapi
kgssapi/gss_delete_sec_context.c optional kgssapi
kgssapi/gss_display_status.c	optional kgssapi
kgssapi/gss_export_name.c	optional kgssapi
kgssapi/gss_get_mic.c		optional kgssapi
kgssapi/gss_init_sec_context.c	optional kgssapi
kgssapi/gss_impl.c		optional kgssapi
kgssapi/gss_import_name.c	optional kgssapi
kgssapi/gss_names.c		optional kgssapi
kgssapi/gss_pname_to_uid.c	optional kgssapi
kgssapi/gss_release_buffer.c	optional kgssapi
kgssapi/gss_release_cred.c	optional kgssapi
kgssapi/gss_release_name.c	optional kgssapi
kgssapi/gss_release_oid_set.c	optional kgssapi
kgssapi/gss_set_cred_option.c	optional kgssapi
kgssapi/gss_test_oid_set_member.c optional kgssapi
kgssapi/gss_unwrap.c		optional kgssapi
kgssapi/gss_verify_mic.c	optional kgssapi
kgssapi/gss_wrap.c		optional kgssapi
kgssapi/gss_wrap_size_limit.c	optional kgssapi
kgssapi/gssd_prot.c		optional kgssapi
kgssapi/krb5/krb5_mech.c	optional kgssapi
kgssapi/krb5/kcrypto.c		optional kgssapi
kgssapi/krb5/kcrypto_aes.c	optional kgssapi
kgssapi/krb5/kcrypto_arcfour.c	optional kgssapi
kgssapi/krb5/kcrypto_des.c	optional kgssapi
kgssapi/krb5/kcrypto_des3.c	optional kgssapi
kgssapi/kgss_if.m		optional kgssapi
kgssapi/gsstest.c		optional kgssapi_debug
# These files in libkern/ are those needed by all architectures.  Some
# of the files in libkern/ are only needed on some architectures, e.g.,
# libkern/divdi3.c is needed by i386 but not alpha.  Also, some of these
# routines may be optimized for a particular platform.  In either case,
# the file should be moved to conf/files.<arch> from here.
#
libkern/arc4random.c		standard
libkern/asprintf.c		standard
libkern/bcd.c			standard
libkern/bsearch.c		standard
libkern/crc32.c			standard
libkern/explicit_bzero.c	standard
libkern/fnmatch.c		standard
libkern/iconv.c			optional libiconv
libkern/iconv_converter_if.m	optional libiconv
libkern/iconv_ucs.c		optional libiconv
libkern/iconv_xlat.c		optional libiconv
libkern/iconv_xlat16.c		optional libiconv
libkern/inet_aton.c		standard
libkern/inet_ntoa.c		standard
libkern/inet_ntop.c		standard
libkern/inet_pton.c		standard
libkern/jenkins_hash.c		standard
libkern/murmur3_32.c		standard
libkern/mcount.c		optional profiling-routine
libkern/memcchr.c		standard
libkern/memchr.c		standard
libkern/memcmp.c		standard
libkern/memmem.c		optional gdb
libkern/qsort.c			standard
libkern/qsort_r.c		standard
libkern/random.c		standard
libkern/scanc.c			standard
libkern/strcasecmp.c		standard
libkern/strcat.c		standard
libkern/strchr.c		standard
libkern/strcmp.c		standard
libkern/strcpy.c		standard
libkern/strcspn.c		standard
libkern/strdup.c		standard
libkern/strndup.c		standard
libkern/strlcat.c		standard
libkern/strlcpy.c		standard
libkern/strlen.c		standard
libkern/strncat.c		standard
libkern/strncmp.c		standard
libkern/strncpy.c		standard
libkern/strnlen.c		standard
libkern/strrchr.c		standard
libkern/strsep.c		standard
libkern/strspn.c		standard
libkern/strstr.c		standard
libkern/strtol.c		standard
libkern/strtoq.c		standard
libkern/strtoul.c		standard
libkern/strtouq.c		standard
libkern/strvalid.c		standard
libkern/timingsafe_bcmp.c	standard
libkern/zlib.c			optional crypto | geom_uzip | ipsec | \
					 mxge | netgraph_deflate | \
					 ddb_ctf | gzio
net/altq/altq_cbq.c		optional altq
net/altq/altq_cdnr.c		optional altq
net/altq/altq_codel.c		optional altq
net/altq/altq_hfsc.c		optional altq
net/altq/altq_fairq.c		optional altq
net/altq/altq_priq.c		optional altq
net/altq/altq_red.c		optional altq
net/altq/altq_rio.c		optional altq
net/altq/altq_rmclass.c		optional altq
net/altq/altq_subr.c		optional altq
net/bpf.c			standard
net/bpf_buffer.c		optional bpf
net/bpf_jitter.c		optional bpf_jitter
net/bpf_filter.c		optional bpf | netgraph_bpf
net/bpf_zerocopy.c		optional bpf
net/bridgestp.c			optional bridge | if_bridge
net/flowtable.c			optional flowtable inet | flowtable inet6
net/ieee8023ad_lacp.c		optional lagg
net/if.c			standard
net/if_arcsubr.c		optional arcnet
net/if_atmsubr.c		optional atm
net/if_bridge.c			optional bridge inet | if_bridge inet
net/if_clone.c			standard
net/if_dead.c			standard
net/if_debug.c			optional ddb
net/if_disc.c			optional disc
net/if_edsc.c			optional edsc
net/if_enc.c			optional enc inet | enc inet6
net/if_epair.c			optional epair
net/if_ethersubr.c		optional ether
net/if_fddisubr.c		optional fddi
net/if_fwsubr.c			optional fwip
net/if_gif.c			optional gif inet | gif inet6 | \
					 netgraph_gif inet | netgraph_gif inet6
net/if_gre.c			optional gre inet | gre inet6
net/if_iso88025subr.c		optional token
net/if_lagg.c			optional lagg
net/if_loop.c			optional loop
net/if_llatbl.c			standard
net/if_me.c			optional me inet
net/if_media.c			standard
net/if_mib.c			standard
net/if_spppfr.c			optional sppp | netgraph_sppp
net/if_spppsubr.c		optional sppp | netgraph_sppp
net/if_stf.c			optional stf inet inet6
net/if_tun.c			optional tun
net/if_tap.c			optional tap
net/if_vlan.c			optional vlan
net/if_vxlan.c			optional vxlan inet | vxlan inet6
net/mppcc.c			optional netgraph_mppc_compression
net/mppcd.c			optional netgraph_mppc_compression
net/netisr.c			standard
net/pfil.c			optional ether | inet
net/radix.c			standard
net/radix_mpath.c		standard
net/raw_cb.c			standard
net/raw_usrreq.c		standard
net/route.c			standard
net/rss_config.c		optional inet rss | inet6 rss
net/rtsock.c			standard
net/slcompress.c		optional netgraph_vjc | sppp | \
					 netgraph_sppp
net/toeplitz.c			optional inet rss | inet6 rss
net/vnet.c			optional vimage
net80211/ieee80211.c		optional wlan
net80211/ieee80211_acl.c	optional wlan wlan_acl
net80211/ieee80211_action.c	optional wlan
net80211/ieee80211_ageq.c	optional wlan
net80211/ieee80211_adhoc.c	optional wlan \
	compile-with "${NORMAL_C} -Wno-unused-function"
net80211/ieee80211_ageq.c	optional wlan
net80211/ieee80211_amrr.c	optional wlan | wlan_amrr
net80211/ieee80211_crypto.c	optional wlan \
	compile-with "${NORMAL_C} -Wno-unused-function"
net80211/ieee80211_crypto_ccmp.c optional wlan wlan_ccmp
net80211/ieee80211_crypto_none.c optional wlan
net80211/ieee80211_crypto_tkip.c optional wlan wlan_tkip
net80211/ieee80211_crypto_wep.c	optional wlan wlan_wep
net80211/ieee80211_ddb.c	optional wlan ddb
net80211/ieee80211_dfs.c	optional wlan
net80211/ieee80211_freebsd.c	optional wlan
net80211/ieee80211_hostap.c	optional wlan \
	compile-with "${NORMAL_C} -Wno-unused-function"
net80211/ieee80211_ht.c		optional wlan
net80211/ieee80211_hwmp.c	optional wlan ieee80211_support_mesh
net80211/ieee80211_input.c	optional wlan
net80211/ieee80211_ioctl.c	optional wlan
net80211/ieee80211_mesh.c	optional wlan ieee80211_support_mesh \
	compile-with "${NORMAL_C} -Wno-unused-function"
net80211/ieee80211_monitor.c	optional wlan
net80211/ieee80211_node.c	optional wlan
net80211/ieee80211_output.c	optional wlan
net80211/ieee80211_phy.c	optional wlan
net80211/ieee80211_power.c	optional wlan
net80211/ieee80211_proto.c	optional wlan
net80211/ieee80211_radiotap.c	optional wlan
net80211/ieee80211_ratectl.c	optional wlan
net80211/ieee80211_ratectl_none.c optional wlan
net80211/ieee80211_regdomain.c	optional wlan
net80211/ieee80211_rssadapt.c	optional wlan wlan_rssadapt
net80211/ieee80211_scan.c	optional wlan
net80211/ieee80211_scan_sta.c	optional wlan
net80211/ieee80211_sta.c	optional wlan \
	compile-with "${NORMAL_C} -Wno-unused-function"
net80211/ieee80211_superg.c	optional wlan ieee80211_support_superg
net80211/ieee80211_scan_sw.c	optional wlan
net80211/ieee80211_tdma.c	optional wlan ieee80211_support_tdma
net80211/ieee80211_wds.c	optional wlan
net80211/ieee80211_xauth.c	optional wlan wlan_xauth
net80211/ieee80211_alq.c	optional wlan ieee80211_alq
netgraph/atm/ccatm/ng_ccatm.c	optional ngatm_ccatm \
	compile-with "${NORMAL_C} -I$S/contrib/ngatm"
netgraph/atm/ng_atm.c		optional ngatm_atm
netgraph/atm/ngatmbase.c	optional ngatm_atmbase \
	compile-with "${NORMAL_C} -I$S/contrib/ngatm"
netgraph/atm/sscfu/ng_sscfu.c	optional ngatm_sscfu \
	compile-with "${NORMAL_C} -I$S/contrib/ngatm"
netgraph/atm/sscop/ng_sscop.c optional ngatm_sscop \
	compile-with "${NORMAL_C} -I$S/contrib/ngatm"
netgraph/atm/uni/ng_uni.c	optional ngatm_uni \
	compile-with "${NORMAL_C} -I$S/contrib/ngatm"
netgraph/bluetooth/common/ng_bluetooth.c optional netgraph_bluetooth
netgraph/bluetooth/drivers/bt3c/ng_bt3c_pccard.c optional netgraph_bluetooth_bt3c
netgraph/bluetooth/drivers/h4/ng_h4.c optional netgraph_bluetooth_h4
netgraph/bluetooth/drivers/ubt/ng_ubt.c optional netgraph_bluetooth_ubt usb
netgraph/bluetooth/drivers/ubtbcmfw/ubtbcmfw.c optional netgraph_bluetooth_ubtbcmfw usb
netgraph/bluetooth/hci/ng_hci_cmds.c optional netgraph_bluetooth_hci
netgraph/bluetooth/hci/ng_hci_evnt.c optional netgraph_bluetooth_hci
netgraph/bluetooth/hci/ng_hci_main.c optional netgraph_bluetooth_hci
netgraph/bluetooth/hci/ng_hci_misc.c optional netgraph_bluetooth_hci
netgraph/bluetooth/hci/ng_hci_ulpi.c optional netgraph_bluetooth_hci
netgraph/bluetooth/l2cap/ng_l2cap_cmds.c optional netgraph_bluetooth_l2cap
netgraph/bluetooth/l2cap/ng_l2cap_evnt.c optional netgraph_bluetooth_l2cap
netgraph/bluetooth/l2cap/ng_l2cap_llpi.c optional netgraph_bluetooth_l2cap
netgraph/bluetooth/l2cap/ng_l2cap_main.c optional netgraph_bluetooth_l2cap
netgraph/bluetooth/l2cap/ng_l2cap_misc.c optional netgraph_bluetooth_l2cap
netgraph/bluetooth/l2cap/ng_l2cap_ulpi.c optional netgraph_bluetooth_l2cap
netgraph/bluetooth/socket/ng_btsocket.c optional netgraph_bluetooth_socket
netgraph/bluetooth/socket/ng_btsocket_hci_raw.c	optional netgraph_bluetooth_socket
netgraph/bluetooth/socket/ng_btsocket_l2cap.c optional netgraph_bluetooth_socket
netgraph/bluetooth/socket/ng_btsocket_l2cap_raw.c optional netgraph_bluetooth_socket
netgraph/bluetooth/socket/ng_btsocket_rfcomm.c optional netgraph_bluetooth_socket
netgraph/bluetooth/socket/ng_btsocket_sco.c optional netgraph_bluetooth_socket
netgraph/netflow/netflow.c	optional netgraph_netflow
netgraph/netflow/netflow_v9.c	optional netgraph_netflow
netgraph/netflow/ng_netflow.c	optional netgraph_netflow
netgraph/ng_UI.c		optional netgraph_UI
netgraph/ng_async.c		optional netgraph_async
netgraph/ng_atmllc.c		optional netgraph_atmllc
netgraph/ng_base.c		optional netgraph
netgraph/ng_bpf.c		optional netgraph_bpf
netgraph/ng_bridge.c		optional netgraph_bridge
netgraph/ng_car.c		optional netgraph_car
netgraph/ng_cisco.c		optional netgraph_cisco
netgraph/ng_deflate.c		optional netgraph_deflate
netgraph/ng_device.c		optional netgraph_device
netgraph/ng_echo.c		optional netgraph_echo
netgraph/ng_eiface.c		optional netgraph_eiface
netgraph/ng_ether.c		optional netgraph_ether
netgraph/ng_ether_echo.c	optional netgraph_ether_echo
netgraph/ng_frame_relay.c	optional netgraph_frame_relay
netgraph/ng_gif.c		optional netgraph_gif inet6 | netgraph_gif inet
netgraph/ng_gif_demux.c		optional netgraph_gif_demux
netgraph/ng_hole.c		optional netgraph_hole
netgraph/ng_iface.c		optional netgraph_iface
netgraph/ng_ip_input.c		optional netgraph_ip_input
netgraph/ng_ipfw.c		optional netgraph_ipfw inet ipfirewall
netgraph/ng_ksocket.c		optional netgraph_ksocket
netgraph/ng_l2tp.c		optional netgraph_l2tp
netgraph/ng_lmi.c		optional netgraph_lmi
netgraph/ng_mppc.c		optional netgraph_mppc_compression | \
					 netgraph_mppc_encryption
netgraph/ng_nat.c		optional netgraph_nat inet libalias
netgraph/ng_one2many.c		optional netgraph_one2many
netgraph/ng_parse.c		optional netgraph
netgraph/ng_patch.c		optional netgraph_patch
netgraph/ng_pipe.c		optional netgraph_pipe
netgraph/ng_ppp.c		optional netgraph_ppp
netgraph/ng_pppoe.c		optional netgraph_pppoe
netgraph/ng_pptpgre.c		optional netgraph_pptpgre
netgraph/ng_pred1.c		optional netgraph_pred1
netgraph/ng_rfc1490.c		optional netgraph_rfc1490
netgraph/ng_socket.c		optional netgraph_socket
netgraph/ng_split.c		optional netgraph_split
netgraph/ng_sppp.c		optional netgraph_sppp
netgraph/ng_tag.c		optional netgraph_tag
netgraph/ng_tcpmss.c		optional netgraph_tcpmss
netgraph/ng_tee.c		optional netgraph_tee
netgraph/ng_tty.c		optional netgraph_tty
netgraph/ng_vjc.c		optional netgraph_vjc
netgraph/ng_vlan.c		optional netgraph_vlan
netinet/accf_data.c		optional accept_filter_data inet
netinet/accf_dns.c		optional accept_filter_dns inet
netinet/accf_http.c		optional accept_filter_http inet
netinet/if_atm.c		optional atm
netinet/if_ether.c		optional inet ether
netinet/igmp.c			optional inet
netinet/in.c			optional inet
netinet/in_debug.c		optional inet ddb
netinet/in_kdtrace.c		optional inet | inet6
netinet/ip_carp.c		optional inet carp | inet6 carp
netinet/in_fib.c		optional inet
netinet/in_gif.c		optional gif inet | netgraph_gif inet
netinet/ip_gre.c		optional gre inet
netinet/ip_id.c			optional inet
netinet/in_mcast.c		optional inet
netinet/in_pcb.c		optional inet | inet6
netinet/in_pcbgroup.c		optional inet pcbgroup | inet6 pcbgroup
netinet/in_proto.c		optional inet | inet6
netinet/in_rmx.c		optional inet
netinet/in_rss.c		optional inet rss
netinet/ip_divert.c		optional inet ipdivert ipfirewall
netinet/ip_ecn.c		optional inet | inet6
netinet/ip_encap.c		optional inet | inet6
netinet/ip_fastfwd.c		optional inet
netinet/ip_icmp.c		optional inet | inet6
netinet/ip_input.c		optional inet
netinet/ip_ipsec.c		optional inet ipsec
netinet/ip_mroute.c		optional mrouting inet
netinet/ip_options.c		optional inet
netinet/ip_output.c		optional inet
netinet/ip_reass.c		optional inet
netinet/raw_ip.c		optional inet | inet6
netinet/cc/cc.c			optional inet | inet6
netinet/cc/cc_newreno.c		optional inet | inet6
netinet/sctp_asconf.c		optional inet sctp | inet6 sctp
netinet/sctp_auth.c		optional inet sctp | inet6 sctp
netinet/sctp_bsd_addr.c		optional inet sctp | inet6 sctp
netinet/sctp_cc_functions.c	optional inet sctp | inet6 sctp
netinet/sctp_crc32.c		optional inet sctp | inet6 sctp
netinet/sctp_indata.c		optional inet sctp | inet6 sctp
netinet/sctp_input.c		optional inet sctp | inet6 sctp
netinet/sctp_output.c		optional inet sctp | inet6 sctp
netinet/sctp_pcb.c		optional inet sctp | inet6 sctp
netinet/sctp_peeloff.c		optional inet sctp | inet6 sctp
netinet/sctp_ss_functions.c	optional inet sctp | inet6 sctp
netinet/sctp_syscalls.c		optional inet sctp | inet6 sctp
netinet/sctp_sysctl.c		optional inet sctp | inet6 sctp
netinet/sctp_timer.c		optional inet sctp | inet6 sctp
netinet/sctp_usrreq.c		optional inet sctp | inet6 sctp
netinet/sctputil.c		optional inet sctp | inet6 sctp
netinet/siftr.c			optional inet siftr alq | inet6 siftr alq
netinet/tcp_debug.c		optional tcpdebug
netinet/tcp_fastopen.c		optional inet tcp_rfc7413 | inet6 tcp_rfc7413
netinet/tcp_hostcache.c		optional inet | inet6
netinet/tcp_input.c		optional inet | inet6
netinet/tcp_lro.c		optional inet | inet6
netinet/tcp_output.c		optional inet | inet6
netinet/tcp_offload.c		optional tcp_offload inet | tcp_offload inet6
netinet/tcp_pcap.c		optional inet tcppcap | inet6 tcppcap
netinet/tcp_reass.c		optional inet | inet6
netinet/tcp_sack.c		optional inet | inet6
netinet/tcp_subr.c		optional inet | inet6
netinet/tcp_syncache.c		optional inet | inet6
netinet/tcp_timer.c		optional inet | inet6
netinet/tcp_timewait.c		optional inet | inet6
netinet/tcp_usrreq.c		optional inet | inet6
netinet/udp_usrreq.c		optional inet | inet6
netinet/libalias/alias.c	optional libalias inet | netgraph_nat inet
netinet/libalias/alias_db.c	optional libalias inet | netgraph_nat inet
netinet/libalias/alias_mod.c	optional libalias | netgraph_nat
netinet/libalias/alias_proxy.c	optional libalias inet | netgraph_nat inet
netinet/libalias/alias_util.c	optional libalias inet | netgraph_nat inet
netinet/libalias/alias_sctp.c	optional libalias inet | netgraph_nat inet
netinet6/dest6.c		optional inet6
netinet6/frag6.c		optional inet6
netinet6/icmp6.c		optional inet6
netinet6/in6.c			optional inet6
netinet6/in6_cksum.c		optional inet6
netinet6/in6_fib.c		optional inet6
netinet6/in6_gif.c		optional gif inet6 | netgraph_gif inet6
netinet6/in6_ifattach.c		optional inet6
netinet6/in6_mcast.c		optional inet6
netinet6/in6_pcb.c		optional inet6
netinet6/in6_pcbgroup.c		optional inet6 pcbgroup
netinet6/in6_proto.c		optional inet6
netinet6/in6_rmx.c		optional inet6
netinet6/in6_rss.c		optional inet6 rss
netinet6/in6_src.c		optional inet6
netinet6/ip6_forward.c		optional inet6
netinet6/ip6_gre.c		optional gre inet6
netinet6/ip6_id.c		optional inet6
netinet6/ip6_input.c		optional inet6
netinet6/ip6_mroute.c		optional mrouting inet6
netinet6/ip6_output.c		optional inet6
netinet6/ip6_ipsec.c		optional inet6 ipsec
netinet6/mld6.c			optional inet6
netinet6/nd6.c			optional inet6
netinet6/nd6_nbr.c		optional inet6
netinet6/nd6_rtr.c		optional inet6
netinet6/raw_ip6.c		optional inet6
netinet6/route6.c		optional inet6
netinet6/scope6.c		optional inet6
netinet6/sctp6_usrreq.c		optional inet6 sctp
netinet6/udp6_usrreq.c		optional inet6
netipsec/ipsec.c		optional ipsec inet | ipsec inet6
netipsec/ipsec_input.c		optional ipsec inet | ipsec inet6
netipsec/ipsec_mbuf.c		optional ipsec inet | ipsec inet6
netipsec/ipsec_output.c		optional ipsec inet | ipsec inet6
netipsec/key.c			optional ipsec inet | ipsec inet6
netipsec/key_debug.c		optional ipsec inet | ipsec inet6
netipsec/keysock.c		optional ipsec inet | ipsec inet6
netipsec/xform_ah.c		optional ipsec inet | ipsec inet6
netipsec/xform_esp.c		optional ipsec inet | ipsec inet6
netipsec/xform_ipcomp.c		optional ipsec inet | ipsec inet6
netipsec/xform_tcp.c		optional ipsec inet tcp_signature | \
					 ipsec inet6 tcp_signature
netnatm/natm.c			optional natm
netnatm/natm_pcb.c		optional natm
netnatm/natm_proto.c		optional natm
netpfil/ipfw/dn_heap.c		optional inet dummynet
netpfil/ipfw/dn_sched_fifo.c	optional inet dummynet
netpfil/ipfw/dn_sched_prio.c	optional inet dummynet
netpfil/ipfw/dn_sched_qfq.c	optional inet dummynet
netpfil/ipfw/dn_sched_rr.c	optional inet dummynet
netpfil/ipfw/dn_sched_wf2q.c	optional inet dummynet
netpfil/ipfw/ip_dummynet.c	optional inet dummynet
netpfil/ipfw/ip_dn_io.c		optional inet dummynet
netpfil/ipfw/ip_dn_glue.c	optional inet dummynet
netpfil/ipfw/ip_fw2.c		optional inet ipfirewall
netpfil/ipfw/ip_fw_dynamic.c	optional inet ipfirewall
netpfil/ipfw/ip_fw_eaction.c	optional inet ipfirewall
netpfil/ipfw/ip_fw_log.c	optional inet ipfirewall
netpfil/ipfw/ip_fw_pfil.c	optional inet ipfirewall
netpfil/ipfw/ip_fw_sockopt.c	optional inet ipfirewall
netpfil/ipfw/ip_fw_table.c	optional inet ipfirewall
netpfil/ipfw/ip_fw_table_algo.c	optional inet ipfirewall
netpfil/ipfw/ip_fw_table_value.c	optional inet ipfirewall
netpfil/ipfw/ip_fw_iface.c	optional inet ipfirewall
netpfil/ipfw/ip_fw_nat.c	optional inet ipfirewall_nat
netpfil/pf/if_pflog.c		optional pflog pf inet
netpfil/pf/if_pfsync.c		optional pfsync pf inet
netpfil/pf/pf.c			optional pf inet
netpfil/pf/pf_if.c		optional pf inet
netpfil/pf/pf_ioctl.c		optional pf inet
netpfil/pf/pf_lb.c		optional pf inet
netpfil/pf/pf_norm.c		optional pf inet
netpfil/pf/pf_osfp.c		optional pf inet
netpfil/pf/pf_ruleset.c		optional pf inet
netpfil/pf/pf_table.c		optional pf inet
netpfil/pf/in4_cksum.c		optional pf inet
netsmb/smb_conn.c		optional netsmb
netsmb/smb_crypt.c		optional netsmb
netsmb/smb_dev.c		optional netsmb
netsmb/smb_iod.c		optional netsmb
netsmb/smb_rq.c			optional netsmb
netsmb/smb_smb.c		optional netsmb
netsmb/smb_subr.c		optional netsmb
netsmb/smb_trantcp.c		optional netsmb
netsmb/smb_usr.c		optional netsmb
nfs/bootp_subr.c		optional bootp nfscl
nfs/krpc_subr.c			optional bootp nfscl
nfs/nfs_diskless.c		optional nfscl nfs_root
nfs/nfs_fha.c			optional nfsd
nfs/nfs_lock.c			optional nfscl | nfslockd | nfsd
nfs/nfs_nfssvc.c		optional nfscl | nfsd
nlm/nlm_advlock.c		optional nfslockd | nfsd
nlm/nlm_prot_clnt.c		optional nfslockd | nfsd
nlm/nlm_prot_impl.c		optional nfslockd | nfsd
nlm/nlm_prot_server.c		optional nfslockd | nfsd
nlm/nlm_prot_svc.c		optional nfslockd | nfsd
nlm/nlm_prot_xdr.c		optional nfslockd | nfsd
nlm/sm_inter_xdr.c		optional nfslockd | nfsd

# Linux Kernel Programming Interface
compat/linuxkpi/common/src/linux_kmod.c		optional compat_linuxkpi \
	compile-with "${LINUXKPI_C}"
compat/linuxkpi/common/src/linux_compat.c	optional compat_linuxkpi \
	compile-with "${LINUXKPI_C}"
compat/linuxkpi/common/src/linux_pci.c		optional compat_linuxkpi pci \
	compile-with "${LINUXKPI_C}"
compat/linuxkpi/common/src/linux_idr.c		optional compat_linuxkpi \
	compile-with "${LINUXKPI_C}"
compat/linuxkpi/common/src/linux_radix.c	optional compat_linuxkpi \
	compile-with "${LINUXKPI_C}"
compat/linuxkpi/common/src/linux_usb.c		optional compat_linuxkpi usb \
	compile-with "${LINUXKPI_C}"

# OpenFabrics Enterprise Distribution (Infiniband)
ofed/drivers/infiniband/core/addr.c		optional ofed		\
	compile-with "${OFED_C} -I$S/ofed/drivers/infiniband/core/"
ofed/drivers/infiniband/core/agent.c		optional ofed		\
	compile-with "${OFED_C} -I$S/ofed/drivers/infiniband/core/"
ofed/drivers/infiniband/core/cache.c		optional ofed		\
	compile-with "${OFED_C} -I$S/ofed/drivers/infiniband/core/"
# XXX Mad.c must be ordered before cm.c for sysinit sets to occur in
# the correct order.
ofed/drivers/infiniband/core/mad.c		optional ofed		\
	compile-with "${OFED_C} -I$S/ofed/drivers/infiniband/core/"
ofed/drivers/infiniband/core/cm.c		optional ofed		\
	compile-with "${OFED_C} -I$S/ofed/drivers/infiniband/core/ -Wno-unused-function"
ofed/drivers/infiniband/core/cma.c		optional ofed		\
	compile-with "${OFED_C} -I$S/ofed/drivers/infiniband/core/"
ofed/drivers/infiniband/core/device.c		optional ofed		\
	compile-with "${OFED_C} -I$S/ofed/drivers/infiniband/core/"
ofed/drivers/infiniband/core/fmr_pool.c		optional ofed		\
	compile-with "${OFED_C} -I$S/ofed/drivers/infiniband/core/"
ofed/drivers/infiniband/core/iwcm.c		optional ofed		\
	compile-with "${OFED_C} -I$S/ofed/drivers/infiniband/core/"
ofed/drivers/infiniband/core/mad_rmpp.c		optional ofed		\
	compile-with "${OFED_C} -I$S/ofed/drivers/infiniband/core/"
ofed/drivers/infiniband/core/multicast.c	optional ofed		\
	compile-with "${OFED_C} -I$S/ofed/drivers/infiniband/core/"
ofed/drivers/infiniband/core/packer.c		optional ofed		\
	compile-with "${OFED_C} -I$S/ofed/drivers/infiniband/core/"
ofed/drivers/infiniband/core/peer_mem.c		optional ofed		\
	compile-with "${OFED_C} -I$S/ofed/drivers/infiniband/core/"
ofed/drivers/infiniband/core/sa_query.c		optional ofed		\
	compile-with "${OFED_C} -I$S/ofed/drivers/infiniband/core/"
ofed/drivers/infiniband/core/smi.c		optional ofed		\
	compile-with "${OFED_C} -I$S/ofed/drivers/infiniband/core/"
ofed/drivers/infiniband/core/sysfs.c		optional ofed		\
	compile-with "${OFED_C} -I$S/ofed/drivers/infiniband/core/"
ofed/drivers/infiniband/core/ucm.c		optional ofed		\
	compile-with "${OFED_C} -I$S/ofed/drivers/infiniband/core/"
ofed/drivers/infiniband/core/ucma.c		optional ofed		\
	compile-with "${OFED_C} -I$S/ofed/drivers/infiniband/core/"
ofed/drivers/infiniband/core/ud_header.c	optional ofed		\
	compile-with "${OFED_C} -I$S/ofed/drivers/infiniband/core/"
ofed/drivers/infiniband/core/umem.c		optional ofed		\
	compile-with "${OFED_C} -I$S/ofed/drivers/infiniband/core/"
ofed/drivers/infiniband/core/user_mad.c		optional ofed		\
	compile-with "${OFED_C} -I$S/ofed/drivers/infiniband/core/"
ofed/drivers/infiniband/core/uverbs_cmd.c	optional ofed		\
	compile-with "${OFED_C} -I$S/ofed/drivers/infiniband/core/"
ofed/drivers/infiniband/core/uverbs_main.c	optional ofed		\
	compile-with "${OFED_C} -I$S/ofed/drivers/infiniband/core/"
ofed/drivers/infiniband/core/uverbs_marshall.c	optional ofed		\
	compile-with "${OFED_C} -I$S/ofed/drivers/infiniband/core/"
ofed/drivers/infiniband/core/verbs.c		optional ofed		\
	compile-with "${OFED_C} -I$S/ofed/drivers/infiniband/core/"

ofed/drivers/infiniband/ulp/ipoib/ipoib_cm.c	optional ipoib		\
	compile-with "${OFED_C} -I$S/ofed/drivers/infiniband/ulp/ipoib/"
#ofed/drivers/infiniband/ulp/ipoib/ipoib_fs.c	optional ipoib		\
#	compile-with "${OFED_C} -I$S/ofed/drivers/infiniband/ulp/ipoib/"
ofed/drivers/infiniband/ulp/ipoib/ipoib_ib.c	optional ipoib		\
	compile-with "${OFED_C} -I$S/ofed/drivers/infiniband/ulp/ipoib/"
ofed/drivers/infiniband/ulp/ipoib/ipoib_main.c	optional ipoib		\
	compile-with "${OFED_C} -I$S/ofed/drivers/infiniband/ulp/ipoib/"
ofed/drivers/infiniband/ulp/ipoib/ipoib_multicast.c	optional ipoib	\
	compile-with "${OFED_C} -I$S/ofed/drivers/infiniband/ulp/ipoib/"
ofed/drivers/infiniband/ulp/ipoib/ipoib_verbs.c	optional ipoib		\
	compile-with "${OFED_C} -I$S/ofed/drivers/infiniband/ulp/ipoib/"
#ofed/drivers/infiniband/ulp/ipoib/ipoib_vlan.c	optional ipoib		\
#	compile-with "${OFED_C} -I$S/ofed/drivers/infiniband/ulp/ipoib/"

ofed/drivers/infiniband/ulp/sdp/sdp_bcopy.c	optional sdp inet	\
	compile-with "${OFED_C} -I$S/ofed/drivers/infiniband/ulp/sdp/"
ofed/drivers/infiniband/ulp/sdp/sdp_main.c	optional sdp inet 	\
	compile-with "${OFED_C} -I$S/ofed/drivers/infiniband/ulp/sdp/"
ofed/drivers/infiniband/ulp/sdp/sdp_rx.c	optional sdp inet 	\
	compile-with "${OFED_C} -I$S/ofed/drivers/infiniband/ulp/sdp/"
ofed/drivers/infiniband/ulp/sdp/sdp_cma.c	optional sdp inet 	\
	compile-with "${OFED_C} -I$S/ofed/drivers/infiniband/ulp/sdp/"
ofed/drivers/infiniband/ulp/sdp/sdp_tx.c	optional sdp inet 	\
	compile-with "${OFED_C} -I$S/ofed/drivers/infiniband/ulp/sdp/"

ofed/drivers/infiniband/hw/mlx4/alias_GUID.c    optional mlx4ib         \
        no-depend obj-prefix "mlx4ib_"                                  \
        compile-with "${OFED_C_NOIMP} -I$S/ofed/drivers/infiniband/hw/mlx4/"
ofed/drivers/infiniband/hw/mlx4/mcg.c           optional mlx4ib         \
        no-depend obj-prefix "mlx4ib_"                                  \
        compile-with "${OFED_C_NOIMP} -I$S/ofed/drivers/infiniband/hw/mlx4/"
ofed/drivers/infiniband/hw/mlx4/sysfs.c         optional mlx4ib         \
        no-depend obj-prefix "mlx4ib_"                                  \
        compile-with "${OFED_C_NOIMP} -I$S/ofed/drivers/infiniband/hw/mlx4/"
ofed/drivers/infiniband/hw/mlx4/cm.c            optional mlx4ib         \
        no-depend obj-prefix "mlx4ib_"                                  \
        compile-with "${OFED_C_NOIMP} -I$S/ofed/drivers/infiniband/hw/mlx4/"
ofed/drivers/infiniband/hw/mlx4/ah.c		optional mlx4ib		\
	no-depend obj-prefix "mlx4ib_"					\
	compile-with "${OFED_C_NOIMP} -I$S/ofed/drivers/infiniband/hw/mlx4/"
ofed/drivers/infiniband/hw/mlx4/cq.c		optional mlx4ib		\
	no-depend obj-prefix "mlx4ib_"					\
	compile-with "${OFED_C_NOIMP} -I$S/ofed/drivers/infiniband/hw/mlx4/"
ofed/drivers/infiniband/hw/mlx4/doorbell.c	optional mlx4ib		\
	no-depend obj-prefix "mlx4ib_"					\
	compile-with "${OFED_C_NOIMP} -I$S/ofed/drivers/infiniband/hw/mlx4/"
ofed/drivers/infiniband/hw/mlx4/mad.c		optional mlx4ib		\
	no-depend obj-prefix "mlx4ib_"					\
	compile-with "${OFED_C_NOIMP} -I$S/ofed/drivers/infiniband/hw/mlx4/"
ofed/drivers/infiniband/hw/mlx4/main.c		optional mlx4ib		\
	no-depend obj-prefix "mlx4ib_"					\
	compile-with "${OFED_C_NOIMP} -I$S/ofed/drivers/infiniband/hw/mlx4/"
ofed/drivers/infiniband/hw/mlx4/mlx4_exp.c	optional mlx4ib		\
	no-depend obj-prefix "mlx4ib_"					\
	compile-with "${OFED_C_NOIMP} -I$S/ofed/drivers/infiniband/hw/mlx4/"
ofed/drivers/infiniband/hw/mlx4/mr.c		optional mlx4ib		\
	no-depend obj-prefix "mlx4ib_"					\
	compile-with "${OFED_C_NOIMP} -I$S/ofed/drivers/infiniband/hw/mlx4/"
ofed/drivers/infiniband/hw/mlx4/qp.c		optional mlx4ib		\
	no-depend obj-prefix "mlx4ib_"					\
	compile-with "${OFED_C_NOIMP} -I$S/ofed/drivers/infiniband/hw/mlx4/"
ofed/drivers/infiniband/hw/mlx4/srq.c		optional mlx4ib		\
	no-depend obj-prefix "mlx4ib_"					\
	compile-with "${OFED_C_NOIMP} -I$S/ofed/drivers/infiniband/hw/mlx4/"
ofed/drivers/infiniband/hw/mlx4/wc.c		optional mlx4ib		\
	no-depend obj-prefix "mlx4ib_"					\
	compile-with "${OFED_C_NOIMP} -I$S/ofed/drivers/infiniband/hw/mlx4/"

ofed/drivers/net/mlx4/alloc.c			optional mlx4ib | mlxen	\
	no-depend obj-prefix "mlx4_"					\
	compile-with "${OFED_C_NOIMP} -I$S/ofed/drivers/net/mlx4/"
ofed/drivers/net/mlx4/catas.c			optional mlx4ib | mlxen	\
	no-depend obj-prefix "mlx4_"					\
	compile-with "${OFED_C_NOIMP} -I$S/ofed/drivers/net/mlx4/"
ofed/drivers/net/mlx4/cmd.c			optional mlx4ib | mlxen	\
	no-depend obj-prefix "mlx4_"					\
	compile-with "${OFED_C_NOIMP} -I$S/ofed/drivers/net/mlx4/"
ofed/drivers/net/mlx4/cq.c			optional mlx4ib | mlxen	\
	no-depend obj-prefix "mlx4_"					\
	compile-with "${OFED_C_NOIMP} -I$S/ofed/drivers/net/mlx4/"
ofed/drivers/net/mlx4/eq.c			optional mlx4ib | mlxen	\
	no-depend obj-prefix "mlx4_"					\
	compile-with "${OFED_C_NOIMP} -I$S/ofed/drivers/net/mlx4/"
ofed/drivers/net/mlx4/fw.c			optional mlx4ib | mlxen	\
	no-depend obj-prefix "mlx4_"					\
	compile-with "${OFED_C_NOIMP} -I$S/ofed/drivers/net/mlx4/"
ofed/drivers/net/mlx4/icm.c			optional mlx4ib | mlxen	\
	no-depend obj-prefix "mlx4_"					\
	compile-with "${OFED_C_NOIMP} -I$S/ofed/drivers/net/mlx4/"
ofed/drivers/net/mlx4/intf.c			optional mlx4ib | mlxen	\
	no-depend obj-prefix "mlx4_"					\
	compile-with "${OFED_C_NOIMP} -I$S/ofed/drivers/net/mlx4/"
ofed/drivers/net/mlx4/main.c			optional mlx4ib | mlxen	\
	no-depend obj-prefix "mlx4_"					\
	compile-with "${OFED_C_NOIMP} -I$S/ofed/drivers/net/mlx4/"
ofed/drivers/net/mlx4/mcg.c			optional mlx4ib | mlxen	\
	no-depend obj-prefix "mlx4_"					\
	compile-with "${OFED_C_NOIMP} -I$S/ofed/drivers/net/mlx4/ -Wno-unused"
ofed/drivers/net/mlx4/mr.c			optional mlx4ib | mlxen	\
	no-depend obj-prefix "mlx4_"					\
	compile-with "${OFED_C_NOIMP} -I$S/ofed/drivers/net/mlx4/"
ofed/drivers/net/mlx4/pd.c			optional mlx4ib | mlxen	\
	no-depend obj-prefix "mlx4_"					\
	compile-with "${OFED_C_NOIMP} -I$S/ofed/drivers/net/mlx4/"
ofed/drivers/net/mlx4/port.c			optional mlx4ib | mlxen	\
	no-depend obj-prefix "mlx4_"					\
	compile-with "${OFED_C_NOIMP} -I$S/ofed/drivers/net/mlx4/"
ofed/drivers/net/mlx4/profile.c			optional mlx4ib | mlxen	\
	no-depend obj-prefix "mlx4_"					\
	compile-with "${OFED_C_NOIMP} -I$S/ofed/drivers/net/mlx4/"
ofed/drivers/net/mlx4/qp.c			optional mlx4ib | mlxen	\
	no-depend obj-prefix "mlx4_"					\
	compile-with "${OFED_C_NOIMP} -I$S/ofed/drivers/net/mlx4/"
ofed/drivers/net/mlx4/reset.c			optional mlx4ib | mlxen	\
	no-depend obj-prefix "mlx4_"					\
	compile-with "${OFED_C_NOIMP} -I$S/ofed/drivers/net/mlx4/"
ofed/drivers/net/mlx4/sense.c			optional mlx4ib | mlxen	\
	no-depend obj-prefix "mlx4_"					\
	compile-with "${OFED_C_NOIMP} -I$S/ofed/drivers/net/mlx4/"
ofed/drivers/net/mlx4/srq.c			optional mlx4ib | mlxen	\
	no-depend obj-prefix "mlx4_"					\
	compile-with "${OFED_C_NOIMP} -I$S/ofed/drivers/net/mlx4/"
ofed/drivers/net/mlx4/resource_tracker.c        optional mlx4ib | mlxen	\
	no-depend obj-prefix "mlx4_"					\
	compile-with "${OFED_C_NOIMP} -I$S/ofed/drivers/net/mlx4/"
ofed/drivers/net/mlx4/sys_tune.c		optional mlx4ib | mlxen	\
	no-depend obj-prefix "mlx4_"					\
	compile-with "${OFED_C_NOIMP} -I$S/ofed/drivers/net/mlx4/"

ofed/drivers/net/mlx4/en_cq.c			optional mlxen		\
	no-depend obj-prefix "mlx4_"					\
	compile-with "${OFED_C_NOIMP} -I$S/ofed/drivers/net/mlx4/"
ofed/drivers/net/mlx4/en_main.c			optional mlxen		\
	no-depend obj-prefix "mlx4_"					\
	compile-with "${OFED_C_NOIMP} -I$S/ofed/drivers/net/mlx4/"
ofed/drivers/net/mlx4/en_netdev.c		optional mlxen		\
	no-depend obj-prefix "mlx4_"					\
	compile-with "${OFED_C_NOIMP} -I$S/ofed/drivers/net/mlx4/"
ofed/drivers/net/mlx4/en_port.c			optional mlxen		\
	no-depend obj-prefix "mlx4_"					\
	compile-with "${OFED_C_NOIMP} -I$S/ofed/drivers/net/mlx4/"
ofed/drivers/net/mlx4/en_resources.c		optional mlxen		\
	no-depend obj-prefix "mlx4_"					\
	compile-with "${OFED_C_NOIMP} -I$S/ofed/drivers/net/mlx4/"
ofed/drivers/net/mlx4/en_rx.c			optional mlxen		\
	no-depend obj-prefix "mlx4_"					\
	compile-with "${OFED_C_NOIMP} -I$S/ofed/drivers/net/mlx4/"
ofed/drivers/net/mlx4/en_tx.c			optional mlxen		\
	no-depend obj-prefix "mlx4_"					\
	compile-with "${OFED_C_NOIMP} -I$S/ofed/drivers/net/mlx4/"

dev/mlx5/mlx5_core/mlx5_alloc.c			optional mlx5 pci	\
	compile-with "${OFED_C}"
dev/mlx5/mlx5_core/mlx5_cmd.c			optional mlx5 pci	\
	compile-with "${OFED_C}"
dev/mlx5/mlx5_core/mlx5_cq.c			optional mlx5 pci	\
	compile-with "${OFED_C}"
dev/mlx5/mlx5_core/mlx5_eq.c			optional mlx5 pci	\
	compile-with "${OFED_C}"
dev/mlx5/mlx5_core/mlx5_flow_table.c		optional mlx5 pci	\
	compile-with "${OFED_C}"
dev/mlx5/mlx5_core/mlx5_fw.c			optional mlx5 pci	\
	compile-with "${OFED_C}"
dev/mlx5/mlx5_core/mlx5_health.c		optional mlx5 pci	\
	compile-with "${OFED_C}"
dev/mlx5/mlx5_core/mlx5_mad.c			optional mlx5 pci	\
	compile-with "${OFED_C}"
dev/mlx5/mlx5_core/mlx5_main.c			optional mlx5 pci	\
	compile-with "${OFED_C}"
dev/mlx5/mlx5_core/mlx5_mcg.c			optional mlx5 pci	\
	compile-with "${OFED_C}"
dev/mlx5/mlx5_core/mlx5_mr.c			optional mlx5 pci	\
	compile-with "${OFED_C}"
dev/mlx5/mlx5_core/mlx5_pagealloc.c		optional mlx5 pci	\
	compile-with "${OFED_C}"
dev/mlx5/mlx5_core/mlx5_pd.c			optional mlx5 pci	\
	compile-with "${OFED_C}"
dev/mlx5/mlx5_core/mlx5_port.c			optional mlx5 pci	\
	compile-with "${OFED_C}"
dev/mlx5/mlx5_core/mlx5_qp.c			optional mlx5 pci	\
	compile-with "${OFED_C}"
dev/mlx5/mlx5_core/mlx5_srq.c			optional mlx5 pci	\
	compile-with "${OFED_C}"
dev/mlx5/mlx5_core/mlx5_transobj.c		optional mlx5 pci	\
	compile-with "${OFED_C}"
dev/mlx5/mlx5_core/mlx5_uar.c			optional mlx5 pci	\
	compile-with "${OFED_C}"
dev/mlx5/mlx5_core/mlx5_vport.c			optional mlx5 pci	\
	compile-with "${OFED_C}"
dev/mlx5/mlx5_core/mlx5_wq.c			optional mlx5 pci	\
	compile-with "${OFED_C}"

dev/mlx5/mlx5_en/mlx5_en_ethtool.c		optional mlx5en pci inet inet6	\
	compile-with "${OFED_C}"
dev/mlx5/mlx5_en/mlx5_en_main.c			optional mlx5en pci inet inet6	\
	compile-with "${OFED_C}"
dev/mlx5/mlx5_en/mlx5_en_tx.c			optional mlx5en pci inet inet6	\
	compile-with "${OFED_C}"
dev/mlx5/mlx5_en/mlx5_en_flow_table.c		optional mlx5en pci inet inet6	\
	compile-with "${OFED_C}"
dev/mlx5/mlx5_en/mlx5_en_rx.c			optional mlx5en pci inet inet6	\
	compile-with "${OFED_C}"
dev/mlx5/mlx5_en/mlx5_en_txrx.c			optional mlx5en pci inet inet6	\
	compile-with "${OFED_C}"

ofed/drivers/infiniband/hw/mthca/mthca_allocator.c	optional mthca	\
	compile-with "${OFED_C}"
ofed/drivers/infiniband/hw/mthca/mthca_av.c		optional mthca	\
	compile-with "${OFED_C}"
ofed/drivers/infiniband/hw/mthca/mthca_catas.c		optional mthca	\
	compile-with "${OFED_C}"
ofed/drivers/infiniband/hw/mthca/mthca_cmd.c		optional mthca	\
	compile-with "${OFED_C}"
ofed/drivers/infiniband/hw/mthca/mthca_cq.c		optional mthca	\
	compile-with "${OFED_C}"
ofed/drivers/infiniband/hw/mthca/mthca_eq.c		optional mthca	\
	compile-with "${OFED_C}"
ofed/drivers/infiniband/hw/mthca/mthca_mad.c		optional mthca	\
	compile-with "${OFED_C}"
ofed/drivers/infiniband/hw/mthca/mthca_main.c		optional mthca	\
	compile-with "${OFED_C}"
ofed/drivers/infiniband/hw/mthca/mthca_mcg.c		optional mthca	\
	compile-with "${OFED_C}"
ofed/drivers/infiniband/hw/mthca/mthca_memfree.c	optional mthca	\
	compile-with "${OFED_C}"
ofed/drivers/infiniband/hw/mthca/mthca_mr.c		optional mthca	\
	compile-with "${OFED_C}"
ofed/drivers/infiniband/hw/mthca/mthca_pd.c		optional mthca	\
	compile-with "${OFED_C}"
ofed/drivers/infiniband/hw/mthca/mthca_profile.c	optional mthca	\
	compile-with "${OFED_C}"
ofed/drivers/infiniband/hw/mthca/mthca_provider.c	optional mthca	\
	compile-with "${OFED_C}"
ofed/drivers/infiniband/hw/mthca/mthca_qp.c		optional mthca	\
	compile-with "${OFED_C}"
ofed/drivers/infiniband/hw/mthca/mthca_reset.c		optional mthca	\
	compile-with "${OFED_C}"
ofed/drivers/infiniband/hw/mthca/mthca_srq.c		optional mthca	\
	compile-with "${OFED_C}"
ofed/drivers/infiniband/hw/mthca/mthca_uar.c		optional mthca	\
	compile-with "${OFED_C}"

# crypto support
opencrypto/cast.c		optional crypto | ipsec
opencrypto/criov.c		optional crypto | ipsec
opencrypto/crypto.c		optional crypto | ipsec
opencrypto/cryptodev.c		optional cryptodev
opencrypto/cryptodev_if.m	optional crypto | ipsec
opencrypto/cryptosoft.c		optional crypto | ipsec
opencrypto/cryptodeflate.c	optional crypto | ipsec
opencrypto/gmac.c		optional crypto | ipsec
opencrypto/gfmult.c		optional crypto | ipsec
opencrypto/rmd160.c		optional crypto | ipsec
opencrypto/skipjack.c		optional crypto | ipsec
opencrypto/xform.c		optional crypto | ipsec
rpc/auth_none.c			optional krpc | nfslockd | nfscl | nfsd
rpc/auth_unix.c			optional krpc | nfslockd | nfscl | nfsd
rpc/authunix_prot.c		optional krpc | nfslockd | nfscl | nfsd
rpc/clnt_bck.c			optional krpc | nfslockd | nfscl | nfsd
rpc/clnt_dg.c			optional krpc | nfslockd | nfscl | nfsd
rpc/clnt_rc.c			optional krpc | nfslockd | nfscl | nfsd
rpc/clnt_vc.c			optional krpc | nfslockd | nfscl | nfsd
rpc/getnetconfig.c		optional krpc | nfslockd | nfscl | nfsd
rpc/replay.c			optional krpc | nfslockd | nfscl | nfsd
rpc/rpc_callmsg.c		optional krpc | nfslockd | nfscl | nfsd
rpc/rpc_generic.c		optional krpc | nfslockd | nfscl | nfsd
rpc/rpc_prot.c			optional krpc | nfslockd | nfscl | nfsd
rpc/rpcb_clnt.c			optional krpc | nfslockd | nfscl | nfsd
rpc/rpcb_prot.c			optional krpc | nfslockd | nfscl | nfsd
rpc/svc.c			optional krpc | nfslockd | nfscl | nfsd
rpc/svc_auth.c			optional krpc | nfslockd | nfscl | nfsd
rpc/svc_auth_unix.c		optional krpc | nfslockd | nfscl | nfsd
rpc/svc_dg.c			optional krpc | nfslockd | nfscl | nfsd
rpc/svc_generic.c		optional krpc | nfslockd | nfscl | nfsd
rpc/svc_vc.c			optional krpc | nfslockd | nfscl | nfsd
rpc/rpcsec_gss/rpcsec_gss.c	optional krpc kgssapi | nfslockd kgssapi | nfscl kgssapi | nfsd kgssapi
rpc/rpcsec_gss/rpcsec_gss_conf.c optional krpc kgssapi | nfslockd kgssapi | nfscl kgssapi | nfsd kgssapi
rpc/rpcsec_gss/rpcsec_gss_misc.c optional krpc kgssapi | nfslockd kgssapi | nfscl kgssapi | nfsd kgssapi
rpc/rpcsec_gss/rpcsec_gss_prot.c optional krpc kgssapi | nfslockd kgssapi | nfscl kgssapi | nfsd kgssapi
rpc/rpcsec_gss/svc_rpcsec_gss.c	optional krpc kgssapi | nfslockd kgssapi | nfscl kgssapi | nfsd kgssapi
security/audit/audit.c		optional audit
security/audit/audit_arg.c	optional audit
security/audit/audit_bsm.c	optional audit
security/audit/audit_bsm_klib.c	optional audit
security/audit/audit_pipe.c	optional audit
security/audit/audit_syscalls.c	standard
security/audit/audit_trigger.c	optional audit
security/audit/audit_worker.c	optional audit
security/audit/bsm_domain.c	optional audit
security/audit/bsm_errno.c	optional audit
security/audit/bsm_fcntl.c	optional audit
security/audit/bsm_socket_type.c	optional audit
security/audit/bsm_token.c	optional audit
security/mac/mac_audit.c	optional mac audit
security/mac/mac_cred.c		optional mac
security/mac/mac_framework.c	optional mac
security/mac/mac_inet.c		optional mac inet | mac inet6
security/mac/mac_inet6.c	optional mac inet6
security/mac/mac_label.c	optional mac
security/mac/mac_net.c		optional mac
security/mac/mac_pipe.c		optional mac
security/mac/mac_posix_sem.c	optional mac
security/mac/mac_posix_shm.c	optional mac
security/mac/mac_priv.c		optional mac
security/mac/mac_process.c	optional mac
security/mac/mac_socket.c	optional mac
security/mac/mac_syscalls.c	standard
security/mac/mac_system.c	optional mac
security/mac/mac_sysv_msg.c	optional mac
security/mac/mac_sysv_sem.c	optional mac
security/mac/mac_sysv_shm.c	optional mac
security/mac/mac_vfs.c		optional mac
security/mac_biba/mac_biba.c	optional mac_biba
security/mac_bsdextended/mac_bsdextended.c	optional mac_bsdextended
security/mac_bsdextended/ugidfw_system.c	optional mac_bsdextended
security/mac_bsdextended/ugidfw_vnode.c		optional mac_bsdextended
security/mac_ifoff/mac_ifoff.c	optional mac_ifoff
security/mac_lomac/mac_lomac.c	optional mac_lomac
security/mac_mls/mac_mls.c	optional mac_mls
security/mac_none/mac_none.c	optional mac_none
security/mac_partition/mac_partition.c optional mac_partition
security/mac_portacl/mac_portacl.c optional mac_portacl
security/mac_seeotheruids/mac_seeotheruids.c optional mac_seeotheruids
security/mac_stub/mac_stub.c	optional mac_stub
security/mac_test/mac_test.c	optional mac_test
teken/teken.c			optional sc | vt
ufs/ffs/ffs_alloc.c		optional ffs
ufs/ffs/ffs_balloc.c		optional ffs
ufs/ffs/ffs_inode.c		optional ffs
ufs/ffs/ffs_snapshot.c		optional ffs
ufs/ffs/ffs_softdep.c		optional ffs
ufs/ffs/ffs_subr.c		optional ffs
ufs/ffs/ffs_tables.c		optional ffs
ufs/ffs/ffs_vfsops.c		optional ffs
ufs/ffs/ffs_vnops.c		optional ffs
ufs/ffs/ffs_rawread.c		optional ffs directio
ufs/ffs/ffs_suspend.c		optional ffs
ufs/ufs/ufs_acl.c		optional ffs
ufs/ufs/ufs_bmap.c		optional ffs
ufs/ufs/ufs_dirhash.c		optional ffs
ufs/ufs/ufs_extattr.c		optional ffs
ufs/ufs/ufs_gjournal.c		optional ffs UFS_GJOURNAL
ufs/ufs/ufs_inode.c		optional ffs
ufs/ufs/ufs_lookup.c		optional ffs
ufs/ufs/ufs_quota.c		optional ffs
ufs/ufs/ufs_vfsops.c		optional ffs
ufs/ufs/ufs_vnops.c		optional ffs
vm/default_pager.c		standard
vm/device_pager.c		standard
vm/phys_pager.c			standard
vm/redzone.c			optional DEBUG_REDZONE
vm/sg_pager.c			standard
vm/swap_pager.c			standard
vm/uma_core.c			standard
vm/uma_dbg.c			standard
vm/memguard.c			optional DEBUG_MEMGUARD
vm/vm_fault.c			standard
vm/vm_glue.c			standard
vm/vm_init.c			standard
vm/vm_kern.c			standard
vm/vm_map.c			standard
vm/vm_meter.c			standard
vm/vm_mmap.c			standard
vm/vm_object.c			standard
vm/vm_page.c			standard
vm/vm_pageout.c			standard
vm/vm_pager.c			standard
vm/vm_phys.c			standard
vm/vm_radix.c			standard
vm/vm_reserv.c			standard
vm/vm_domain.c			standard
vm/vm_unix.c			standard
vm/vm_zeroidle.c		standard
vm/vnode_pager.c		standard
xen/features.c			optional xenhvm
xen/xenbus/xenbus_if.m		optional xenhvm
xen/xenbus/xenbus.c		optional xenhvm
xen/xenbus/xenbusb_if.m		optional xenhvm
xen/xenbus/xenbusb.c		optional xenhvm
xen/xenbus/xenbusb_front.c	optional xenhvm
xen/xenbus/xenbusb_back.c	optional xenhvm
xen/xenmem/xenmem_if.m		optional xenhvm
xdr/xdr.c			optional krpc | nfslockd | nfscl | nfsd
xdr/xdr_array.c			optional krpc | nfslockd | nfscl | nfsd
xdr/xdr_mbuf.c			optional krpc | nfslockd | nfscl | nfsd
xdr/xdr_mem.c			optional krpc | nfslockd | nfscl | nfsd
xdr/xdr_reference.c		optional krpc | nfslockd | nfscl | nfsd
xdr/xdr_sizeof.c		optional krpc | nfslockd | nfscl | nfsd<|MERGE_RESOLUTION|>--- conflicted
+++ resolved
@@ -1162,16 +1162,13 @@
 dev/bwi/bwirf.c			optional bwi
 dev/bwi/if_bwi.c		optional bwi
 dev/bwi/if_bwi_pci.c		optional bwi pci
-<<<<<<< HEAD
-dev/bwn/bwn_mac.c		optional bwn
-dev/bwn/if_bwn_pci.c		optional bwn pci
-=======
 # XXX Work around clang warning, until maintainer approves fix.
 dev/bwn/if_bwn.c		optional bwn siba_bwn \
 	compile-with "${NORMAL_C} ${NO_WSOMETIMES_UNINITIALIZED}"
 dev/bwn/if_bwn_phy_lp.c		optional bwn siba_bwn \
 	compile-with "${NORMAL_C} ${NO_WSOMETIMES_UNINITIALIZED}"
->>>>>>> d3451d9d
+dev/bwn/bwn_mac.c		optional bwn
+dev/bwn/if_bwn_pci.c		optional bwn pci
 dev/cardbus/cardbus.c		optional cardbus
 dev/cardbus/cardbus_cis.c	optional cardbus
 dev/cardbus/cardbus_device.c	optional cardbus
