/*-
 * Copyright (c) 1982, 1986, 1988, 1993
 *	The Regents of the University of California.
 * All rights reserved.
 *
 * Redistribution and use in source and binary forms, with or without
 * modification, are permitted provided that the following conditions
 * are met:
 * 1. Redistributions of source code must retain the above copyright
 *    notice, this list of conditions and the following disclaimer.
 * 2. Redistributions in binary form must reproduce the above copyright
 *    notice, this list of conditions and the following disclaimer in the
 *    documentation and/or other materials provided with the distribution.
 * 3. Neither the name of the University nor the names of its contributors
 *    may be used to endorse or promote products derived from this software
 *    without specific prior written permission.
 *
 * THIS SOFTWARE IS PROVIDED BY THE REGENTS AND CONTRIBUTORS ``AS IS'' AND
 * ANY EXPRESS OR IMPLIED WARRANTIES, INCLUDING, BUT NOT LIMITED TO, THE
 * IMPLIED WARRANTIES OF MERCHANTABILITY AND FITNESS FOR A PARTICULAR PURPOSE
 * ARE DISCLAIMED.  IN NO EVENT SHALL THE REGENTS OR CONTRIBUTORS BE LIABLE
 * FOR ANY DIRECT, INDIRECT, INCIDENTAL, SPECIAL, EXEMPLARY, OR CONSEQUENTIAL
 * DAMAGES (INCLUDING, BUT NOT LIMITED TO, PROCUREMENT OF SUBSTITUTE GOODS
 * OR SERVICES; LOSS OF USE, DATA, OR PROFITS; OR BUSINESS INTERRUPTION)
 * HOWEVER CAUSED AND ON ANY THEORY OF LIABILITY, WHETHER IN CONTRACT, STRICT
 * LIABILITY, OR TORT (INCLUDING NEGLIGENCE OR OTHERWISE) ARISING IN ANY WAY
 * OUT OF THE USE OF THIS SOFTWARE, EVEN IF ADVISED OF THE POSSIBILITY OF
 * SUCH DAMAGE.
 *
 *	@(#)mbuf.h	8.5 (Berkeley) 2/19/95
 * $FreeBSD$
 */

#ifndef _SYS_MBUF_H_
#define	_SYS_MBUF_H_

/* XXX: These includes suck. Sorry! */
#include <sys/queue.h>
#ifdef _KERNEL
#include <sys/systm.h>
#include <vm/uma.h>
#ifdef WITNESS
#include <sys/lock.h>
#endif
#endif

/*
 * Mbufs are of a single size, MSIZE (sys/param.h), which includes overhead.
 * An mbuf may add a single "mbuf cluster" of size MCLBYTES (also in
 * sys/param.h), which has no additional overhead and is used instead of the
 * internal data area; this is done when at least MINCLSIZE of data must be
 * stored.  Additionally, it is possible to allocate a separate buffer
 * externally and attach it to the mbuf in a way similar to that of mbuf
 * clusters.
 *
 * NB: These calculation do not take actual compiler-induced alignment and
 * padding inside the complete struct mbuf into account.  Appropriate
 * attention is required when changing members of struct mbuf.
 *
 * MLEN is data length in a normal mbuf.
 * MHLEN is data length in an mbuf with pktheader.
 * MINCLSIZE is a smallest amount of data that should be put into cluster.
 *
 * Compile-time assertions in uipc_mbuf.c test these values to ensure that
 * they are sensible.
 */
struct mbuf;
#define	MHSIZE		offsetof(struct mbuf, m_dat)
#define	MPKTHSIZE	offsetof(struct mbuf, m_pktdat)
#define	MLEN		((int)(MSIZE - MHSIZE))
#define	MHLEN		((int)(MSIZE - MPKTHSIZE))
#define	MINCLSIZE	(MHLEN + 1)

#ifdef _KERNEL
/*-
 * Macro for type conversion: convert mbuf pointer to data pointer of correct
 * type:
 *
 * mtod(m, t)	-- Convert mbuf pointer to data pointer of correct type.
 * mtodo(m, o) -- Same as above but with offset 'o' into data.
 */
#define	mtod(m, t)	((t)((m)->m_data))
#define	mtodo(m, o)	((void *)(((m)->m_data) + (o)))

/*
 * Argument structure passed to UMA routines during mbuf and packet
 * allocations.
 */
struct mb_args {
	int	flags;	/* Flags for mbuf being allocated */
	short	type;	/* Type of mbuf being allocated */
};
#endif /* _KERNEL */

/*
 * Header present at the beginning of every mbuf.
 * Size ILP32: 24
 *	 LP64: 32
 */
struct m_hdr {
	union {
		struct mbuf		*m;
		SLIST_ENTRY(mbuf)	slist;
		STAILQ_ENTRY(mbuf)	stailq;
	}		 mh_next;	/* next buffer in chain */
	union {
		struct mbuf		*m;
		SLIST_ENTRY(mbuf)	slist;
		STAILQ_ENTRY(mbuf)	stailq;
	}		 mh_nextpkt;	/* next chain in queue/record */
	caddr_t		 mh_data;	/* location of data */
	int32_t		 mh_len;	/* amount of data in this mbuf */
	uint32_t	 mh_type:8,	/* type of data in this mbuf */
			 mh_flags:24;	/* flags; see below */
#if !defined(__LP64__)
	uint32_t	 mh_pad;	/* pad for 64bit alignment */
#endif
};

/*
 * Packet tag structure (see below for details).
 */
struct m_tag {
	SLIST_ENTRY(m_tag)	m_tag_link;	/* List of packet tags */
	u_int16_t		m_tag_id;	/* Tag ID */
	u_int16_t		m_tag_len;	/* Length of data */
	u_int32_t		m_tag_cookie;	/* ABI/Module ID */
	void			(*m_tag_free)(struct m_tag *);
};

/*
 * Record/packet header in first mbuf of chain; valid only if M_PKTHDR is set.
 * Size ILP32: 48
 *	 LP64: 56
 * Compile-time assertions in uipc_mbuf.c test these values to ensure that
 * they are correct.
 */
struct pkthdr {
	struct ifnet	*rcvif;		/* rcv interface */
	SLIST_HEAD(packet_tags, m_tag) tags; /* list of packet tags */
	int32_t		 len;		/* total packet length */

	/* Layer crossing persistent information. */
	uint32_t	 flowid;	/* packet's 4-tuple system */
	uint64_t	 csum_flags;	/* checksum and offload features */
	uint16_t	 fibnum;	/* this packet should use this fib */
	uint8_t		 cosqos;	/* class/quality of service */
	uint8_t		 rsstype;	/* hash type */
	uint8_t		 l2hlen;	/* layer 2 header length */
	uint8_t		 l3hlen;	/* layer 3 header length */
	uint8_t		 l4hlen;	/* layer 4 header length */
	uint8_t		 l5hlen;	/* layer 5 header length */
	union {
		uint8_t  eight[8];
		uint16_t sixteen[4];
		uint32_t thirtytwo[2];
		uint64_t sixtyfour[1];
		uintptr_t unintptr[1];
		void	*ptr;
	} PH_per;

	/* Layer specific non-persistent local storage for reassembly, etc. */
	union {
		uint8_t  eight[8];
		uint16_t sixteen[4];
		uint32_t thirtytwo[2];
		uint64_t sixtyfour[1];
		uintptr_t unintptr[1];
		void 	*ptr;
	} PH_loc;
};
#define	ether_vtag	PH_per.sixteen[0]
#define	PH_vt		PH_per
#define	vt_nrecs	sixteen[0]
#define	tso_segsz	PH_per.sixteen[1]
#define	csum_phsum	PH_per.sixteen[2]
#define	csum_data	PH_per.thirtytwo[1]
#define	pkt_tcphdr	PH_loc.ptr

/*
 * Description of external storage mapped into mbuf; valid only if M_EXT is
 * set.
 * Size ILP32: 28
 *	 LP64: 48
 * Compile-time assertions in uipc_mbuf.c test these values to ensure that
 * they are correct.
 */
struct m_ext {
	volatile u_int	*ext_cnt;	/* pointer to ref count info */
	caddr_t		 ext_buf;	/* start of buffer */
	uint32_t	 ext_size;	/* size of buffer, for ext_free */
	uint32_t	 ext_type:8,	/* type of external storage */
			 ext_flags:24;	/* external storage mbuf flags */
	void		(*ext_free)	/* free routine if not the usual */
			    (struct mbuf *, void *, void *);
	void		*ext_arg1;	/* optional argument pointer */
	void		*ext_arg2;	/* optional argument pointer */
};

/*
 * The core of the mbuf object along with some shortcut defines for practical
 * purposes.
 */
struct mbuf {
	/*
	 * Header present at the beginning of every mbuf.
	 * Size ILP32: 24
	 *      LP64: 32
	 * Compile-time assertions in uipc_mbuf.c test these values to ensure
	 * that they are correct.
	 */
	union {	/* next buffer in chain */
		struct mbuf		*m_next;
		SLIST_ENTRY(mbuf)	m_slist;
		STAILQ_ENTRY(mbuf)	m_stailq;
	};
	union {	/* next chain in queue/record */
		struct mbuf		*m_nextpkt;
		SLIST_ENTRY(mbuf)	m_slistpkt;
		STAILQ_ENTRY(mbuf)	m_stailqpkt;
	};
	caddr_t		 m_data;	/* location of data */
	int32_t		 m_len;		/* amount of data in this mbuf */
	uint32_t	 m_type:8,	/* type of data in this mbuf */
			 m_flags:24;	/* flags; see below */
#if !defined(__LP64__)
	uint32_t	 m_pad;		/* pad for 64bit alignment */
#endif

	/*
	 * A set of optional headers (packet header, external storage header)
	 * and internal data storage.  Historically, these arrays were sized
	 * to MHLEN (space left after a packet header) and MLEN (space left
	 * after only a regular mbuf header); they are now variable size in
	 * order to support future work on variable-size mbufs.
	 */
	union {
		struct {
			struct pkthdr	m_pkthdr;	/* M_PKTHDR set */
			union {
				struct m_ext	m_ext;	/* M_EXT set */
				char		m_pktdat[0];
			};
		};
		char	m_dat[0];			/* !M_PKTHDR, !M_EXT */
	};
};


/*
 * mbuf flags of global significance and layer crossing.
 * Those of only protocol/layer specific significance are to be mapped
 * to M_PROTO[1-12] and cleared at layer handoff boundaries.
 * NB: Limited to the lower 24 bits.
 */
#define	M_EXT		0x00000001 /* has associated external storage */
#define	M_PKTHDR	0x00000002 /* start of record */
#define	M_EOR		0x00000004 /* end of record */
#define	M_RDONLY	0x00000008 /* associated data is marked read-only */
#define	M_BCAST		0x00000010 /* send/received as link-level broadcast */
#define	M_MCAST		0x00000020 /* send/received as link-level multicast */
#define	M_PROMISC	0x00000040 /* packet was not for us */
#define	M_VLANTAG	0x00000080 /* ether_vtag is valid */
#define	M_UNUSED_8	0x00000100 /* --available-- */
#define	M_NOFREE	0x00000200 /* do not free mbuf, embedded in cluster */

#define	M_PROTO1	0x00001000 /* protocol-specific */
#define	M_PROTO2	0x00002000 /* protocol-specific */
#define	M_PROTO3	0x00004000 /* protocol-specific */
#define	M_PROTO4	0x00008000 /* protocol-specific */
#define	M_PROTO5	0x00010000 /* protocol-specific */
#define	M_PROTO6	0x00020000 /* protocol-specific */
#define	M_PROTO7	0x00040000 /* protocol-specific */
#define	M_PROTO8	0x00080000 /* protocol-specific */
#define	M_PROTO9	0x00100000 /* protocol-specific */
#define	M_PROTO10	0x00200000 /* protocol-specific */
#define	M_PROTO11	0x00400000 /* protocol-specific */
#define	M_PROTO12	0x00800000 /* protocol-specific */

/*
 * Flags to purge when crossing layers.
 */
#define	M_PROTOFLAGS \
    (M_PROTO1|M_PROTO2|M_PROTO3|M_PROTO4|M_PROTO5|M_PROTO6|M_PROTO7|M_PROTO8|\
     M_PROTO9|M_PROTO10|M_PROTO11|M_PROTO12)

/*
 * Flags preserved when copying m_pkthdr.
 */
#define M_COPYFLAGS \
    (M_PKTHDR|M_EOR|M_RDONLY|M_BCAST|M_MCAST|M_PROMISC|M_VLANTAG| \
     M_PROTOFLAGS)

/*
 * Mbuf flag description for use with printf(9) %b identifier.
 */
#define	M_FLAG_BITS \
    "\20\1M_EXT\2M_PKTHDR\3M_EOR\4M_RDONLY\5M_BCAST\6M_MCAST" \
    "\7M_PROMISC\10M_VLANTAG"
#define	M_FLAG_PROTOBITS \
    "\15M_PROTO1\16M_PROTO2\17M_PROTO3\20M_PROTO4\21M_PROTO5" \
    "\22M_PROTO6\23M_PROTO7\24M_PROTO8\25M_PROTO9\26M_PROTO10" \
    "\27M_PROTO11\30M_PROTO12"
#define	M_FLAG_PRINTF (M_FLAG_BITS M_FLAG_PROTOBITS)

/*
 * Network interface cards are able to hash protocol fields (such as IPv4
 * addresses and TCP port numbers) classify packets into flows.  These flows
 * can then be used to maintain ordering while delivering packets to the OS
 * via parallel input queues, as well as to provide a stateless affinity
 * model.  NIC drivers can pass up the hash via m->m_pkthdr.flowid, and set
 * m_flag fields to indicate how the hash should be interpreted by the
 * network stack.
 *
 * Most NICs support RSS, which provides ordering and explicit affinity, and
 * use the hash m_flag bits to indicate what header fields were covered by
 * the hash.  M_HASHTYPE_OPAQUE can be set by non-RSS cards or configurations
 * that provide an opaque flow identifier, allowing for ordering and
 * distribution without explicit affinity.
 */
/* Microsoft RSS standard hash types */
#define	M_HASHTYPE_NONE			0
#define	M_HASHTYPE_RSS_IPV4		1	/* IPv4 2-tuple */
#define	M_HASHTYPE_RSS_TCP_IPV4		2	/* TCPv4 4-tuple */
#define	M_HASHTYPE_RSS_IPV6		3	/* IPv6 2-tuple */
#define	M_HASHTYPE_RSS_TCP_IPV6		4	/* TCPv6 4-tuple */
#define	M_HASHTYPE_RSS_IPV6_EX		5	/* IPv6 2-tuple + ext hdrs */
#define	M_HASHTYPE_RSS_TCP_IPV6_EX	6	/* TCPv6 4-tiple + ext hdrs */
/* Non-standard RSS hash types */
#define	M_HASHTYPE_RSS_UDP_IPV4		7	/* IPv4 UDP 4-tuple */
#define	M_HASHTYPE_RSS_UDP_IPV4_EX	8	/* IPv4 UDP 4-tuple + ext hdrs */
#define	M_HASHTYPE_RSS_UDP_IPV6		9	/* IPv6 UDP 4-tuple */
#define	M_HASHTYPE_RSS_UDP_IPV6_EX	10	/* IPv6 UDP 4-tuple + ext hdrs */

#define	M_HASHTYPE_OPAQUE		255	/* ordering, not affinity */

#define	M_HASHTYPE_CLEAR(m)	((m)->m_pkthdr.rsstype = 0)
#define	M_HASHTYPE_GET(m)	((m)->m_pkthdr.rsstype)
#define	M_HASHTYPE_SET(m, v)	((m)->m_pkthdr.rsstype = (v))
#define	M_HASHTYPE_TEST(m, v)	(M_HASHTYPE_GET(m) == (v))

/*
 * COS/QOS class and quality of service tags.
 * It uses DSCP code points as base.
 */
#define	QOS_DSCP_CS0		0x00
#define	QOS_DSCP_DEF		QOS_DSCP_CS0
#define	QOS_DSCP_CS1		0x20
#define	QOS_DSCP_AF11		0x28
#define	QOS_DSCP_AF12		0x30
#define	QOS_DSCP_AF13		0x38
#define	QOS_DSCP_CS2		0x40
#define	QOS_DSCP_AF21		0x48
#define	QOS_DSCP_AF22		0x50
#define	QOS_DSCP_AF23		0x58
#define	QOS_DSCP_CS3		0x60
#define	QOS_DSCP_AF31		0x68
#define	QOS_DSCP_AF32		0x70
#define	QOS_DSCP_AF33		0x78
#define	QOS_DSCP_CS4		0x80
#define	QOS_DSCP_AF41		0x88
#define	QOS_DSCP_AF42		0x90
#define	QOS_DSCP_AF43		0x98
#define	QOS_DSCP_CS5		0xa0
#define	QOS_DSCP_EF		0xb8
#define	QOS_DSCP_CS6		0xc0
#define	QOS_DSCP_CS7		0xe0

/*
 * External mbuf storage buffer types.
 */
#define	EXT_CLUSTER	1	/* mbuf cluster */
#define	EXT_SFBUF	2	/* sendfile(2)'s sf_bufs */
#define	EXT_JUMBOP	3	/* jumbo cluster 4096 bytes */
#define	EXT_JUMBO9	4	/* jumbo cluster 9216 bytes */
#define	EXT_JUMBO16	5	/* jumbo cluster 16184 bytes */
#define	EXT_PACKET	6	/* mbuf+cluster from packet zone */
#define	EXT_MBUF	7	/* external mbuf reference (M_IOVEC) */

#define	EXT_VENDOR1	224	/* for vendor-internal use */
#define	EXT_VENDOR2	225	/* for vendor-internal use */
#define	EXT_VENDOR3	226	/* for vendor-internal use */
#define	EXT_VENDOR4	227	/* for vendor-internal use */

#define	EXT_EXP1	244	/* for experimental use */
#define	EXT_EXP2	245	/* for experimental use */
#define	EXT_EXP3	246	/* for experimental use */
#define	EXT_EXP4	247	/* for experimental use */

#define	EXT_NET_DRV	252	/* custom ext_buf provided by net driver(s) */
#define	EXT_MOD_TYPE	253	/* custom module's ext_buf type */
#define	EXT_DISPOSABLE	254	/* can throw this buffer away w/page flipping */
#define	EXT_EXTREF	255	/* has externally maintained ext_cnt ptr */

/*
 * Flags for external mbuf buffer types.
 * NB: limited to the lower 24 bits.
 */
#define	EXT_FLAG_EMBREF		0x000001	/* embedded ext_cnt, notyet */
#define	EXT_FLAG_EXTREF		0x000002	/* external ext_cnt, notyet */
#define	EXT_FLAG_NOFREE		0x000010	/* don't free mbuf to pool, notyet */

#define	EXT_FLAG_VENDOR1	0x010000	/* for vendor-internal use */
#define	EXT_FLAG_VENDOR2	0x020000	/* for vendor-internal use */
#define	EXT_FLAG_VENDOR3	0x040000	/* for vendor-internal use */
#define	EXT_FLAG_VENDOR4	0x080000	/* for vendor-internal use */

#define	EXT_FLAG_EXP1		0x100000	/* for experimental use */
#define	EXT_FLAG_EXP2		0x200000	/* for experimental use */
#define	EXT_FLAG_EXP3		0x400000	/* for experimental use */
#define	EXT_FLAG_EXP4		0x800000	/* for experimental use */

/*
 * EXT flag description for use with printf(9) %b identifier.
 */
#define	EXT_FLAG_BITS \
    "\20\1EXT_FLAG_EMBREF\2EXT_FLAG_EXTREF\5EXT_FLAG_NOFREE" \
    "\21EXT_FLAG_VENDOR1\22EXT_FLAG_VENDOR2\23EXT_FLAG_VENDOR3" \
    "\24EXT_FLAG_VENDOR4\25EXT_FLAG_EXP1\26EXT_FLAG_EXP2\27EXT_FLAG_EXP3" \
    "\30EXT_FLAG_EXP4"

/*
 * External reference/free functions.
 */
void sf_ext_ref(void *, void *);
void sf_ext_free(void *, void *);

/*
 * Flags indicating checksum, segmentation and other offload work to be
 * done, or already done, by hardware or lower layers.  It is split into
 * separate inbound and outbound flags.
 *
 * Outbound flags that are set by upper protocol layers requesting lower
 * layers, or ideally the hardware, to perform these offloading tasks.
 * For outbound packets this field and its flags can be directly tested
 * against ifnet if_hwassist.
 */
#define	CSUM_IP			0x00000001	/* IP header checksum offload */
#define	CSUM_IP_UDP		0x00000002	/* UDP checksum offload */
#define	CSUM_IP_TCP		0x00000004	/* TCP checksum offload */
#define	CSUM_IP_SCTP		0x00000008	/* SCTP checksum offload */
#define	CSUM_IP_TSO		0x00000010	/* TCP segmentation offload */
#define	CSUM_IP_ISCSI		0x00000020	/* iSCSI checksum offload */

#define	CSUM_IP6_UDP		0x00000200	/* UDP checksum offload */
#define	CSUM_IP6_TCP		0x00000400	/* TCP checksum offload */
#define	CSUM_IP6_SCTP		0x00000800	/* SCTP checksum offload */
#define	CSUM_IP6_TSO		0x00001000	/* TCP segmentation offload */
#define	CSUM_IP6_ISCSI		0x00002000	/* iSCSI checksum offload */

/* Inbound checksum support where the checksum was verified by hardware. */
#define	CSUM_L3_CALC		0x01000000	/* calculated layer 3 csum */
#define	CSUM_L3_VALID		0x02000000	/* checksum is correct */
#define	CSUM_L4_CALC		0x04000000	/* calculated layer 4 csum */
#define	CSUM_L4_VALID		0x08000000	/* checksum is correct */
#define	CSUM_L5_CALC		0x10000000	/* calculated layer 5 csum */
#define	CSUM_L5_VALID		0x20000000	/* checksum is correct */
#define	CSUM_COALESED		0x40000000	/* contains merged segments */

/*
 * CSUM flag description for use with printf(9) %b identifier.
 */
#define	CSUM_BITS \
    "\20\1CSUM_IP\2CSUM_IP_UDP\3CSUM_IP_TCP\4CSUM_IP_SCTP\5CSUM_IP_TSO" \
    "\6CSUM_IP_ISCSI" \
    "\12CSUM_IP6_UDP\13CSUM_IP6_TCP\14CSUM_IP6_SCTP\15CSUM_IP6_TSO" \
    "\16CSUM_IP6_ISCSI" \
    "\31CSUM_L3_CALC\32CSUM_L3_VALID\33CSUM_L4_CALC\34CSUM_L4_VALID" \
    "\35CSUM_L5_CALC\36CSUM_L5_VALID\37CSUM_COALESED"

/* CSUM flags compatibility mappings. */
#define	CSUM_IP_CHECKED		CSUM_L3_CALC
#define	CSUM_IP_VALID		CSUM_L3_VALID
#define	CSUM_DATA_VALID		CSUM_L4_VALID
#define	CSUM_PSEUDO_HDR		CSUM_L4_CALC
#define	CSUM_SCTP_VALID		CSUM_L4_VALID
#define	CSUM_DELAY_DATA		(CSUM_TCP|CSUM_UDP)
#define	CSUM_DELAY_IP		CSUM_IP		/* Only v4, no v6 IP hdr csum */
#define	CSUM_DELAY_DATA_IPV6	(CSUM_TCP_IPV6|CSUM_UDP_IPV6)
#define	CSUM_DATA_VALID_IPV6	CSUM_DATA_VALID
#define	CSUM_TCP		CSUM_IP_TCP
#define	CSUM_UDP		CSUM_IP_UDP
#define	CSUM_SCTP		CSUM_IP_SCTP
#define	CSUM_TSO		(CSUM_IP_TSO|CSUM_IP6_TSO)
#define	CSUM_UDP_IPV6		CSUM_IP6_UDP
#define	CSUM_TCP_IPV6		CSUM_IP6_TCP
#define	CSUM_SCTP_IPV6		CSUM_IP6_SCTP

/*
 * mbuf types describing the content of the mbuf (including external storage).
 */
#define	MT_NOTMBUF	0	/* USED INTERNALLY ONLY! Object is not mbuf */
#define	MT_DATA		1	/* dynamic (data) allocation */
#define	MT_HEADER	MT_DATA	/* packet header, use M_PKTHDR instead */

#define	MT_VENDOR1	4	/* for vendor-internal use */
#define	MT_VENDOR2	5	/* for vendor-internal use */
#define	MT_VENDOR3	6	/* for vendor-internal use */
#define	MT_VENDOR4	7	/* for vendor-internal use */

#define	MT_SONAME	8	/* socket name */

#define	MT_EXP1		9	/* for experimental use */
#define	MT_EXP2		10	/* for experimental use */
#define	MT_EXP3		11	/* for experimental use */
#define	MT_EXP4		12	/* for experimental use */

#define	MT_CONTROL	14	/* extra-data protocol message */
#define	MT_OOBDATA	15	/* expedited data  */
#define	MT_NTYPES	16	/* number of mbuf types for mbtypes[] */

#define	MT_NOINIT	255	/* Not a type but a flag to allocate
				   a non-initialized mbuf */

/*
 * String names of mbuf-related UMA(9) and malloc(9) types.  Exposed to
 * !_KERNEL so that monitoring tools can look up the zones with
 * libmemstat(3).
 */
#define	MBUF_MEM_NAME		"mbuf"
#define	MBUF_CLUSTER_MEM_NAME	"mbuf_cluster"
#define	MBUF_PACKET_MEM_NAME	"mbuf_packet"
#define	MBUF_JUMBOP_MEM_NAME	"mbuf_jumbo_page"
#define	MBUF_JUMBO9_MEM_NAME	"mbuf_jumbo_9k"
#define	MBUF_JUMBO16_MEM_NAME	"mbuf_jumbo_16k"
#define	MBUF_TAG_MEM_NAME	"mbuf_tag"
#define	MBUF_EXTREFCNT_MEM_NAME	"mbuf_ext_refcnt"

#ifdef _KERNEL

#ifdef WITNESS
#define	MBUF_CHECKSLEEP(how) do {					\
	if (how == M_WAITOK)						\
		WITNESS_WARN(WARN_GIANTOK | WARN_SLEEPOK, NULL,		\
		    "Sleeping in \"%s\"", __func__);			\
} while (0)
#else
#define	MBUF_CHECKSLEEP(how)
#endif

/*
 * Network buffer allocation API
 *
 * The rest of it is defined in kern/kern_mbuf.c
 */
extern uma_zone_t	zone_mbuf;
extern uma_zone_t	zone_clust;
extern uma_zone_t	zone_pack;
extern uma_zone_t	zone_jumbop;
extern uma_zone_t	zone_jumbo9;
extern uma_zone_t	zone_jumbo16;
extern uma_zone_t	zone_ext_refcnt;

void		 mb_free_ext(struct mbuf *);
int		 m_pkthdr_init(struct mbuf *, int);

static __inline int
m_gettype(int size)
{
	int type;

	switch (size) {
	case MSIZE:
		type = EXT_MBUF;
		break;
	case MCLBYTES:
		type = EXT_CLUSTER;
		break;
#if MJUMPAGESIZE != MCLBYTES
	case MJUMPAGESIZE:
		type = EXT_JUMBOP;
		break;
#endif
	case MJUM9BYTES:
		type = EXT_JUMBO9;
		break;
	case MJUM16BYTES:
		type = EXT_JUMBO16;
		break;
	default:
		panic("%s: invalid cluster size %d", __func__, size);
	}

	return (type);
}

/*
 * Associated an external reference counted buffer with an mbuf.
 */
static __inline void
m_extaddref(struct mbuf *m, caddr_t buf, u_int size, u_int *ref_cnt,
    void (*freef)(struct mbuf *, void *, void *), void *arg1, void *arg2)
{

	KASSERT(ref_cnt != NULL, ("%s: ref_cnt not provided", __func__));

	atomic_add_int(ref_cnt, 1);
	m->m_flags |= M_EXT;
	m->m_ext.ext_buf = buf;
	m->m_ext.ext_cnt = ref_cnt;
	m->m_data = m->m_ext.ext_buf;
	m->m_ext.ext_size = size;
	m->m_ext.ext_free = freef;
	m->m_ext.ext_arg1 = arg1;
	m->m_ext.ext_arg2 = arg2;
	m->m_ext.ext_type = EXT_EXTREF;
}

static __inline uma_zone_t
m_getzone(int size)
{
	uma_zone_t zone;

	switch (size) {
	case MCLBYTES:
		zone = zone_clust;
		break;
#if MJUMPAGESIZE != MCLBYTES
	case MJUMPAGESIZE:
		zone = zone_jumbop;
		break;
#endif
	case MJUM9BYTES:
		zone = zone_jumbo9;
		break;
	case MJUM16BYTES:
		zone = zone_jumbo16;
		break;
	default:
		panic("%s: invalid cluster size %d", __func__, size);
	}

	return (zone);
}

/*
 * Initialize an mbuf with linear storage.
 *
 * Inline because the consumer text overhead will be roughly the same to
 * initialize or call a function with this many parameters and M_PKTHDR
 * should go away with constant propagation for !MGETHDR.
 */
static __inline int
m_init(struct mbuf *m, uma_zone_t zone, int size, int how, short type,
    int flags)
{
	int error;

	m->m_next = NULL;
	m->m_nextpkt = NULL;
	m->m_data = m->m_dat;
	m->m_len = 0;
	m->m_flags = flags;
	m->m_type = type;
	if (flags & M_PKTHDR) {
		if ((error = m_pkthdr_init(m, how)) != 0)
			return (error);
	}

	return (0);
}

static __inline struct mbuf *
m_get(int how, short type)
{
	struct mb_args args;

	args.flags = 0;
	args.type = type;
	return (uma_zalloc_arg(zone_mbuf, &args, how));
}

/*
 * XXX This should be deprecated, very little use.
 */
static __inline struct mbuf *
m_getclr(int how, short type)
{
	struct mbuf *m;
	struct mb_args args;

	args.flags = 0;
	args.type = type;
	m = uma_zalloc_arg(zone_mbuf, &args, how);
	if (m != NULL)
		bzero(m->m_data, MLEN);
	return (m);
}

static __inline struct mbuf *
m_gethdr(int how, short type)
{
	struct mb_args args;

	args.flags = M_PKTHDR;
	args.type = type;
	return (uma_zalloc_arg(zone_mbuf, &args, how));
}

static __inline struct mbuf *
m_getcl(int how, short type, int flags)
{
	struct mb_args args;

	args.flags = flags;
	args.type = type;
	return (uma_zalloc_arg(zone_pack, &args, how));
}

static __inline int
m_clget(struct mbuf *m, int how)
{

	if (m->m_flags & M_EXT)
		printf("%s: %p mbuf already has external storage\n", __func__, m);
	m->m_ext.ext_buf = (char *)NULL;
	uma_zalloc_arg(zone_clust, m, how);
	/*
	 * On a cluster allocation failure, drain the packet zone and retry,
	 * we might be able to loosen a few clusters up on the drain.
	 */
	if ((how & M_NOWAIT) && (m->m_ext.ext_buf == NULL)) {
		zone_drain(zone_pack);
		uma_zalloc_arg(zone_clust, m, how);
	}
	return (m->m_flags & M_EXT);
}

/*
 * m_cljget() is different from m_clget() as it can allocate clusters without
 * attaching them to an mbuf.  In that case the return value is the pointer
 * to the cluster of the requested size.  If an mbuf was specified, it gets
 * the cluster attached to it and the return value can be safely ignored.
 * For size it takes MCLBYTES, MJUMPAGESIZE, MJUM9BYTES, MJUM16BYTES.
 */
static __inline void *
m_cljget(struct mbuf *m, int how, int size)
{
	uma_zone_t zone;

	if (m && m->m_flags & M_EXT)
		printf("%s: %p mbuf already has external storage\n", __func__, m);
	if (m != NULL)
		m->m_ext.ext_buf = NULL;

	zone = m_getzone(size);
	return (uma_zalloc_arg(zone, m, how));
}

static __inline void
m_cljset(struct mbuf *m, void *cl, int type)
{
	uma_zone_t zone;
	int size;

	switch (type) {
	case EXT_CLUSTER:
		size = MCLBYTES;
		zone = zone_clust;
		break;
#if MJUMPAGESIZE != MCLBYTES
	case EXT_JUMBOP:
		size = MJUMPAGESIZE;
		zone = zone_jumbop;
		break;
#endif
	case EXT_JUMBO9:
		size = MJUM9BYTES;
		zone = zone_jumbo9;
		break;
	case EXT_JUMBO16:
		size = MJUM16BYTES;
		zone = zone_jumbo16;
		break;
	default:
		panic("%s: unknown cluster type %d", __func__, type);
		break;
	}

	m->m_data = m->m_ext.ext_buf = cl;
	m->m_ext.ext_free = m->m_ext.ext_arg1 = m->m_ext.ext_arg2 = NULL;
	m->m_ext.ext_size = size;
	m->m_ext.ext_type = type;
	m->m_ext.ext_flags = 0;
	m->m_ext.ext_cnt = uma_find_refcnt(zone, cl);
	m->m_flags |= M_EXT;

}

static __inline void
m_chtype(struct mbuf *m, short new_type)
{

	m->m_type = new_type;
}

static __inline void
m_clrprotoflags(struct mbuf *m)
{

	while (m) {
		m->m_flags &= ~M_PROTOFLAGS;
		m = m->m_next;
	}
}

static __inline struct mbuf *
m_last(struct mbuf *m)
{

	while (m->m_next)
		m = m->m_next;
	return (m);
}

/*
 * mbuf, cluster, and external object allocation macros (for compatibility
 * purposes).
 */
#define	M_MOVE_PKTHDR(to, from)	m_move_pkthdr((to), (from))
#define	MGET(m, how, type)	((m) = m_get((how), (type)))
#define	MGETHDR(m, how, type)	((m) = m_gethdr((how), (type)))
#define	MCLGET(m, how)		m_clget((m), (how))
#define	MEXTADD(m, buf, size, free, arg1, arg2, flags, type)		\
    (void )m_extadd((m), (caddr_t)(buf), (size), (free), (arg1), (arg2),\
    (flags), (type), M_NOWAIT)
#define	m_getm(m, len, how, type)					\
    m_getm2((m), (len), (how), (type), M_PKTHDR)

/*
 * Evaluate TRUE if it's safe to write to the mbuf m's data region (this can
 * be both the local data payload, or an external buffer area, depending on
 * whether M_EXT is set).
 */
#define	M_WRITABLE(m)	(!((m)->m_flags & M_RDONLY) &&			\
			 (!(((m)->m_flags & M_EXT)) ||			\
			 (*((m)->m_ext.ext_cnt) == 1)) )		\

/* Check if the supplied mbuf has a packet header, or else panic. */
#define	M_ASSERTPKTHDR(m)						\
	KASSERT((m) != NULL && (m)->m_flags & M_PKTHDR,			\
	    ("%s: no mbuf packet header!", __func__))

/*
 * Ensure that the supplied mbuf is a valid, non-free mbuf.
 *
 * XXX: Broken at the moment.  Need some UMA magic to make it work again.
 */
#define	M_ASSERTVALID(m)						\
	KASSERT((((struct mbuf *)m)->m_flags & 0) == 0,			\
	    ("%s: attempted use of a free mbuf!", __func__))

/*
 * Return the address of the start of the buffer associated with an mbuf,
 * handling external storage, packet-header mbufs, and regular data mbufs.
 */
#define	M_START(m)							\
	(((m)->m_flags & M_EXT) ? (m)->m_ext.ext_buf :			\
	 ((m)->m_flags & M_PKTHDR) ? &(m)->m_pktdat[0] :		\
	 &(m)->m_dat[0])

/*
 * Return the size of the buffer associated with an mbuf, handling external
 * storage, packet-header mbufs, and regular data mbufs.
 */
#define	M_SIZE(m)							\
	(((m)->m_flags & M_EXT) ? (m)->m_ext.ext_size :			\
	 ((m)->m_flags & M_PKTHDR) ? MHLEN :				\
	 MLEN)

/*
 * Set the m_data pointer of a newly allocated mbuf to place an object of the
 * specified size at the end of the mbuf, longword aligned.
 *
 * NB: Historically, we had M_ALIGN(), MH_ALIGN(), and MEXT_ALIGN() as
 * separate macros, each asserting that it was called at the proper moment.
 * This required callers to themselves test the storage type and call the
 * right one.  Rather than require callers to be aware of those layout
 * decisions, we centralize here.
 */
static __inline void
m_align(struct mbuf *m, int len)
{
#ifdef INVARIANTS
	const char *msg = "%s: not a virgin mbuf";
#endif
	int adjust;

	KASSERT(m->m_data == M_START(m), (msg, __func__));

	adjust = M_SIZE(m) - len;
	m->m_data += adjust &~ (sizeof(long)-1);
}

#define	M_ALIGN(m, len)		m_align(m, len)
#define	MH_ALIGN(m, len)	m_align(m, len)
#define	MEXT_ALIGN(m, len)	m_align(m, len)

/*
 * Compute the amount of space available before the current start of data in
 * an mbuf.
 *
 * The M_WRITABLE() is a temporary, conservative safety measure: the burden
 * of checking writability of the mbuf data area rests solely with the caller.
 *
 * NB: In previous versions, M_LEADINGSPACE() would only check M_WRITABLE()
 * for mbufs with external storage.  We now allow mbuf-embedded data to be
 * read-only as well.
 */
#define	M_LEADINGSPACE(m)						\
	(M_WRITABLE(m) ? ((m)->m_data - M_START(m)) : 0)

/*
 * Compute the amount of space available after the end of data in an mbuf.
 *
 * The M_WRITABLE() is a temporary, conservative safety measure: the burden
 * of checking writability of the mbuf data area rests solely with the caller.
 *
 * NB: In previous versions, M_TRAILINGSPACE() would only check M_WRITABLE()
 * for mbufs with external storage.  We now allow mbuf-embedded data to be
 * read-only as well.
 */
#define	M_TRAILINGSPACE(m)						\
	(M_WRITABLE(m) ?						\
	    ((M_START(m) + M_SIZE(m)) - ((m)->m_data + (m)->m_len)) : 0)

/*
 * Arrange to prepend space of size plen to mbuf m.  If a new mbuf must be
 * allocated, how specifies whether to wait.  If the allocation fails, the
 * original mbuf chain is freed and m is set to NULL.
 */
#define	M_PREPEND(m, plen, how) do {					\
	struct mbuf **_mmp = &(m);					\
	struct mbuf *_mm = *_mmp;					\
	int _mplen = (plen);						\
	int __mhow = (how);						\
									\
	MBUF_CHECKSLEEP(how);						\
	if (M_LEADINGSPACE(_mm) >= _mplen) {				\
		_mm->m_data -= _mplen;					\
		_mm->m_len += _mplen;					\
	} else								\
		_mm = m_prepend(_mm, _mplen, __mhow);			\
	if (_mm != NULL && _mm->m_flags & M_PKTHDR)			\
		_mm->m_pkthdr.len += _mplen;				\
	*_mmp = _mm;							\
} while (0)

/*
 * Change mbuf to new type.  This is a relatively expensive operation and
 * should be avoided.
 */
#define	MCHTYPE(m, t)	m_chtype((m), (t))

/* Length to m_copy to copy all. */
#define	M_COPYALL	1000000000

/* Compatibility with 4.3. */
#define	m_copy(m, o, l)	m_copym((m), (o), (l), M_NOWAIT)

extern int		max_datalen;	/* MHLEN - max_hdr */
extern int		max_hdr;	/* Largest link + protocol header */
extern int		max_linkhdr;	/* Largest link-level header */
extern int		max_protohdr;	/* Largest protocol header */
extern int		nmbclusters;	/* Maximum number of clusters */

struct uio;

void		 m_adj(struct mbuf *, int);
int		 m_apply(struct mbuf *, int, int,
		    int (*)(void *, void *, u_int), void *);
int		 m_append(struct mbuf *, int, c_caddr_t);
void		 m_cat(struct mbuf *, struct mbuf *);
void		 m_catpkt(struct mbuf *, struct mbuf *);
int		 m_extadd(struct mbuf *, caddr_t, u_int,
		    void (*)(struct mbuf *, void *, void *), void *, void *,
		    int, int, int);
struct mbuf	*m_collapse(struct mbuf *, int, int);
void		 m_copyback(struct mbuf *, int, int, c_caddr_t);
void		 m_copydata(const struct mbuf *, int, int, caddr_t);
struct mbuf	*m_copym(struct mbuf *, int, int, int);
struct mbuf	*m_copypacket(struct mbuf *, int);
void		 m_copy_pkthdr(struct mbuf *, struct mbuf *);
struct mbuf	*m_copyup(struct mbuf *, int, int);
struct mbuf	*m_defrag(struct mbuf *, int);
void		 m_demote(struct mbuf *, int, int);
struct mbuf	*m_devget(char *, int, int, struct ifnet *,
		    void (*)(char *, caddr_t, u_int));
struct mbuf	*m_dup(struct mbuf *, int);
int		 m_dup_pkthdr(struct mbuf *, struct mbuf *, int);
u_int		 m_fixhdr(struct mbuf *);
struct mbuf	*m_fragment(struct mbuf *, int, int);
void		 m_freem(struct mbuf *);
struct mbuf	*m_get2(int, int, short, int);
struct mbuf	*m_getjcl(int, short, int, int);
struct mbuf	*m_getm2(struct mbuf *, int, int, short, int);
struct mbuf	*m_getptr(struct mbuf *, int, int *);
u_int		 m_length(struct mbuf *, struct mbuf **);
int		 m_mbuftouio(struct uio *, struct mbuf *, int);
void		 m_move_pkthdr(struct mbuf *, struct mbuf *);
struct mbuf	*m_prepend(struct mbuf *, int, int);
void		 m_print(const struct mbuf *, int);
struct mbuf	*m_pulldown(struct mbuf *, int, int, int *);
struct mbuf	*m_pullup(struct mbuf *, int);
int		 m_sanity(struct mbuf *, int);
struct mbuf	*m_split(struct mbuf *, int, int);
struct mbuf	*m_uiotombuf(struct uio *, int, int, int, int);
struct mbuf	*m_unshare(struct mbuf *, int);

/*-
 * Network packets may have annotations attached by affixing a list of
 * "packet tags" to the pkthdr structure.  Packet tags are dynamically
 * allocated semi-opaque data structures that have a fixed header
 * (struct m_tag) that specifies the size of the memory block and a
 * <cookie,type> pair that identifies it.  The cookie is a 32-bit unique
 * unsigned value used to identify a module or ABI.  By convention this value
 * is chosen as the date+time that the module is created, expressed as the
 * number of seconds since the epoch (e.g., using date -u +'%s').  The type
 * value is an ABI/module-specific value that identifies a particular
 * annotation and is private to the module.  For compatibility with systems
 * like OpenBSD that define packet tags w/o an ABI/module cookie, the value
 * PACKET_ABI_COMPAT is used to implement m_tag_get and m_tag_find
 * compatibility shim functions and several tag types are defined below.
 * Users that do not require compatibility should use a private cookie value
 * so that packet tag-related definitions can be maintained privately.
 *
 * Note that the packet tag returned by m_tag_alloc has the default memory
 * alignment implemented by malloc.  To reference private data one can use a
 * construct like:
 *
 *	struct m_tag *mtag = m_tag_alloc(...);
 *	struct foo *p = (struct foo *)(mtag+1);
 *
 * if the alignment of struct m_tag is sufficient for referencing members of
 * struct foo.  Otherwise it is necessary to embed struct m_tag within the
 * private data structure to insure proper alignment; e.g.,
 *
 *	struct foo {
 *		struct m_tag	tag;
 *		...
 *	};
 *	struct foo *p = (struct foo *) m_tag_alloc(...);
 *	struct m_tag *mtag = &p->tag;
 */

/*
 * Persistent tags stay with an mbuf until the mbuf is reclaimed.  Otherwise
 * tags are expected to ``vanish'' when they pass through a network
 * interface.  For most interfaces this happens normally as the tags are
 * reclaimed when the mbuf is free'd.  However in some special cases
 * reclaiming must be done manually.  An example is packets that pass through
 * the loopback interface.  Also, one must be careful to do this when
 * ``turning around'' packets (e.g., icmp_reflect).
 *
 * To mark a tag persistent bit-or this flag in when defining the tag id.
 * The tag will then be treated as described above.
 */
#define	MTAG_PERSISTENT				0x800

#define	PACKET_TAG_NONE				0  /* Nadda */

/* Packet tags for use with PACKET_ABI_COMPAT. */
#define	PACKET_TAG_IPSEC_IN_DONE		1  /* IPsec applied, in */
#define	PACKET_TAG_IPSEC_OUT_DONE		2  /* IPsec applied, out */
#define	PACKET_TAG_IPSEC_IN_CRYPTO_DONE		3  /* NIC IPsec crypto done */
#define	PACKET_TAG_IPSEC_OUT_CRYPTO_NEEDED	4  /* NIC IPsec crypto req'ed */
#define	PACKET_TAG_IPSEC_IN_COULD_DO_CRYPTO	5  /* NIC notifies IPsec */
#define	PACKET_TAG_IPSEC_PENDING_TDB		6  /* Reminder to do IPsec */
#define	PACKET_TAG_BRIDGE			7  /* Bridge processing done */
#define	PACKET_TAG_GIF				8  /* GIF processing done */
#define	PACKET_TAG_GRE				9  /* GRE processing done */
#define	PACKET_TAG_IN_PACKET_CHECKSUM		10 /* NIC checksumming done */
#define	PACKET_TAG_ENCAP			11 /* Encap.  processing */
#define	PACKET_TAG_IPSEC_SOCKET			12 /* IPSEC socket ref */
#define	PACKET_TAG_IPSEC_HISTORY		13 /* IPSEC history */
#define	PACKET_TAG_IPV6_INPUT			14 /* IPV6 input processing */
#define	PACKET_TAG_DUMMYNET			15 /* dummynet info */
#define	PACKET_TAG_DIVERT			17 /* divert info */
#define	PACKET_TAG_IPFORWARD			18 /* ipforward info */
#define	PACKET_TAG_MACLABEL	(19 | MTAG_PERSISTENT) /* MAC label */
#define	PACKET_TAG_PF		(21 | MTAG_PERSISTENT) /* PF/ALTQ information */
#define	PACKET_TAG_RTSOCKFAM			25 /* rtsock sa family */
#define	PACKET_TAG_IPOPTIONS			27 /* Saved IP options */
#define	PACKET_TAG_CARP				28 /* CARP info */
#define	PACKET_TAG_IPSEC_NAT_T_PORTS		29 /* two uint16_t */
#define	PACKET_TAG_ND_OUTGOING			30 /* ND outgoing */

/* Specific cookies and tags. */

/* Packet tag routines. */
struct m_tag	*m_tag_alloc(u_int32_t, int, int, int);
void		 m_tag_delete(struct mbuf *, struct m_tag *);
void		 m_tag_delete_chain(struct mbuf *, struct m_tag *);
void		 m_tag_free_default(struct m_tag *);
struct m_tag	*m_tag_locate(struct mbuf *, u_int32_t, int, struct m_tag *);
struct m_tag	*m_tag_copy(struct m_tag *, int);
int		 m_tag_copy_chain(struct mbuf *, struct mbuf *, int);
void		 m_tag_delete_nonpersistent(struct mbuf *);

/*
 * Initialize the list of tags associated with an mbuf.
 */
static __inline void
m_tag_init(struct mbuf *m)
{

	SLIST_INIT(&m->m_pkthdr.tags);
}

/*
 * Set up the contents of a tag.  Note that this does not fill in the free
 * method; the caller is expected to do that.
 *
 * XXX probably should be called m_tag_init, but that was already taken.
 */
static __inline void
m_tag_setup(struct m_tag *t, u_int32_t cookie, int type, int len)
{

	t->m_tag_id = type;
	t->m_tag_len = len;
	t->m_tag_cookie = cookie;
}

/*
 * Reclaim resources associated with a tag.
 */
static __inline void
m_tag_free(struct m_tag *t)
{

	(*t->m_tag_free)(t);
}

/*
 * Return the first tag associated with an mbuf.
 */
static __inline struct m_tag *
m_tag_first(struct mbuf *m)
{

	return (SLIST_FIRST(&m->m_pkthdr.tags));
}

/*
 * Return the next tag in the list of tags associated with an mbuf.
 */
static __inline struct m_tag *
m_tag_next(struct mbuf *m, struct m_tag *t)
{

	return (SLIST_NEXT(t, m_tag_link));
}

/*
 * Prepend a tag to the list of tags associated with an mbuf.
 */
static __inline void
m_tag_prepend(struct mbuf *m, struct m_tag *t)
{

	SLIST_INSERT_HEAD(&m->m_pkthdr.tags, t, m_tag_link);
}

/*
 * Unlink a tag from the list of tags associated with an mbuf.
 */
static __inline void
m_tag_unlink(struct mbuf *m, struct m_tag *t)
{

	SLIST_REMOVE(&m->m_pkthdr.tags, t, m_tag, m_tag_link);
}

/* These are for OpenBSD compatibility. */
#define	MTAG_ABI_COMPAT		0		/* compatibility ABI */

static __inline struct m_tag *
m_tag_get(int type, int length, int wait)
{
	return (m_tag_alloc(MTAG_ABI_COMPAT, type, length, wait));
}

static __inline struct m_tag *
m_tag_find(struct mbuf *m, int type, struct m_tag *start)
{
	return (SLIST_EMPTY(&m->m_pkthdr.tags) ? (struct m_tag *)NULL :
	    m_tag_locate(m, MTAG_ABI_COMPAT, type, start));
}

static __inline struct mbuf *
m_free(struct mbuf *m)
{
	struct mbuf *n = m->m_next;

	if ((m->m_flags & (M_PKTHDR|M_NOFREE)) == (M_PKTHDR|M_NOFREE))
		m_tag_delete_chain(m, NULL);
	if (m->m_flags & M_EXT)
		mb_free_ext(m);
	else if ((m->m_flags & M_NOFREE) == 0)
		uma_zfree(zone_mbuf, m);
	return (n);
}

static int inline
rt_m_getfib(struct mbuf *m)
{
	KASSERT(m->m_flags & M_PKTHDR , ("Attempt to get FIB from non header mbuf."));
	return (m->m_pkthdr.fibnum);
}

#define M_GETFIB(_m)   rt_m_getfib(_m)

#define M_SETFIB(_m, _fib) do {						\
        KASSERT((_m)->m_flags & M_PKTHDR, ("Attempt to set FIB on non header mbuf."));	\
	((_m)->m_pkthdr.fibnum) = (_fib);				\
} while (0)

#endif /* _KERNEL */

#ifdef MBUF_PROFILING
 void m_profile(struct mbuf *m);
 #define M_PROFILE(m) m_profile(m)
#else
 #define M_PROFILE(m)
#endif

struct mbufq {
	STAILQ_HEAD(, mbuf)	mq_head;
	int			mq_len;
	int			mq_maxlen;
};

static inline void
mbufq_init(struct mbufq *mq, int maxlen)
{

	STAILQ_INIT(&mq->mq_head);
	mq->mq_maxlen = maxlen;
	mq->mq_len = 0;
}

static inline struct mbuf *
mbufq_flush(struct mbufq *mq)
{
	struct mbuf *m;

	m = STAILQ_FIRST(&mq->mq_head);
	STAILQ_INIT(&mq->mq_head);
	mq->mq_len = 0;
	return (m);
}

static inline void
mbufq_drain(struct mbufq *mq)
{
	struct mbuf *m, *n;

	n = mbufq_flush(mq);
	while ((m = n) != NULL) {
<<<<<<< HEAD
		n = m->m_nextpkt;
=======
		n = STAILQ_NEXT(m, m_stailqpkt);
>>>>>>> 4a529a64
		m_freem(m);
	}
}

static inline struct mbuf *
<<<<<<< HEAD
mbufq_first(struct mbufq *mq)
=======
mbufq_first(const struct mbufq *mq)
>>>>>>> 4a529a64
{

	return (STAILQ_FIRST(&mq->mq_head));
}

static inline struct mbuf *
<<<<<<< HEAD
mbufq_last(struct mbufq *mq)
=======
mbufq_last(const struct mbufq *mq)
>>>>>>> 4a529a64
{

	return (STAILQ_LAST(&mq->mq_head, mbuf, m_stailqpkt));
}
<<<<<<< HEAD

static inline int
mbufq_full(struct mbufq *mq)
{

	return (mq->mq_len >= mq->mq_maxlen);
}

static inline int
mbufq_len(struct mbufq *mq)
{

	return (mq->mq_len);
}

static inline int
mbufq_enqueue(struct mbufq *mq, struct mbuf *m)
{

	if (mbufq_full(mq))
		return (ENOBUFS);
	STAILQ_INSERT_TAIL(&mq->mq_head, m, m_stailqpkt);
	mq->mq_len++;
	return (0);
}

static inline struct mbuf *
mbufq_dequeue(struct mbufq *mq)
{
	struct mbuf *m;

=======

static inline int
mbufq_full(const struct mbufq *mq)
{

	return (mq->mq_len >= mq->mq_maxlen);
}

static inline int
mbufq_len(const struct mbufq *mq)
{

	return (mq->mq_len);
}

static inline int
mbufq_enqueue(struct mbufq *mq, struct mbuf *m)
{

	if (mbufq_full(mq))
		return (ENOBUFS);
	STAILQ_INSERT_TAIL(&mq->mq_head, m, m_stailqpkt);
	mq->mq_len++;
	return (0);
}

static inline struct mbuf *
mbufq_dequeue(struct mbufq *mq)
{
	struct mbuf *m;

>>>>>>> 4a529a64
	m = STAILQ_FIRST(&mq->mq_head);
	if (m) {
		STAILQ_REMOVE_HEAD(&mq->mq_head, m_stailqpkt);
		mq->mq_len--;
	}
	return (m);
}

static inline void
mbufq_prepend(struct mbufq *mq, struct mbuf *m)
{

	STAILQ_INSERT_HEAD(&mq->mq_head, m, m_stailqpkt);
	mq->mq_len++;
}
#endif /* !_SYS_MBUF_H_ */<|MERGE_RESOLUTION|>--- conflicted
+++ resolved
@@ -91,31 +91,6 @@
 	short	type;	/* Type of mbuf being allocated */
 };
 #endif /* _KERNEL */
-
-/*
- * Header present at the beginning of every mbuf.
- * Size ILP32: 24
- *	 LP64: 32
- */
-struct m_hdr {
-	union {
-		struct mbuf		*m;
-		SLIST_ENTRY(mbuf)	slist;
-		STAILQ_ENTRY(mbuf)	stailq;
-	}		 mh_next;	/* next buffer in chain */
-	union {
-		struct mbuf		*m;
-		SLIST_ENTRY(mbuf)	slist;
-		STAILQ_ENTRY(mbuf)	stailq;
-	}		 mh_nextpkt;	/* next chain in queue/record */
-	caddr_t		 mh_data;	/* location of data */
-	int32_t		 mh_len;	/* amount of data in this mbuf */
-	uint32_t	 mh_type:8,	/* type of data in this mbuf */
-			 mh_flags:24;	/* flags; see below */
-#if !defined(__LP64__)
-	uint32_t	 mh_pad;	/* pad for 64bit alignment */
-#endif
-};
 
 /*
  * Packet tag structure (see below for details).
@@ -245,7 +220,6 @@
 		char	m_dat[0];			/* !M_PKTHDR, !M_EXT */
 	};
 };
-
 
 /*
  * mbuf flags of global significance and layer crossing.
@@ -1258,47 +1232,34 @@
 
 	n = mbufq_flush(mq);
 	while ((m = n) != NULL) {
-<<<<<<< HEAD
-		n = m->m_nextpkt;
-=======
 		n = STAILQ_NEXT(m, m_stailqpkt);
->>>>>>> 4a529a64
 		m_freem(m);
 	}
 }
 
 static inline struct mbuf *
-<<<<<<< HEAD
-mbufq_first(struct mbufq *mq)
-=======
 mbufq_first(const struct mbufq *mq)
->>>>>>> 4a529a64
 {
 
 	return (STAILQ_FIRST(&mq->mq_head));
 }
 
 static inline struct mbuf *
-<<<<<<< HEAD
-mbufq_last(struct mbufq *mq)
-=======
 mbufq_last(const struct mbufq *mq)
->>>>>>> 4a529a64
 {
 
 	return (STAILQ_LAST(&mq->mq_head, mbuf, m_stailqpkt));
 }
-<<<<<<< HEAD
 
 static inline int
-mbufq_full(struct mbufq *mq)
+mbufq_full(const struct mbufq *mq)
 {
 
 	return (mq->mq_len >= mq->mq_maxlen);
 }
 
 static inline int
-mbufq_len(struct mbufq *mq)
+mbufq_len(const struct mbufq *mq)
 {
 
 	return (mq->mq_len);
@@ -1320,39 +1281,6 @@
 {
 	struct mbuf *m;
 
-=======
-
-static inline int
-mbufq_full(const struct mbufq *mq)
-{
-
-	return (mq->mq_len >= mq->mq_maxlen);
-}
-
-static inline int
-mbufq_len(const struct mbufq *mq)
-{
-
-	return (mq->mq_len);
-}
-
-static inline int
-mbufq_enqueue(struct mbufq *mq, struct mbuf *m)
-{
-
-	if (mbufq_full(mq))
-		return (ENOBUFS);
-	STAILQ_INSERT_TAIL(&mq->mq_head, m, m_stailqpkt);
-	mq->mq_len++;
-	return (0);
-}
-
-static inline struct mbuf *
-mbufq_dequeue(struct mbufq *mq)
-{
-	struct mbuf *m;
-
->>>>>>> 4a529a64
 	m = STAILQ_FIRST(&mq->mq_head);
 	if (m) {
 		STAILQ_REMOVE_HEAD(&mq->mq_head, m_stailqpkt);
