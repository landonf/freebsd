/* $FreeBSD$ */
/* $NetBSD: locore.S,v 1.24 2000/05/31 05:09:17 thorpej Exp $ */

/*-
 * Copyright (C) 2001 Benno Rice
 * All rights reserved.
 *
 * Redistribution and use in source and binary forms, with or without
 * modification, are permitted provided that the following conditions
 * are met:
 * 1. Redistributions of source code must retain the above copyright
 *    notice, this list of conditions and the following disclaimer.
 * 2. Redistributions in binary form must reproduce the above copyright
 *    notice, this list of conditions and the following disclaimer in the
 *    documentation and/or other materials provided with the distribution.
 *
 * THIS SOFTWARE IS PROVIDED BY Benno Rice ``AS IS'' AND ANY EXPRESS OR
 * IMPLIED WARRANTIES, INCLUDING, BUT NOT LIMITED TO, THE IMPLIED WARRANTIES
 * OF MERCHANTABILITY AND FITNESS FOR A PARTICULAR PURPOSE ARE DISCLAIMED.
 * IN NO EVENT SHALL TOOLS GMBH BE LIABLE FOR ANY DIRECT, INDIRECT, INCIDENTAL,
 * SPECIAL, EXEMPLARY, OR CONSEQUENTIAL DAMAGES (INCLUDING, BUT NOT LIMITED TO,
 * PROCUREMENT OF SUBSTITUTE GOODS OR SERVICES; LOSS OF USE, DATA, OR PROFITS;
 * OR BUSINESS INTERRUPTION) HOWEVER CAUSED AND ON ANY THEORY OF LIABILITY,
 * WHETHER IN CONTRACT, STRICT LIABILITY, OR TORT (INCLUDING NEGLIGENCE OR
 * OTHERWISE) ARISING IN ANY WAY OUT OF THE USE OF THIS SOFTWARE, EVEN IF
 * ADVISED OF THE POSSIBILITY OF SUCH DAMAGE.
 */
/*-
 * Copyright (C) 1995, 1996 Wolfgang Solfrank.
 * Copyright (C) 1995, 1996 TooLs GmbH.
 * All rights reserved.
 *
 * Redistribution and use in source and binary forms, with or without
 * modification, are permitted provided that the following conditions
 * are met:
 * 1. Redistributions of source code must retain the above copyright
 *    notice, this list of conditions and the following disclaimer.
 * 2. Redistributions in binary form must reproduce the above copyright
 *    notice, this list of conditions and the following disclaimer in the
 *    documentation and/or other materials provided with the distribution.
 * 3. All advertising materials mentioning features or use of this software
 *    must display the following acknowledgement:
 *	This product includes software developed by TooLs GmbH.
 * 4. The name of TooLs GmbH may not be used to endorse or promote products
 *    derived from this software without specific prior written permission.
 *
 * THIS SOFTWARE IS PROVIDED BY TOOLS GMBH ``AS IS'' AND ANY EXPRESS OR
 * IMPLIED WARRANTIES, INCLUDING, BUT NOT LIMITED TO, THE IMPLIED WARRANTIES
 * OF MERCHANTABILITY AND FITNESS FOR A PARTICULAR PURPOSE ARE DISCLAIMED.
 * IN NO EVENT SHALL TOOLS GMBH BE LIABLE FOR ANY DIRECT, INDIRECT, INCIDENTAL,
 * SPECIAL, EXEMPLARY, OR CONSEQUENTIAL DAMAGES (INCLUDING, BUT NOT LIMITED TO,
 * PROCUREMENT OF SUBSTITUTE GOODS OR SERVICES; LOSS OF USE, DATA, OR PROFITS;
 * OR BUSINESS INTERRUPTION) HOWEVER CAUSED AND ON ANY THEORY OF LIABILITY,
 * WHETHER IN CONTRACT, STRICT LIABILITY, OR TORT (INCLUDING NEGLIGENCE OR
 * OTHERWISE) ARISING IN ANY WAY OUT OF THE USE OF THIS SOFTWARE, EVEN IF
 * ADVISED OF THE POSSIBILITY OF SUCH DAMAGE.
 */

#include "assym.s"

#include <sys/syscall.h>

#include <machine/trap.h>
#include <machine/param.h>
#include <machine/spr.h>
#include <machine/asm.h>

/* Locate the per-CPU data structure */
#define GET_CPUINFO(r)  \
        mfsprg0  r
#define GET_TOCBASE(r)  \
	li	r,TRAP_TOCBASE;	/* Magic address for TOC */ \
	ld	r,0(r)

/* Glue for linker script */
.globl  kernbase
.set    kernbase, KERNBASE

/*
 * Globals
 */
	.data
	.align 3
GLOBAL(__startkernel)
	.llong	begin
GLOBAL(__endkernel)
	.llong	end

	.align	4
#define	TMPSTKSZ	16384		/* 16K temporary stack */
GLOBAL(tmpstk)
	.space	TMPSTKSZ

TOC_ENTRY(tmpstk)

	.text
	.globl	btext
btext:

/*
 * This symbol is here for the benefit of kvm_mkdb, and is supposed to
 * mark the start of kernel text.
 */
	.globl	kernel_text
kernel_text:

/*
 * Startup entry.  Note, this must be the first thing in the text
 * segment!
 *
 * Calling convention:
 * r3: Flattened Device Tree pointer (or zero)
 * r4: ignored
 * r5: OF client interface pointer (or zero)
 * r6: Loader metadata pointer (or zero)
 */
	.text
ASENTRY_NOPROF(__start)
	/* Set up the TOC pointer */
	b	0f
	.align 3
0:	nop
	bl	1f
	.llong	__tocbase + 0x8000 - .
1:	mflr	%r2
	ld	%r1,0(%r2)
	add	%r2,%r1,%r2
<<<<<<< HEAD
=======

	/* Get load offset */
	ld	%r31,-0x8000(%r2) /* First TOC entry is TOC base */
	subf    %r31,%r31,%r2	/* Subtract from real TOC base to get base */
>>>>>>> 920fd43d

	/* Set up the stack pointer */
	ld	%r1,TOC_REF(tmpstk)(%r2)
	addi	%r1,%r1,TMPSTKSZ-96
<<<<<<< HEAD
=======
	add	%r1,%r1,%r31
>>>>>>> 920fd43d

	/* Relocate kernel */
	std	%r3,48(%r1)
	std	%r4,56(%r1)
	std	%r5,64(%r1)
	std	%r6,72(%r1)
	bl	1f
	.llong _DYNAMIC-.
1:	mflr	%r3
	ld	%r4,0(%r3)
	add	%r3,%r4,%r3
<<<<<<< HEAD
	ld	%r4,-0x8000(%r2) /* First TOC entry is TOC base */
	subf    %r4,%r4,%r2	/* Subtract from real TOC base to get base */
=======
	mr	%r4,%r31
>>>>>>> 920fd43d
	bl	elf_reloc_self
	nop
	ld	%r3,48(%r1)
	ld	%r4,56(%r1)
	ld	%r5,64(%r1)
	ld	%r6,72(%r1)

	/* Switch to 64-bit mode */
	mfmsr	%r9
	li	%r8,1
	insrdi	%r9,%r8,1,0
	mtmsrd	%r9
	isync
	
	/* Begin CPU init */
	mr	%r4,%r2 /* Replace ignored r4 with tocbase for trap handlers */
	bl	powerpc_init
	nop

	/* Set stack pointer to new value and branch to mi_startup */
	mr	%r1, %r3
	li	%r3, 0
	std	%r3, 0(%r1)
	bl	mi_startup
	nop

	/* If this returns (it won't), go back to firmware */
	b	OF_exit
	nop

/*
 * int setfault()
 *
 * Similar to setjmp to setup for handling faults on accesses to user memory.
 * Any routine using this may only call bcopy, either the form below,
 * or the (currently used) C code optimized, so it doesn't use any non-volatile
 * registers.
 */
ASENTRY_NOPROF(setfault)
	mflr	0
	mfcr	12
	mfsprg	4,0
	ld	4,TD_PCB(13)	/* curthread = r13 */
	std	3,PCB_ONFAULT(4)
	std	0,0(3)
	std	1,8(3)
	std	2,16(3)

	std	%r12,24(%r3)	/* Save the non-volatile GP regs. */
	std	%r13,24+1*8(%r3)	
	std	%r14,24+2*8(%r3)	
	std	%r15,24+3*8(%r3)	
	std	%r16,24+4*8(%r3)	
	std	%r17,24+5*8(%r3)	
	std	%r18,24+6*8(%r3)	
	std	%r19,24+7*8(%r3)	
	std	%r20,24+8*8(%r3)	
	std	%r21,24+9*8(%r3)	
	std	%r22,24+10*8(%r3)	
	std	%r23,24+11*8(%r3)	
	std	%r24,24+12*8(%r3)	
	std	%r25,24+13*8(%r3)	
	std	%r26,24+14*8(%r3)	
	std	%r27,24+15*8(%r3)	
	std	%r28,24+16*8(%r3)
	std	%r29,24+17*8(%r3)	
	std	%r30,24+18*8(%r3)	
	std	%r31,24+19*8(%r3)	

	xor	3,3,3
	blr

#include <powerpc/aim/trap_subr64.S><|MERGE_RESOLUTION|>--- conflicted
+++ resolved
@@ -125,21 +125,15 @@
 1:	mflr	%r2
 	ld	%r1,0(%r2)
 	add	%r2,%r1,%r2
-<<<<<<< HEAD
-=======
 
 	/* Get load offset */
 	ld	%r31,-0x8000(%r2) /* First TOC entry is TOC base */
 	subf    %r31,%r31,%r2	/* Subtract from real TOC base to get base */
->>>>>>> 920fd43d
 
 	/* Set up the stack pointer */
 	ld	%r1,TOC_REF(tmpstk)(%r2)
 	addi	%r1,%r1,TMPSTKSZ-96
-<<<<<<< HEAD
-=======
 	add	%r1,%r1,%r31
->>>>>>> 920fd43d
 
 	/* Relocate kernel */
 	std	%r3,48(%r1)
@@ -151,12 +145,7 @@
 1:	mflr	%r3
 	ld	%r4,0(%r3)
 	add	%r3,%r4,%r3
-<<<<<<< HEAD
-	ld	%r4,-0x8000(%r2) /* First TOC entry is TOC base */
-	subf    %r4,%r4,%r2	/* Subtract from real TOC base to get base */
-=======
 	mr	%r4,%r31
->>>>>>> 920fd43d
 	bl	elf_reloc_self
 	nop
 	ld	%r3,48(%r1)
