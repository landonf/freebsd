/*-
 * Copyright (c) 2008 Marcel Moolenaar
 * All rights reserved.
 *
 * Redistribution and use in source and binary forms, with or without
 * modification, are permitted provided that the following conditions
 * are met:
 *
 * 1. Redistributions of source code must retain the above copyright
 *    notice, this list of conditions and the following disclaimer.
 * 2. Redistributions in binary form must reproduce the above copyright
 *    notice, this list of conditions and the following disclaimer in the
 *    documentation and/or other materials provided with the distribution.
 *
 * THIS SOFTWARE IS PROVIDED BY THE AUTHOR ``AS IS'' AND ANY EXPRESS OR
 * IMPLIED WARRANTIES, INCLUDING, BUT NOT LIMITED TO, THE IMPLIED WARRANTIES
 * OF MERCHANTABILITY AND FITNESS FOR A PARTICULAR PURPOSE ARE DISCLAIMED.
 * IN NO EVENT SHALL THE AUTHOR BE LIABLE FOR ANY DIRECT, INDIRECT,
 * INCIDENTAL, SPECIAL, EXEMPLARY, OR CONSEQUENTIAL DAMAGES (INCLUDING, BUT
 * NOT LIMITED TO, PROCUREMENT OF SUBSTITUTE GOODS OR SERVICES; LOSS OF USE,
 * DATA, OR PROFITS; OR BUSINESS INTERRUPTION) HOWEVER CAUSED AND ON ANY
 * THEORY OF LIABILITY, WHETHER IN CONTRACT, STRICT LIABILITY, OR TORT
 * (INCLUDING NEGLIGENCE OR OTHERWISE) ARISING IN ANY WAY OUT OF THE USE OF
 * THIS SOFTWARE, EVEN IF ADVISED OF THE POSSIBILITY OF SUCH DAMAGE.
 */

#include <sys/cdefs.h>
__FBSDID("$FreeBSD$");

#include <sys/param.h>
#include <sys/systm.h>
#include <sys/kernel.h>
#include <sys/ktr.h>
#include <sys/bus.h>
#include <sys/cpuset.h>
#include <sys/lock.h>
#include <sys/malloc.h>
#include <sys/mutex.h>
#include <sys/pcpu.h>
#include <sys/proc.h>
#include <sys/sched.h>
#include <sys/smp.h>

#include <vm/vm.h>
#include <vm/vm_param.h>
#include <vm/pmap.h>
#include <vm/vm_map.h>
#include <vm/vm_extern.h>
#include <vm/vm_kern.h>

#include <machine/bus.h>
#include <machine/cpu.h>
#include <machine/intr_machdep.h>
#include <machine/pcb.h>
#include <machine/platform.h>
#include <machine/md_var.h>
#include <machine/setjmp.h>
#include <machine/smp.h>

#include "pic_if.h"

extern struct pcpu __pcpu[MAXCPU];

volatile static int ap_awake;
volatile static u_int ap_letgo;
volatile static u_quad_t ap_timebase;
static u_int ipi_msg_cnt[32];
static struct mtx ap_boot_mtx;
struct pcb stoppcbs[MAXCPU];
int longfault(faultbuf, int);

void
machdep_ap_bootstrap(void)
{
	jmp_buf *restore;

	/* The following is needed for restoring from sleep. */
#ifdef __powerpc64__
	/* Writing to the time base register is hypervisor-privileged */
	if (mfmsr() & PSL_HV)
		mttb(0);
#else
	mttb(0);
#endif
	/* Set up important bits on the CPU (HID registers, etc.) */
	cpudep_ap_setup();

	/* Set PIR */
	PCPU_SET(pir, mfspr(SPR_PIR));
	PCPU_SET(awake, 1);
	__asm __volatile("msync; isync");

<<<<<<< HEAD
	if (mp_ncpus > 1 && !pcpup->pc_bsp) {
		while (ap_letgo == 0)
			;
	}

=======
>>>>>>> 0a7078d8
	restore = PCPU_GET(restore);
	if (restore != NULL) {
		longjmp(*restore, 1);
	}
<<<<<<< HEAD
=======

	while (ap_letgo == 0)
		;
>>>>>>> 0a7078d8

#ifdef __powerpc64__
	/* Writing to the time base register is hypervisor-privileged */
	if (mfmsr() & PSL_HV)
		mttb(ap_timebase);
#else
	mttb(ap_timebase);
#endif

	/* Initialize DEC, sync with the BSP values */
	decr_ap_init();

	/* Give platform code a chance to do anything necessary */
	platform_smp_ap_init();

	/* Serialize console output and AP count increment */
	mtx_lock_spin(&ap_boot_mtx);
	ap_awake++;
	printf("SMP: AP CPU #%d launched\n", PCPU_GET(cpuid));
	mtx_unlock_spin(&ap_boot_mtx);

	/* Start per-CPU event timers. */
	cpu_initclocks_ap();

	/* Announce ourselves awake, and enter the scheduler */
	sched_throw(NULL);
}

void
cpu_mp_setmaxid(void)
{
	struct cpuref cpuref;
	int error;

	mp_ncpus = 0;
	error = platform_smp_first_cpu(&cpuref);
	while (!error) {
		mp_ncpus++;
		error = platform_smp_next_cpu(&cpuref);
	}
	/* Sanity. */
	if (mp_ncpus == 0)
		mp_ncpus = 1;

	/*
	 * Set the largest cpuid we're going to use. This is necessary
	 * for VM initialization.
	 */
	mp_maxid = min(mp_ncpus, MAXCPU) - 1;
}

int
cpu_mp_probe(void)
{

	/*
	 * We're not going to enable SMP if there's only 1 processor.
	 */
	return (mp_ncpus > 1);
}

void
cpu_mp_start(void)
{
	struct cpuref bsp, cpu;
	struct pcpu *pc;
	int error;

	error = platform_smp_get_bsp(&bsp);
	KASSERT(error == 0, ("Don't know BSP"));
	KASSERT(bsp.cr_cpuid == 0, ("%s: cpuid != 0", __func__));

	error = platform_smp_first_cpu(&cpu);
	while (!error) {
		if (cpu.cr_cpuid >= MAXCPU) {
			printf("SMP: cpu%d: skipped -- ID out of range\n",
			    cpu.cr_cpuid);
			goto next;
		}
		if (CPU_ISSET(cpu.cr_cpuid, &all_cpus)) {
			printf("SMP: cpu%d: skipped - duplicate ID\n",
			    cpu.cr_cpuid);
			goto next;
		}
		if (cpu.cr_cpuid != bsp.cr_cpuid) {
			void *dpcpu;

			pc = &__pcpu[cpu.cr_cpuid];
			dpcpu = (void *)kmem_malloc(kernel_arena, DPCPU_SIZE,
			    M_WAITOK | M_ZERO);
			pcpu_init(pc, cpu.cr_cpuid, sizeof(*pc));
			dpcpu_init(dpcpu, cpu.cr_cpuid);
		} else {
			pc = pcpup;
			pc->pc_cpuid = bsp.cr_cpuid;
			pc->pc_bsp = 1;
		}
		pc->pc_hwref = cpu.cr_hwref;
		CPU_SET(pc->pc_cpuid, &all_cpus);
next:
		error = platform_smp_next_cpu(&cpu);
	}
}

void
cpu_mp_announce(void)
{
	struct pcpu *pc;
	int i;

	for (i = 0; i <= mp_maxid; i++) {
		pc = pcpu_find(i);
		if (pc == NULL)
			continue;
		printf("cpu%d: dev=%x", i, (int)pc->pc_hwref);
		if (pc->pc_bsp)
			printf(" (BSP)");
		printf("\n");
	}
}

static void
cpu_mp_unleash(void *dummy)
{
	struct pcpu *pc;
	int cpus, timeout;

	if (mp_ncpus <= 1)
		return;

	mtx_init(&ap_boot_mtx, "ap boot", NULL, MTX_SPIN);

	cpus = 0;
	smp_cpus = 0;
	STAILQ_FOREACH(pc, &cpuhead, pc_allcpu) {
		cpus++;
		if (!pc->pc_bsp) {
			if (bootverbose)
				printf("Waking up CPU %d (dev=%x)\n",
				    pc->pc_cpuid, (int)pc->pc_hwref);

			platform_smp_start_cpu(pc);
			
			timeout = 2000;	/* wait 2sec for the AP */
			while (!pc->pc_awake && --timeout > 0)
				DELAY(1000);

		} else {
			PCPU_SET(pir, mfspr(SPR_PIR));
			pc->pc_awake = 1;
		}
		if (pc->pc_awake) {
			if (bootverbose)
				printf("Adding CPU %d, pir=%x, awake=%x\n",
				    pc->pc_cpuid, pc->pc_pir, pc->pc_awake);
			smp_cpus++;
		} else
			CPU_SET(pc->pc_cpuid, &stopped_cpus);
	}

	ap_awake = 1;

	/* Provide our current DEC and TB values for APs */
	ap_timebase = mftb() + 10;
	__asm __volatile("msync; isync");
	
	/* Let APs continue */
	atomic_store_rel_int(&ap_letgo, 1);

#ifdef __powerpc64__
	/* Writing to the time base register is hypervisor-privileged */
	if (mfmsr() & PSL_HV)
		mttb(ap_timebase);
#else
	mttb(ap_timebase);
#endif

	while (ap_awake < smp_cpus)
		;

	if (smp_cpus != cpus || cpus != mp_ncpus) {
		printf("SMP: %d CPUs found; %d CPUs usable; %d CPUs woken\n",
		    mp_ncpus, cpus, smp_cpus);
	}

	/* Let the APs get into the scheduler */
	DELAY(10000);

	smp_active = 1;
	smp_started = 1;
}

SYSINIT(start_aps, SI_SUB_SMP, SI_ORDER_FIRST, cpu_mp_unleash, NULL);

int
powerpc_ipi_handler(void *arg)
{
	u_int cpuid;
	uint32_t ipimask;
	int msg;

	CTR2(KTR_SMP, "%s: MSR 0x%08x", __func__, mfmsr());

	ipimask = atomic_readandclear_32(&(pcpup->pc_ipimask));
	if (ipimask == 0)
		return (FILTER_STRAY);
	while ((msg = ffs(ipimask) - 1) != -1) {
		ipimask &= ~(1u << msg);
		ipi_msg_cnt[msg]++;
		switch (msg) {
		case IPI_AST:
			CTR1(KTR_SMP, "%s: IPI_AST", __func__);
			break;
		case IPI_PREEMPT:
			CTR1(KTR_SMP, "%s: IPI_PREEMPT", __func__);
			sched_preempt(curthread);
			break;
		case IPI_RENDEZVOUS:
			CTR1(KTR_SMP, "%s: IPI_RENDEZVOUS", __func__);
			smp_rendezvous_action();
			break;
		case IPI_STOP:

			/*
			 * IPI_STOP_HARD is mapped to IPI_STOP so it is not
			 * necessary to add such case in the switch.
			 */
			CTR1(KTR_SMP, "%s: IPI_STOP or IPI_STOP_HARD (stop)",
			    __func__);
			cpuid = PCPU_GET(cpuid);
			savectx(&stoppcbs[cpuid]);
			savectx(PCPU_GET(curpcb));
			CPU_SET_ATOMIC(cpuid, &stopped_cpus);
			while (!CPU_ISSET(cpuid, &started_cpus))
				cpu_spinwait();
			CPU_CLR_ATOMIC(cpuid, &stopped_cpus);
			CPU_CLR_ATOMIC(cpuid, &started_cpus);
			CTR1(KTR_SMP, "%s: IPI_STOP (restart)", __func__);
			break;
		case IPI_HARDCLOCK:
			CTR1(KTR_SMP, "%s: IPI_HARDCLOCK", __func__);
			hardclockintr();
			break;
		}
	}

	return (FILTER_HANDLED);
}

static void
ipi_send(struct pcpu *pc, int ipi)
{

	CTR4(KTR_SMP, "%s: pc=%p, targetcpu=%d, IPI=%d", __func__,
	    pc, pc->pc_cpuid, ipi);

	atomic_set_32(&pc->pc_ipimask, (1 << ipi));
	PIC_IPI(root_pic, pc->pc_cpuid);

	CTR1(KTR_SMP, "%s: sent", __func__);
}

/* Send an IPI to a set of cpus. */
void
ipi_selected(cpuset_t cpus, int ipi)
{
	struct pcpu *pc;

	STAILQ_FOREACH(pc, &cpuhead, pc_allcpu) {
		if (CPU_ISSET(pc->pc_cpuid, &cpus))
			ipi_send(pc, ipi);
	}
}

/* Send an IPI to a specific CPU. */
void
ipi_cpu(int cpu, u_int ipi)
{

	ipi_send(cpuid_to_pcpu[cpu], ipi);
}

/* Send an IPI to all CPUs EXCEPT myself. */
void
ipi_all_but_self(int ipi)
{
	struct pcpu *pc;

	STAILQ_FOREACH(pc, &cpuhead, pc_allcpu) {
		if (pc != pcpup)
			ipi_send(pc, ipi);
	}
}<|MERGE_RESOLUTION|>--- conflicted
+++ resolved
@@ -90,24 +90,18 @@
 	PCPU_SET(awake, 1);
 	__asm __volatile("msync; isync");
 
-<<<<<<< HEAD
-	if (mp_ncpus > 1 && !pcpup->pc_bsp) {
-		while (ap_letgo == 0)
-			;
-	}
-
-=======
->>>>>>> 0a7078d8
 	restore = PCPU_GET(restore);
 	if (restore != NULL) {
 		longjmp(*restore, 1);
 	}
-<<<<<<< HEAD
-=======
 
 	while (ap_letgo == 0)
 		;
->>>>>>> 0a7078d8
+
+	restore = PCPU_GET(restore);
+	if (restore != NULL) {
+		longjmp(*restore, 1);
+	}
 
 #ifdef __powerpc64__
 	/* Writing to the time base register is hypervisor-privileged */
