--- conflicted
+++ resolved
@@ -79,7 +79,6 @@
 static int	ffs_mountfs(struct vnode *, struct mount *, struct thread *);
 static void	ffs_oldfscompat_read(struct fs *, struct ufsmount *,
 		    ufs2_daddr_t);
-static void	ffs_oldfscompat_write(struct fs *, struct ufsmount *);
 static void	ffs_ifree(struct ufsmount *ump, struct inode *ip);
 static vfs_init_t ffs_init;
 static vfs_uninit_t ffs_uninit;
@@ -132,15 +131,9 @@
  * vfs.root.mountfrom.options.
  */
 static const char *ffs_opts[] = { "acls", "async", "noatime", "noclusterr",
-<<<<<<< HEAD
-    "noclusterw", "noexec", "export", "force", "from", "multilabel", 
-    "snapshot", "nosuid", "suiddir", "nosymfollow", "sync",
-    "union", "nfsv4acls", NULL };
-=======
     "noclusterw", "noexec", "export", "force", "from", "groupquota",
     "multilabel", "nfsv4acls", "snapshot", "nosuid", "suiddir", "nosymfollow",
     "sync", "union", "userquota", NULL };
->>>>>>> 07c9330a
 
 static int
 ffs_mount(struct mount *mp)
@@ -314,7 +307,8 @@
 			if (fs->fs_clean == 0) {
 				fs->fs_flags |= FS_UNCLEAN;
 				if ((mp->mnt_flag & MNT_FORCE) ||
-				    ((fs->fs_flags & FS_NEEDSFSCK) == 0 &&
+				    ((fs->fs_flags &
+				     (FS_SUJ | FS_NEEDSFSCK)) == 0 &&
 				     (fs->fs_flags & FS_DOSOFTDEP))) {
 					printf("WARNING: %s was not %s\n",
 					   fs->fs_fsmnt, "properly dismounted");
@@ -322,6 +316,9 @@
 					printf(
 "WARNING: R/W mount of %s denied.  Filesystem is not clean - run fsck\n",
 					    fs->fs_fsmnt);
+					if (fs->fs_flags & FS_SUJ)
+						printf(
+"WARNING: Forced mount will invalidated journal contents\n");
 					return (EPERM);
 				}
 			}
@@ -345,14 +342,15 @@
 			MNT_ILOCK(mp);
 			mp->mnt_flag &= ~MNT_RDONLY;
 			MNT_IUNLOCK(mp);
-			fs->fs_clean = 0;
-			if ((error = ffs_sbupdate(ump, MNT_WAIT, 0)) != 0) {
+			fs->fs_mtime = time_second;
+			/* check to see if we need to start softdep */
+			if ((fs->fs_flags & FS_DOSOFTDEP) &&
+			    (error = softdep_mount(devvp, mp, fs, td->td_ucred))){
 				vn_finished_write(mp);
 				return (error);
 			}
-			/* check to see if we need to start softdep */
-			if ((fs->fs_flags & FS_DOSOFTDEP) &&
-			    (error = softdep_mount(devvp, mp, fs, td->td_ucred))){
+			fs->fs_clean = 0;
+			if ((error = ffs_sbupdate(ump, MNT_WAIT, 0)) != 0) {
 				vn_finished_write(mp);
 				return (error);
 			}
@@ -720,7 +718,7 @@
 	if (fs->fs_clean == 0) {
 		fs->fs_flags |= FS_UNCLEAN;
 		if (ronly || (mp->mnt_flag & MNT_FORCE) ||
-		    ((fs->fs_flags & FS_NEEDSFSCK) == 0 &&
+		    ((fs->fs_flags & (FS_SUJ | FS_NEEDSFSCK)) == 0 &&
 		     (fs->fs_flags & FS_DOSOFTDEP))) {
 			printf(
 "WARNING: %s was not properly dismounted\n",
@@ -729,6 +727,9 @@
 			printf(
 "WARNING: R/W mount of %s denied.  Filesystem is not clean - run fsck\n",
 			    fs->fs_fsmnt);
+			if (fs->fs_flags & FS_SUJ)
+				printf(
+"WARNING: Forced mount will invalidated journal contents\n");
 			error = EPERM;
 			goto out;
 		}
@@ -911,6 +912,7 @@
 	 */
 	bzero(fs->fs_fsmnt, MAXMNTLEN);
 	strlcpy(fs->fs_fsmnt, mp->mnt_stat.f_mntonname, MAXMNTLEN);
+	mp->mnt_stat.f_iosize = fs->fs_bsize;
 
 	if( mp->mnt_flag & MNT_ROOTFS) {
 		/*
@@ -922,6 +924,7 @@
 	}
 
 	if (ronly == 0) {
+		fs->fs_mtime = time_second;
 		if ((fs->fs_flags & FS_DOSOFTDEP) &&
 		    (error = softdep_mount(devvp, mp, fs, cred)) != 0) {
 			free(fs->fs_csp, M_UFSMNT);
@@ -952,7 +955,6 @@
 	 * This would all happen while the filesystem was busy/not
 	 * available, so would effectively be "atomic".
 	 */
-	mp->mnt_stat.f_iosize = fs->fs_bsize;
 	(void) ufs_extattr_autostart(mp, td);
 #endif /* !UFS_EXTATTR_AUTOSTART */
 #endif /* !UFS_EXTATTR */
@@ -1052,7 +1054,7 @@
  * XXX - Parts get retired eventually.
  * Unfortunately new bits get added.
  */
-static void
+void
 ffs_oldfscompat_write(fs, ump)
 	struct fs *fs;
 	struct ufsmount *ump;
@@ -1147,6 +1149,7 @@
 		fs->fs_pendinginodes = 0;
 	}
 	UFS_UNLOCK(ump);
+	softdep_unmount(mp);
 	if (fs->fs_ronly == 0) {
 		fs->fs_clean = fs->fs_flags & (FS_UNCLEAN|FS_NEEDSFSCK) ? 0 : 1;
 		error = ffs_sbupdate(ump, MNT_WAIT, 0);
@@ -1588,16 +1591,6 @@
 			DIP_SET(ip, i_gen, ip->i_gen);
 		}
 	}
-	/*
-	 * Ensure that uid and gid are correct. This is a temporary
-	 * fix until fsck has been changed to do the update.
-	 */
-	if (fs->fs_magic == FS_UFS1_MAGIC &&		/* XXX */
-	    fs->fs_old_inodefmt < FS_44INODEFMT) {	/* XXX */
-		ip->i_uid = ip->i_din1->di_ouid;	/* XXX */
-		ip->i_gid = ip->i_din1->di_ogid;	/* XXX */
-	}						/* XXX */
-
 #ifdef MAC
 	if ((mp->mnt_flag & MNT_MULTILABEL) && ip->i_mode) {
 		/*
@@ -1741,6 +1734,8 @@
 	}
 	fs->fs_fmod = 0;
 	fs->fs_time = time_second;
+	if (fs->fs_flags & FS_DOSOFTDEP)
+		softdep_setup_sbupdate(mp, (struct fs *)bp->b_data, bp);
 	bcopy((caddr_t)fs, bp->b_data, (u_int)fs->fs_sbsize);
 	ffs_oldfscompat_write((struct fs *)bp->b_data, mp);
 	if (suspended)
@@ -1881,9 +1876,6 @@
 			panic("bufwrite: still writing");
 	}
 	BO_UNLOCK(bp->b_bufobj);
-
-	/* Mark the buffer clean */
-	bundirty(bp);
 
 	/*
 	 * If this buffer is marked for background writing and we
@@ -1925,9 +1917,16 @@
 		newbp->b_flags &= ~B_INVAL;
 
 #ifdef SOFTUPDATES
-		/* move over the dependencies */
-		if (!LIST_EMPTY(&bp->b_dep))
-			softdep_move_dependencies(bp, newbp);
+		/*
+		 * Move over the dependencies.  If there are rollbacks,
+		 * leave the parent buffer dirtied as it will need to
+		 * be written again.
+		 */
+		if (LIST_EMPTY(&bp->b_dep) ||
+		    softdep_move_dependencies(bp, newbp) == 0)
+			bundirty(bp);
+#else
+		bundirty(bp);
 #endif 
 
 		/*
@@ -1940,7 +1939,10 @@
 		 */
 		bqrelse(bp);
 		bp = newbp;
-	}
+	} else
+		/* Mark the buffer clean */
+		bundirty(bp);
+
 
 	/* Let the normal bufwrite do the rest for us */
 normal_write:
@@ -1954,6 +1956,7 @@
 	struct vnode *vp;
 	int error;
 	struct buf *tbp;
+	int nocopy;
 
 	vp = bo->__bo_vnode;
 	if (bp->b_iocmd == BIO_WRITE) {
@@ -1961,8 +1964,9 @@
 		    bp->b_vp != NULL && bp->b_vp->v_mount != NULL &&
 		    (bp->b_vp->v_mount->mnt_kern_flag & MNTK_SUSPENDED) != 0)
 			panic("ffs_geom_strategy: bad I/O");
-		bp->b_flags &= ~B_VALIDSUSPWRT;
-		if ((vp->v_vflag & VV_COPYONWRITE) &&
+		nocopy = bp->b_flags & B_NOCOPY;
+		bp->b_flags &= ~(B_VALIDSUSPWRT | B_NOCOPY);
+		if ((vp->v_vflag & VV_COPYONWRITE) && nocopy == 0 &&
 		    vp->v_rdev->si_snapdata != NULL) {
 			if ((bp->b_flags & B_CLUSTER) != 0) {
 				runningbufwakeup(bp);
