/*-
 * Copyright (c) 1990 University of Utah.
 * Copyright (c) 1991 The Regents of the University of California.
 * All rights reserved.
 * Copyright (c) 1993, 1994 John S. Dyson
 * Copyright (c) 1995, David Greenman
 *
 * This code is derived from software contributed to Berkeley by
 * the Systems Programming Group of the University of Utah Computer
 * Science Department.
 *
 * Redistribution and use in source and binary forms, with or without
 * modification, are permitted provided that the following conditions
 * are met:
 * 1. Redistributions of source code must retain the above copyright
 *    notice, this list of conditions and the following disclaimer.
 * 2. Redistributions in binary form must reproduce the above copyright
 *    notice, this list of conditions and the following disclaimer in the
 *    documentation and/or other materials provided with the distribution.
 * 3. All advertising materials mentioning features or use of this software
 *    must display the following acknowledgement:
 *	This product includes software developed by the University of
 *	California, Berkeley and its contributors.
 * 4. Neither the name of the University nor the names of its contributors
 *    may be used to endorse or promote products derived from this software
 *    without specific prior written permission.
 *
 * THIS SOFTWARE IS PROVIDED BY THE REGENTS AND CONTRIBUTORS ``AS IS'' AND
 * ANY EXPRESS OR IMPLIED WARRANTIES, INCLUDING, BUT NOT LIMITED TO, THE
 * IMPLIED WARRANTIES OF MERCHANTABILITY AND FITNESS FOR A PARTICULAR PURPOSE
 * ARE DISCLAIMED.  IN NO EVENT SHALL THE REGENTS OR CONTRIBUTORS BE LIABLE
 * FOR ANY DIRECT, INDIRECT, INCIDENTAL, SPECIAL, EXEMPLARY, OR CONSEQUENTIAL
 * DAMAGES (INCLUDING, BUT NOT LIMITED TO, PROCUREMENT OF SUBSTITUTE GOODS
 * OR SERVICES; LOSS OF USE, DATA, OR PROFITS; OR BUSINESS INTERRUPTION)
 * HOWEVER CAUSED AND ON ANY THEORY OF LIABILITY, WHETHER IN CONTRACT, STRICT
 * LIABILITY, OR TORT (INCLUDING NEGLIGENCE OR OTHERWISE) ARISING IN ANY WAY
 * OUT OF THE USE OF THIS SOFTWARE, EVEN IF ADVISED OF THE POSSIBILITY OF
 * SUCH DAMAGE.
 *
 *	from: @(#)vnode_pager.c	7.5 (Berkeley) 4/20/91
 */

/*
 * Page to/from files (vnodes).
 */

/*
 * TODO:
 *	Implement VOP_GETPAGES/PUTPAGES interface for filesystems. Will
 *	greatly re-simplify the vnode_pager.
 */

#include <sys/cdefs.h>
__FBSDID("$FreeBSD$");

#include <sys/param.h>
#include <sys/systm.h>
#include <sys/proc.h>
#include <sys/vnode.h>
#include <sys/mount.h>
#include <sys/bio.h>
#include <sys/buf.h>
#include <sys/vmmeter.h>
#include <sys/limits.h>
#include <sys/conf.h>
#include <sys/sf_buf.h>

#include <machine/atomic.h>

#include <vm/vm.h>
#include <vm/vm_object.h>
#include <vm/vm_page.h>
#include <vm/vm_pager.h>
#include <vm/vm_map.h>
#include <vm/vnode_pager.h>
#include <vm/vm_extern.h>

static int vnode_pager_addr(struct vnode *vp, vm_ooffset_t address,
    daddr_t *rtaddress, int *run);
static int vnode_pager_input_smlfs(vm_object_t object, vm_page_t m);
static int vnode_pager_input_old(vm_object_t object, vm_page_t m);
static void vnode_pager_dealloc(vm_object_t);
static int vnode_pager_getpages(vm_object_t, vm_page_t *, int, int);
static void vnode_pager_putpages(vm_object_t, vm_page_t *, int, boolean_t, int *);
static boolean_t vnode_pager_haspage(vm_object_t, vm_pindex_t, int *, int *);
static vm_object_t vnode_pager_alloc(void *, vm_ooffset_t, vm_prot_t,
    vm_ooffset_t, struct ucred *cred);

struct pagerops vnodepagerops = {
	.pgo_alloc =	vnode_pager_alloc,
	.pgo_dealloc =	vnode_pager_dealloc,
	.pgo_getpages =	vnode_pager_getpages,
	.pgo_putpages =	vnode_pager_putpages,
	.pgo_haspage =	vnode_pager_haspage,
};

int vnode_pbuf_freecnt;

/* Create the VM system backing object for this vnode */
int
vnode_create_vobject(struct vnode *vp, off_t isize, struct thread *td)
{
	vm_object_t object;
	vm_ooffset_t size = isize;
	struct vattr va;

	if (!vn_isdisk(vp, NULL) && vn_canvmio(vp) == FALSE)
		return (0);

	while ((object = vp->v_object) != NULL) {
		VM_OBJECT_LOCK(object);
		if (!(object->flags & OBJ_DEAD)) {
			VM_OBJECT_UNLOCK(object);
			return (0);
		}
		VOP_UNLOCK(vp, 0);
		vm_object_set_flag(object, OBJ_DISCONNECTWNT);
		msleep(object, VM_OBJECT_MTX(object), PDROP | PVM, "vodead", 0);
		vn_lock(vp, LK_EXCLUSIVE | LK_RETRY);
	}

	if (size == 0) {
		if (vn_isdisk(vp, NULL)) {
			size = IDX_TO_OFF(INT_MAX);
		} else {
			if (VOP_GETATTR(vp, &va, td->td_ucred))
				return (0);
			size = va.va_size;
		}
	}

	object = vnode_pager_alloc(vp, size, 0, 0, td->td_ucred);
	/*
	 * Dereference the reference we just created.  This assumes
	 * that the object is associated with the vp.
	 */
	VM_OBJECT_LOCK(object);
	object->ref_count--;
	VM_OBJECT_UNLOCK(object);
	vrele(vp);

	KASSERT(vp->v_object != NULL, ("vnode_create_vobject: NULL object"));

	return (0);
}

void
vnode_destroy_vobject(struct vnode *vp)
{
	struct vm_object *obj;

	obj = vp->v_object;
	if (obj == NULL)
		return;
	ASSERT_VOP_ELOCKED(vp, "vnode_destroy_vobject");
	VM_OBJECT_LOCK(obj);
	if (obj->ref_count == 0) {
		/*
		 * vclean() may be called twice. The first time
		 * removes the primary reference to the object,
		 * the second time goes one further and is a
		 * special-case to terminate the object.
		 *
		 * don't double-terminate the object
		 */
		if ((obj->flags & OBJ_DEAD) == 0)
			vm_object_terminate(obj);
		else
			VM_OBJECT_UNLOCK(obj);
	} else {
		/*
		 * Woe to the process that tries to page now :-).
		 */
		vm_pager_deallocate(obj);
		VM_OBJECT_UNLOCK(obj);
	}
	vp->v_object = NULL;
}


/*
 * Allocate (or lookup) pager for a vnode.
 * Handle is a vnode pointer.
 *
 * MPSAFE
 */
vm_object_t
vnode_pager_alloc(void *handle, vm_ooffset_t size, vm_prot_t prot,
    vm_ooffset_t offset, struct ucred *cred)
{
	vm_object_t object;
	struct vnode *vp;

	/*
	 * Pageout to vnode, no can do yet.
	 */
	if (handle == NULL)
		return (NULL);

	vp = (struct vnode *) handle;

	/*
	 * If the object is being terminated, wait for it to
	 * go away.
	 */
retry:
	while ((object = vp->v_object) != NULL) {
		VM_OBJECT_LOCK(object);
		if ((object->flags & OBJ_DEAD) == 0)
			break;
		vm_object_set_flag(object, OBJ_DISCONNECTWNT);
		msleep(object, VM_OBJECT_MTX(object), PDROP | PVM, "vadead", 0);
	}

	if (vp->v_usecount == 0)
		panic("vnode_pager_alloc: no vnode reference");

	if (object == NULL) {
		/*
		 * Add an object of the appropriate size
		 */
		object = vm_object_allocate(OBJT_VNODE, OFF_TO_IDX(round_page(size)));

		object->un_pager.vnp.vnp_size = size;
		object->un_pager.vnp.writemappings = 0;

		object->handle = handle;
		VI_LOCK(vp);
		if (vp->v_object != NULL) {
			/*
			 * Object has been created while we were sleeping
			 */
			VI_UNLOCK(vp);
			vm_object_destroy(object);
			goto retry;
		}
		vp->v_object = object;
		VI_UNLOCK(vp);
	} else {
		object->ref_count++;
		VM_OBJECT_UNLOCK(object);
	}
	vref(vp);
	return (object);
}

/*
 *	The object must be locked.
 */
static void
vnode_pager_dealloc(object)
	vm_object_t object;
{
	struct vnode *vp;
	int refs;

	vp = object->handle;
	if (vp == NULL)
		panic("vnode_pager_dealloc: pager already dealloced");

	VM_OBJECT_LOCK_ASSERT(object, MA_OWNED);
	vm_object_pip_wait(object, "vnpdea");
	refs = object->ref_count;

	object->handle = NULL;
	object->type = OBJT_DEAD;
	if (object->flags & OBJ_DISCONNECTWNT) {
		vm_object_clear_flag(object, OBJ_DISCONNECTWNT);
		wakeup(object);
	}
	ASSERT_VOP_ELOCKED(vp, "vnode_pager_dealloc");
	if (object->un_pager.vnp.writemappings > 0) {
		object->un_pager.vnp.writemappings = 0;
		vp->v_writecount--;
		CTR3(KTR_VFS, "%s: vp %p v_writecount decreased to %d",
		    __func__, vp, vp->v_writecount);
	}
	vp->v_object = NULL;
	vp->v_vflag &= ~VV_TEXT;
	VM_OBJECT_UNLOCK(object);
	while (refs-- > 0)
		vunref(vp);
	VM_OBJECT_LOCK(object);
}

static boolean_t
vnode_pager_haspage(object, pindex, before, after)
	vm_object_t object;
	vm_pindex_t pindex;
	int *before;
	int *after;
{
	struct vnode *vp = object->handle;
	daddr_t bn;
	int err;
	daddr_t reqblock;
	int poff;
	int bsize;
	int pagesperblock, blocksperpage;
	int vfslocked;

	VM_OBJECT_LOCK_ASSERT(object, MA_OWNED);
	/*
	 * If no vp or vp is doomed or marked transparent to VM, we do not
	 * have the page.
	 */
	if (vp == NULL || vp->v_iflag & VI_DOOMED)
		return FALSE;
	/*
	 * If the offset is beyond end of file we do
	 * not have the page.
	 */
	if (IDX_TO_OFF(pindex) >= object->un_pager.vnp.vnp_size)
		return FALSE;

	bsize = vp->v_mount->mnt_stat.f_iosize;
	pagesperblock = bsize / PAGE_SIZE;
	blocksperpage = 0;
	if (pagesperblock > 0) {
		reqblock = pindex / pagesperblock;
	} else {
		blocksperpage = (PAGE_SIZE / bsize);
		reqblock = pindex * blocksperpage;
	}
	VM_OBJECT_UNLOCK(object);
	vfslocked = VFS_LOCK_GIANT(vp->v_mount);
	err = VOP_BMAP(vp, reqblock, NULL, &bn, after, before);
	VFS_UNLOCK_GIANT(vfslocked);
	VM_OBJECT_LOCK(object);
	if (err)
		return TRUE;
	if (bn == -1)
		return FALSE;
	if (pagesperblock > 0) {
		poff = pindex - (reqblock * pagesperblock);
		if (before) {
			*before *= pagesperblock;
			*before += poff;
		}
		if (after) {
			int numafter;
			*after *= pagesperblock;
			numafter = pagesperblock - (poff + 1);
			if (IDX_TO_OFF(pindex + numafter) >
			    object->un_pager.vnp.vnp_size) {
				numafter =
		    		    OFF_TO_IDX(object->un_pager.vnp.vnp_size) -
				    pindex;
			}
			*after += numafter;
		}
	} else {
		if (before) {
			*before /= blocksperpage;
		}

		if (after) {
			*after /= blocksperpage;
		}
	}
	return TRUE;
}

/*
 * Lets the VM system know about a change in size for a file.
 * We adjust our own internal size and flush any cached pages in
 * the associated object that are affected by the size change.
 *
 * Note: this routine may be invoked as a result of a pager put
 * operation (possibly at object termination time), so we must be careful.
 */
void
vnode_pager_setsize(vp, nsize)
	struct vnode *vp;
	vm_ooffset_t nsize;
{
	vm_object_t object;
	struct vnode *drop;
	vm_page_t m;
	vm_pindex_t nobjsize;

	if ((object = vp->v_object) == NULL)
		return;
/* 	ASSERT_VOP_ELOCKED(vp, "vnode_pager_setsize and not locked vnode"); */
	VM_OBJECT_LOCK(object);
	if (nsize == object->un_pager.vnp.vnp_size) {
		/*
		 * Hasn't changed size
		 */
		VM_OBJECT_UNLOCK(object);
		return;
	}
	nobjsize = OFF_TO_IDX(nsize + PAGE_MASK);
	if (nsize < object->un_pager.vnp.vnp_size) {
		/*
		 * File has shrunk. Toss any cached pages beyond the new EOF.
		 */
		if (nobjsize < object->size)
			vm_object_page_remove(object, nobjsize, object->size,
			    0);
		/*
		 * this gets rid of garbage at the end of a page that is now
		 * only partially backed by the vnode.
		 */
		if ((nsize & PAGE_MASK) &&
		    (m = vm_radix_lookup(&object->rtree, OFF_TO_IDX(nsize),
		    VM_RADIX_ANY)) != NULL) {
			int base;
			int size;

			/*
			 * Eliminate any cached page as we would have to
			 * do too much work to save it.
			 */
			if (m->flags & PG_CACHED) {
				drop = NULL;
				mtx_lock(&vm_page_queue_free_mtx);
				if (m->object == object) {
					vm_page_cache_free(m);
					if (object->cached_page_count == 0)
						drop = vp;
				}
				mtx_unlock(&vm_page_queue_free_mtx);
				if (drop)
					vdrop(drop);
				goto out;
			}
			/*
			 * XXX for some reason (I don't know yet), if we take a
			 * completely invalid page and mark it partially valid
			 * it can screw up NFS reads, so we don't allow the
			 * case.
			 */
			if (m->valid != 0 || m->object != object)
				goto out;

			base = (int)nsize & PAGE_MASK;
			size = PAGE_SIZE - base;

			/*
			 * Clear out partial-page garbage in case
			 * the page has been mapped.
			 */
			pmap_zero_page_area(m, base, size);

			/*
			 * Update the valid bits to reflect the blocks that
			 * have been zeroed.  Some of these valid bits may
			 * have already been set.
			 */
			vm_page_set_valid_range(m, base, size);

			/*
			 * Round "base" to the next block boundary so that the
			 * dirty bit for a partially zeroed block is not
			 * cleared.
			 */
			base = roundup2(base, DEV_BSIZE);

			/*
			 * Clear out partial-page dirty bits.
			 *
			 * note that we do not clear out the valid
			 * bits.  This would prevent bogus_page
			 * replacement from working properly.
			 */
			vm_page_clear_dirty(m, base, PAGE_SIZE - base);
<<<<<<< HEAD
=======
		} else if ((nsize & PAGE_MASK) &&
		    vm_page_is_cached(object, OFF_TO_IDX(nsize))) {
			vm_page_cache_free(object, OFF_TO_IDX(nsize),
			    nobjsize);
>>>>>>> e19c8fe0
		}
	}
out:
	object->un_pager.vnp.vnp_size = nsize;
	object->size = nobjsize;
	VM_OBJECT_UNLOCK(object);
}

/*
 * calculate the linear (byte) disk address of specified virtual
 * file address
 */
static int
vnode_pager_addr(struct vnode *vp, vm_ooffset_t address, daddr_t *rtaddress,
    int *run)
{
	int bsize;
	int err;
	daddr_t vblock;
	daddr_t voffset;

	if (address < 0)
		return -1;

	if (vp->v_iflag & VI_DOOMED)
		return -1;

	bsize = vp->v_mount->mnt_stat.f_iosize;
	vblock = address / bsize;
	voffset = address % bsize;

	err = VOP_BMAP(vp, vblock, NULL, rtaddress, run, NULL);
	if (err == 0) {
		if (*rtaddress != -1)
			*rtaddress += voffset / DEV_BSIZE;
		if (run) {
			*run += 1;
			*run *= bsize/PAGE_SIZE;
			*run -= voffset/PAGE_SIZE;
		}
	}

	return (err);
}

/*
 * small block filesystem vnode pager input
 */
static int
vnode_pager_input_smlfs(object, m)
	vm_object_t object;
	vm_page_t m;
{
	struct vnode *vp;
	struct bufobj *bo;
	struct buf *bp;
	struct sf_buf *sf;
	daddr_t fileaddr;
	vm_offset_t bsize;
	vm_page_bits_t bits;
	int error, i;

	error = 0;
	vp = object->handle;
	if (vp->v_iflag & VI_DOOMED)
		return VM_PAGER_BAD;

	bsize = vp->v_mount->mnt_stat.f_iosize;

	VOP_BMAP(vp, 0, &bo, 0, NULL, NULL);

	sf = sf_buf_alloc(m, 0);

	for (i = 0; i < PAGE_SIZE / bsize; i++) {
		vm_ooffset_t address;

		bits = vm_page_bits(i * bsize, bsize);
		if (m->valid & bits)
			continue;

		address = IDX_TO_OFF(m->pindex) + i * bsize;
		if (address >= object->un_pager.vnp.vnp_size) {
			fileaddr = -1;
		} else {
			error = vnode_pager_addr(vp, address, &fileaddr, NULL);
			if (error)
				break;
		}
		if (fileaddr != -1) {
			bp = getpbuf(&vnode_pbuf_freecnt);

			/* build a minimal buffer header */
			bp->b_iocmd = BIO_READ;
			bp->b_iodone = bdone;
			KASSERT(bp->b_rcred == NOCRED, ("leaking read ucred"));
			KASSERT(bp->b_wcred == NOCRED, ("leaking write ucred"));
			bp->b_rcred = crhold(curthread->td_ucred);
			bp->b_wcred = crhold(curthread->td_ucred);
			bp->b_data = (caddr_t)sf_buf_kva(sf) + i * bsize;
			bp->b_blkno = fileaddr;
			pbgetbo(bo, bp);
			bp->b_vp = vp;
			bp->b_bcount = bsize;
			bp->b_bufsize = bsize;
			bp->b_runningbufspace = bp->b_bufsize;
			atomic_add_long(&runningbufspace, bp->b_runningbufspace);

			/* do the input */
			bp->b_iooffset = dbtob(bp->b_blkno);
			bstrategy(bp);

			bwait(bp, PVM, "vnsrd");

			if ((bp->b_ioflags & BIO_ERROR) != 0)
				error = EIO;

			/*
			 * free the buffer header back to the swap buffer pool
			 */
			bp->b_vp = NULL;
			pbrelbo(bp);
			relpbuf(bp, &vnode_pbuf_freecnt);
			if (error)
				break;
		} else
			bzero((caddr_t)sf_buf_kva(sf) + i * bsize, bsize);
		KASSERT((m->dirty & bits) == 0,
		    ("vnode_pager_input_smlfs: page %p is dirty", m));
		VM_OBJECT_LOCK(object);
		m->valid |= bits;
		VM_OBJECT_UNLOCK(object);
	}
	sf_buf_free(sf);
	if (error) {
		return VM_PAGER_ERROR;
	}
	return VM_PAGER_OK;
}

/*
 * old style vnode pager input routine
 */
static int
vnode_pager_input_old(object, m)
	vm_object_t object;
	vm_page_t m;
{
	struct uio auio;
	struct iovec aiov;
	int error;
	int size;
	struct sf_buf *sf;
	struct vnode *vp;

	VM_OBJECT_LOCK_ASSERT(object, MA_OWNED);
	error = 0;

	/*
	 * Return failure if beyond current EOF
	 */
	if (IDX_TO_OFF(m->pindex) >= object->un_pager.vnp.vnp_size) {
		return VM_PAGER_BAD;
	} else {
		size = PAGE_SIZE;
		if (IDX_TO_OFF(m->pindex) + size > object->un_pager.vnp.vnp_size)
			size = object->un_pager.vnp.vnp_size - IDX_TO_OFF(m->pindex);
		vp = object->handle;
		VM_OBJECT_UNLOCK(object);

		/*
		 * Allocate a kernel virtual address and initialize so that
		 * we can use VOP_READ/WRITE routines.
		 */
		sf = sf_buf_alloc(m, 0);

		aiov.iov_base = (caddr_t)sf_buf_kva(sf);
		aiov.iov_len = size;
		auio.uio_iov = &aiov;
		auio.uio_iovcnt = 1;
		auio.uio_offset = IDX_TO_OFF(m->pindex);
		auio.uio_segflg = UIO_SYSSPACE;
		auio.uio_rw = UIO_READ;
		auio.uio_resid = size;
		auio.uio_td = curthread;

		error = VOP_READ(vp, &auio, 0, curthread->td_ucred);
		if (!error) {
			int count = size - auio.uio_resid;

			if (count == 0)
				error = EINVAL;
			else if (count != PAGE_SIZE)
				bzero((caddr_t)sf_buf_kva(sf) + count,
				    PAGE_SIZE - count);
		}
		sf_buf_free(sf);

		VM_OBJECT_LOCK(object);
	}
	KASSERT(m->dirty == 0, ("vnode_pager_input_old: page %p is dirty", m));
	if (!error)
		m->valid = VM_PAGE_BITS_ALL;
	return error ? VM_PAGER_ERROR : VM_PAGER_OK;
}

/*
 * generic vnode pager input routine
 */

/*
 * Local media VFS's that do not implement their own VOP_GETPAGES
 * should have their VOP_GETPAGES call to vnode_pager_generic_getpages()
 * to implement the previous behaviour.
 *
 * All other FS's should use the bypass to get to the local media
 * backing vp's VOP_GETPAGES.
 */
static int
vnode_pager_getpages(object, m, count, reqpage)
	vm_object_t object;
	vm_page_t *m;
	int count;
	int reqpage;
{
	int rtval;
	struct vnode *vp;
	int bytes = count * PAGE_SIZE;
	int vfslocked;

	vp = object->handle;
	VM_OBJECT_UNLOCK(object);
	vfslocked = VFS_LOCK_GIANT(vp->v_mount);
	rtval = VOP_GETPAGES(vp, m, bytes, reqpage, 0);
	KASSERT(rtval != EOPNOTSUPP,
	    ("vnode_pager: FS getpages not implemented\n"));
	VFS_UNLOCK_GIANT(vfslocked);
	VM_OBJECT_LOCK(object);
	return rtval;
}

/*
 * This is now called from local media FS's to operate against their
 * own vnodes if they fail to implement VOP_GETPAGES.
 */
int
vnode_pager_generic_getpages(vp, m, bytecount, reqpage)
	struct vnode *vp;
	vm_page_t *m;
	int bytecount;
	int reqpage;
{
	vm_object_t object;
	vm_offset_t kva;
	off_t foff, tfoff, nextoff;
	int i, j, size, bsize, first;
	daddr_t firstaddr, reqblock;
	struct bufobj *bo;
	int runpg;
	int runend;
	struct buf *bp;
	int count;
	int error;

	object = vp->v_object;
	count = bytecount / PAGE_SIZE;

	KASSERT(vp->v_type != VCHR && vp->v_type != VBLK,
	    ("vnode_pager_generic_getpages does not support devices"));
	if (vp->v_iflag & VI_DOOMED)
		return VM_PAGER_BAD;

	bsize = vp->v_mount->mnt_stat.f_iosize;

	/* get the UNDERLYING device for the file with VOP_BMAP() */

	/*
	 * originally, we did not check for an error return value -- assuming
	 * an fs always has a bmap entry point -- that assumption is wrong!!!
	 */
	foff = IDX_TO_OFF(m[reqpage]->pindex);

	/*
	 * if we can't bmap, use old VOP code
	 */
	error = VOP_BMAP(vp, foff / bsize, &bo, &reqblock, NULL, NULL);
	if (error == EOPNOTSUPP) {
		VM_OBJECT_LOCK(object);
		
		for (i = 0; i < count; i++)
			if (i != reqpage) {
				vm_page_lock(m[i]);
				vm_page_free(m[i]);
				vm_page_unlock(m[i]);
			}
		PCPU_INC(cnt.v_vnodein);
		PCPU_INC(cnt.v_vnodepgsin);
		error = vnode_pager_input_old(object, m[reqpage]);
		VM_OBJECT_UNLOCK(object);
		return (error);
	} else if (error != 0) {
		VM_OBJECT_LOCK(object);
		for (i = 0; i < count; i++)
			if (i != reqpage) {
				vm_page_lock(m[i]);
				vm_page_free(m[i]);
				vm_page_unlock(m[i]);
			}
		VM_OBJECT_UNLOCK(object);
		return (VM_PAGER_ERROR);

		/*
		 * if the blocksize is smaller than a page size, then use
		 * special small filesystem code.  NFS sometimes has a small
		 * blocksize, but it can handle large reads itself.
		 */
	} else if ((PAGE_SIZE / bsize) > 1 &&
	    (vp->v_mount->mnt_stat.f_type != nfs_mount_type)) {
		VM_OBJECT_LOCK(object);
		for (i = 0; i < count; i++)
			if (i != reqpage) {
				vm_page_lock(m[i]);
				vm_page_free(m[i]);
				vm_page_unlock(m[i]);
			}
		VM_OBJECT_UNLOCK(object);
		PCPU_INC(cnt.v_vnodein);
		PCPU_INC(cnt.v_vnodepgsin);
		return vnode_pager_input_smlfs(object, m[reqpage]);
	}

	/*
	 * If we have a completely valid page available to us, we can
	 * clean up and return.  Otherwise we have to re-read the
	 * media.
	 */
	VM_OBJECT_LOCK(object);
	if (m[reqpage]->valid == VM_PAGE_BITS_ALL) {
		for (i = 0; i < count; i++)
			if (i != reqpage) {
				vm_page_lock(m[i]);
				vm_page_free(m[i]);
				vm_page_unlock(m[i]);
			}
		VM_OBJECT_UNLOCK(object);
		return VM_PAGER_OK;
	} else if (reqblock == -1) {
		pmap_zero_page(m[reqpage]);
		KASSERT(m[reqpage]->dirty == 0,
		    ("vnode_pager_generic_getpages: page %p is dirty", m));
		m[reqpage]->valid = VM_PAGE_BITS_ALL;
		for (i = 0; i < count; i++)
			if (i != reqpage) {
				vm_page_lock(m[i]);
				vm_page_free(m[i]);
				vm_page_unlock(m[i]);
			}
		VM_OBJECT_UNLOCK(object);
		return (VM_PAGER_OK);
	}
	m[reqpage]->valid = 0;
	VM_OBJECT_UNLOCK(object);

	/*
	 * here on direct device I/O
	 */
	firstaddr = -1;

	/*
	 * calculate the run that includes the required page
	 */
	for (first = 0, i = 0; i < count; i = runend) {
		if (vnode_pager_addr(vp, IDX_TO_OFF(m[i]->pindex), &firstaddr,
		    &runpg) != 0) {
			VM_OBJECT_LOCK(object);
			for (; i < count; i++)
				if (i != reqpage) {
					vm_page_lock(m[i]);
					vm_page_free(m[i]);
					vm_page_unlock(m[i]);
				}
			VM_OBJECT_UNLOCK(object);
			return (VM_PAGER_ERROR);
		}
		if (firstaddr == -1) {
			VM_OBJECT_LOCK(object);
			if (i == reqpage && foff < object->un_pager.vnp.vnp_size) {
				panic("vnode_pager_getpages: unexpected missing page: firstaddr: %jd, foff: 0x%jx%08jx, vnp_size: 0x%jx%08jx",
				    (intmax_t)firstaddr, (uintmax_t)(foff >> 32),
				    (uintmax_t)foff,
				    (uintmax_t)
				    (object->un_pager.vnp.vnp_size >> 32),
				    (uintmax_t)object->un_pager.vnp.vnp_size);
			}
			vm_page_lock(m[i]);
			vm_page_free(m[i]);
			vm_page_unlock(m[i]);
			VM_OBJECT_UNLOCK(object);
			runend = i + 1;
			first = runend;
			continue;
		}
		runend = i + runpg;
		if (runend <= reqpage) {
			VM_OBJECT_LOCK(object);
			for (j = i; j < runend; j++) {
				vm_page_lock(m[j]);
				vm_page_free(m[j]);
				vm_page_unlock(m[j]);
			}
			VM_OBJECT_UNLOCK(object);
		} else {
			if (runpg < (count - first)) {
				VM_OBJECT_LOCK(object);
				for (i = first + runpg; i < count; i++) {
					vm_page_lock(m[i]);
					vm_page_free(m[i]);
					vm_page_unlock(m[i]);
				}
				VM_OBJECT_UNLOCK(object);
				count = first + runpg;
			}
			break;
		}
		first = runend;
	}

	/*
	 * the first and last page have been calculated now, move input pages
	 * to be zero based...
	 */
	if (first != 0) {
		m += first;
		count -= first;
		reqpage -= first;
	}

	/*
	 * calculate the file virtual address for the transfer
	 */
	foff = IDX_TO_OFF(m[0]->pindex);

	/*
	 * calculate the size of the transfer
	 */
	size = count * PAGE_SIZE;
	KASSERT(count > 0, ("zero count"));
	if ((foff + size) > object->un_pager.vnp.vnp_size)
		size = object->un_pager.vnp.vnp_size - foff;
	KASSERT(size > 0, ("zero size"));

	/*
	 * round up physical size for real devices.
	 */
	if (1) {
		int secmask = bo->bo_bsize - 1;
		KASSERT(secmask < PAGE_SIZE && secmask > 0,
		    ("vnode_pager_generic_getpages: sector size %d too large",
		    secmask + 1));
		size = (size + secmask) & ~secmask;
	}

	bp = getpbuf(&vnode_pbuf_freecnt);
	kva = (vm_offset_t) bp->b_data;

	/*
	 * and map the pages to be read into the kva
	 */
	pmap_qenter(kva, m, count);

	/* build a minimal buffer header */
	bp->b_iocmd = BIO_READ;
	bp->b_iodone = bdone;
	KASSERT(bp->b_rcred == NOCRED, ("leaking read ucred"));
	KASSERT(bp->b_wcred == NOCRED, ("leaking write ucred"));
	bp->b_rcred = crhold(curthread->td_ucred);
	bp->b_wcred = crhold(curthread->td_ucred);
	bp->b_blkno = firstaddr;
	pbgetbo(bo, bp);
	bp->b_vp = vp;
	bp->b_bcount = size;
	bp->b_bufsize = size;
	bp->b_runningbufspace = bp->b_bufsize;
	atomic_add_long(&runningbufspace, bp->b_runningbufspace);

	PCPU_INC(cnt.v_vnodein);
	PCPU_ADD(cnt.v_vnodepgsin, count);

	/* do the input */
	bp->b_iooffset = dbtob(bp->b_blkno);
	bstrategy(bp);

	bwait(bp, PVM, "vnread");

	if ((bp->b_ioflags & BIO_ERROR) != 0)
		error = EIO;

	if (!error) {
		if (size != count * PAGE_SIZE)
			bzero((caddr_t) kva + size, PAGE_SIZE * count - size);
	}
	pmap_qremove(kva, count);

	/*
	 * free the buffer header back to the swap buffer pool
	 */
	bp->b_vp = NULL;
	pbrelbo(bp);
	relpbuf(bp, &vnode_pbuf_freecnt);

	VM_OBJECT_LOCK(object);
	for (i = 0, tfoff = foff; i < count; i++, tfoff = nextoff) {
		vm_page_t mt;

		nextoff = tfoff + PAGE_SIZE;
		mt = m[i];

		if (nextoff <= object->un_pager.vnp.vnp_size) {
			/*
			 * Read filled up entire page.
			 */
			mt->valid = VM_PAGE_BITS_ALL;
			KASSERT(mt->dirty == 0,
			    ("vnode_pager_generic_getpages: page %p is dirty",
			    mt));
			KASSERT(!pmap_page_is_mapped(mt),
			    ("vnode_pager_generic_getpages: page %p is mapped",
			    mt));
		} else {
			/*
			 * Read did not fill up entire page.
			 *
			 * Currently we do not set the entire page valid,
			 * we just try to clear the piece that we couldn't
			 * read.
			 */
			vm_page_set_valid_range(mt, 0,
			    object->un_pager.vnp.vnp_size - tfoff);
			KASSERT((mt->dirty & vm_page_bits(0,
			    object->un_pager.vnp.vnp_size - tfoff)) == 0,
			    ("vnode_pager_generic_getpages: page %p is dirty",
			    mt));
		}
		
		if (i != reqpage) {

			/*
			 * whether or not to leave the page activated is up in
			 * the air, but we should put the page on a page queue
			 * somewhere. (it already is in the object). Result:
			 * It appears that empirical results show that
			 * deactivating pages is best.
			 */

			/*
			 * just in case someone was asking for this page we
			 * now tell them that it is ok to use
			 */
			if (!error) {
				if (mt->oflags & VPO_WANTED) {
					vm_page_lock(mt);
					vm_page_activate(mt);
					vm_page_unlock(mt);
				} else {
					vm_page_lock(mt);
					vm_page_deactivate(mt);
					vm_page_unlock(mt);
				}
				vm_page_wakeup(mt);
			} else {
				vm_page_lock(mt);
				vm_page_free(mt);
				vm_page_unlock(mt);
			}
		}
	}
	VM_OBJECT_UNLOCK(object);
	if (error) {
		printf("vnode_pager_getpages: I/O read error\n");
	}
	return (error ? VM_PAGER_ERROR : VM_PAGER_OK);
}

/*
 * EOPNOTSUPP is no longer legal.  For local media VFS's that do not
 * implement their own VOP_PUTPAGES, their VOP_PUTPAGES should call to
 * vnode_pager_generic_putpages() to implement the previous behaviour.
 *
 * All other FS's should use the bypass to get to the local media
 * backing vp's VOP_PUTPAGES.
 */
static void
vnode_pager_putpages(object, m, count, sync, rtvals)
	vm_object_t object;
	vm_page_t *m;
	int count;
	boolean_t sync;
	int *rtvals;
{
	int rtval;
	struct vnode *vp;
	int bytes = count * PAGE_SIZE;

	/*
	 * Force synchronous operation if we are extremely low on memory
	 * to prevent a low-memory deadlock.  VOP operations often need to
	 * allocate more memory to initiate the I/O ( i.e. do a BMAP 
	 * operation ).  The swapper handles the case by limiting the amount
	 * of asynchronous I/O, but that sort of solution doesn't scale well
	 * for the vnode pager without a lot of work.
	 *
	 * Also, the backing vnode's iodone routine may not wake the pageout
	 * daemon up.  This should be probably be addressed XXX.
	 */

	if ((cnt.v_free_count + cnt.v_cache_count) < cnt.v_pageout_free_min)
		sync |= OBJPC_SYNC;

	/*
	 * Call device-specific putpages function
	 */
	vp = object->handle;
	VM_OBJECT_UNLOCK(object);
	rtval = VOP_PUTPAGES(vp, m, bytes, sync, rtvals, 0);
	KASSERT(rtval != EOPNOTSUPP, 
	    ("vnode_pager: stale FS putpages\n"));
	VM_OBJECT_LOCK(object);
}


/*
 * This is now called from local media FS's to operate against their
 * own vnodes if they fail to implement VOP_PUTPAGES.
 *
 * This is typically called indirectly via the pageout daemon and
 * clustering has already typically occured, so in general we ask the
 * underlying filesystem to write the data out asynchronously rather
 * then delayed.
 */
int
vnode_pager_generic_putpages(struct vnode *vp, vm_page_t *ma, int bytecount,
    int flags, int *rtvals)
{
	int i;
	vm_object_t object;
	vm_page_t m;
	int count;

	int maxsize, ncount;
	vm_ooffset_t poffset;
	struct uio auio;
	struct iovec aiov;
	int error;
	int ioflags;
	int ppscheck = 0;
	static struct timeval lastfail;
	static int curfail;

	object = vp->v_object;
	count = bytecount / PAGE_SIZE;

	for (i = 0; i < count; i++)
		rtvals[i] = VM_PAGER_ERROR;

	if ((int64_t)ma[0]->pindex < 0) {
		printf("vnode_pager_putpages: attempt to write meta-data!!! -- 0x%lx(%lx)\n",
		    (long)ma[0]->pindex, (u_long)ma[0]->dirty);
		rtvals[0] = VM_PAGER_BAD;
		return VM_PAGER_BAD;
	}

	maxsize = count * PAGE_SIZE;
	ncount = count;

	poffset = IDX_TO_OFF(ma[0]->pindex);

	/*
	 * If the page-aligned write is larger then the actual file we
	 * have to invalidate pages occuring beyond the file EOF.  However,
	 * there is an edge case where a file may not be page-aligned where
	 * the last page is partially invalid.  In this case the filesystem
	 * may not properly clear the dirty bits for the entire page (which
	 * could be VM_PAGE_BITS_ALL due to the page having been mmap()d).
	 * With the page locked we are free to fix-up the dirty bits here.
	 *
	 * We do not under any circumstances truncate the valid bits, as
	 * this will screw up bogus page replacement.
	 */
	VM_OBJECT_LOCK(object);
	if (maxsize + poffset > object->un_pager.vnp.vnp_size) {
		if (object->un_pager.vnp.vnp_size > poffset) {
			int pgoff;

			maxsize = object->un_pager.vnp.vnp_size - poffset;
			ncount = btoc(maxsize);
			if ((pgoff = (int)maxsize & PAGE_MASK) != 0) {
				/*
				 * If the object is locked and the following
				 * conditions hold, then the page's dirty
				 * field cannot be concurrently changed by a
				 * pmap operation.
				 */
				m = ma[ncount - 1];
				KASSERT(m->busy > 0,
		("vnode_pager_generic_putpages: page %p is not busy", m));
				KASSERT(!pmap_page_is_write_mapped(m),
		("vnode_pager_generic_putpages: page %p is not read-only", m));
				vm_page_clear_dirty(m, pgoff, PAGE_SIZE -
				    pgoff);
			}
		} else {
			maxsize = 0;
			ncount = 0;
		}
		if (ncount < count) {
			for (i = ncount; i < count; i++) {
				rtvals[i] = VM_PAGER_BAD;
			}
		}
	}
	VM_OBJECT_UNLOCK(object);

	/*
	 * pageouts are already clustered, use IO_ASYNC to force a bawrite()
	 * rather then a bdwrite() to prevent paging I/O from saturating 
	 * the buffer cache.  Dummy-up the sequential heuristic to cause
	 * large ranges to cluster.  If neither IO_SYNC or IO_ASYNC is set,
	 * the system decides how to cluster.
	 */
	ioflags = IO_VMIO;
	if (flags & (VM_PAGER_PUT_SYNC | VM_PAGER_PUT_INVAL))
		ioflags |= IO_SYNC;
	else if ((flags & VM_PAGER_CLUSTER_OK) == 0)
		ioflags |= IO_ASYNC;
	ioflags |= (flags & VM_PAGER_PUT_INVAL) ? IO_INVAL: 0;
	ioflags |= IO_SEQMAX << IO_SEQSHIFT;

	aiov.iov_base = (caddr_t) 0;
	aiov.iov_len = maxsize;
	auio.uio_iov = &aiov;
	auio.uio_iovcnt = 1;
	auio.uio_offset = poffset;
	auio.uio_segflg = UIO_NOCOPY;
	auio.uio_rw = UIO_WRITE;
	auio.uio_resid = maxsize;
	auio.uio_td = (struct thread *) 0;
	error = VOP_WRITE(vp, &auio, ioflags, curthread->td_ucred);
	PCPU_INC(cnt.v_vnodeout);
	PCPU_ADD(cnt.v_vnodepgsout, ncount);

	if (error) {
		if ((ppscheck = ppsratecheck(&lastfail, &curfail, 1)))
			printf("vnode_pager_putpages: I/O error %d\n", error);
	}
	if (auio.uio_resid) {
		if (ppscheck || ppsratecheck(&lastfail, &curfail, 1))
			printf("vnode_pager_putpages: residual I/O %zd at %lu\n",
			    auio.uio_resid, (u_long)ma[0]->pindex);
	}
	for (i = 0; i < ncount; i++) {
		rtvals[i] = VM_PAGER_OK;
	}
	return rtvals[0];
}

void
vnode_pager_undirty_pages(vm_page_t *ma, int *rtvals, int written)
{
	vm_object_t obj;
	int i, pos;

	if (written == 0)
		return;
	obj = ma[0]->object;
	VM_OBJECT_LOCK(obj);
	for (i = 0, pos = 0; pos < written; i++, pos += PAGE_SIZE) {
		if (pos < trunc_page(written)) {
			rtvals[i] = VM_PAGER_OK;
			vm_page_undirty(ma[i]);
		} else {
			/* Partially written page. */
			rtvals[i] = VM_PAGER_AGAIN;
			vm_page_clear_dirty(ma[i], 0, written & PAGE_MASK);
		}
	}
	VM_OBJECT_UNLOCK(obj);
}

void
vnode_pager_update_writecount(vm_object_t object, vm_offset_t start,
    vm_offset_t end)
{
	struct vnode *vp;
	vm_ooffset_t old_wm;

	VM_OBJECT_LOCK(object);
	if (object->type != OBJT_VNODE) {
		VM_OBJECT_UNLOCK(object);
		return;
	}
	old_wm = object->un_pager.vnp.writemappings;
	object->un_pager.vnp.writemappings += (vm_ooffset_t)end - start;
	vp = object->handle;
	if (old_wm == 0 && object->un_pager.vnp.writemappings != 0) {
		ASSERT_VOP_ELOCKED(vp, "v_writecount inc");
		vp->v_writecount++;
		CTR3(KTR_VFS, "%s: vp %p v_writecount increased to %d",
		    __func__, vp, vp->v_writecount);
	} else if (old_wm != 0 && object->un_pager.vnp.writemappings == 0) {
		ASSERT_VOP_ELOCKED(vp, "v_writecount dec");
		vp->v_writecount--;
		CTR3(KTR_VFS, "%s: vp %p v_writecount decreased to %d",
		    __func__, vp, vp->v_writecount);
	}
	VM_OBJECT_UNLOCK(object);
}

void
vnode_pager_release_writecount(vm_object_t object, vm_offset_t start,
    vm_offset_t end)
{
	struct vnode *vp;
	struct mount *mp;
	vm_offset_t inc;
	int vfslocked;

	VM_OBJECT_LOCK(object);

	/*
	 * First, recheck the object type to account for the race when
	 * the vnode is reclaimed.
	 */
	if (object->type != OBJT_VNODE) {
		VM_OBJECT_UNLOCK(object);
		return;
	}

	/*
	 * Optimize for the case when writemappings is not going to
	 * zero.
	 */
	inc = end - start;
	if (object->un_pager.vnp.writemappings != inc) {
		object->un_pager.vnp.writemappings -= inc;
		VM_OBJECT_UNLOCK(object);
		return;
	}

	vp = object->handle;
	vhold(vp);
	VM_OBJECT_UNLOCK(object);
	vfslocked = VFS_LOCK_GIANT(vp->v_mount);
	mp = NULL;
	vn_start_write(vp, &mp, V_WAIT);
	vn_lock(vp, LK_EXCLUSIVE | LK_RETRY);

	/*
	 * Decrement the object's writemappings, by swapping the start
	 * and end arguments for vnode_pager_update_writecount().  If
	 * there was not a race with vnode reclaimation, then the
	 * vnode's v_writecount is decremented.
	 */
	vnode_pager_update_writecount(object, end, start);
	VOP_UNLOCK(vp, 0);
	vdrop(vp);
	if (mp != NULL)
		vn_finished_write(mp);
	VFS_UNLOCK_GIANT(vfslocked);
}<|MERGE_RESOLUTION|>--- conflicted
+++ resolved
@@ -465,13 +465,6 @@
 			 * replacement from working properly.
 			 */
 			vm_page_clear_dirty(m, base, PAGE_SIZE - base);
-<<<<<<< HEAD
-=======
-		} else if ((nsize & PAGE_MASK) &&
-		    vm_page_is_cached(object, OFF_TO_IDX(nsize))) {
-			vm_page_cache_free(object, OFF_TO_IDX(nsize),
-			    nobjsize);
->>>>>>> e19c8fe0
 		}
 	}
 out:
