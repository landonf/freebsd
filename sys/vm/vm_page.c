--- conflicted
+++ resolved
@@ -2044,15 +2044,10 @@
 	vm_page_t m;
 	int domain;
 
-<<<<<<< HEAD
-	vm_domainset_iter_page_init(&di, NULL, &domain, &req);
-	do {
-=======
 	vm_domainset_iter_page_init(&di, kernel_object, &domain, &req);
 	do {
 		if (vm_domain_iterator_isdone(&vi))
 			req |= wait;
->>>>>>> 391bac9f
 		m = vm_page_alloc_freelist_domain(domain, freelist, req);
 		if (m != NULL)
 			break;
@@ -2649,11 +2644,7 @@
 	int domain;
 	bool ret;
 
-<<<<<<< HEAD
-	vm_domainset_iter_page_init(&di, NULL, &domain, &req);
-=======
 	vm_domainset_iter_page_init(&di, kernel_object, &domain, &req);
->>>>>>> 391bac9f
 	do {
 		ret = vm_page_reclaim_contig_domain(req, npages, domain, low,
 		    high, alignment, boundary);
