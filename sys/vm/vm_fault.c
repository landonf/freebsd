--- conflicted
+++ resolved
@@ -137,9 +137,9 @@
 {
 
 	vm_page_wakeup(fs->m);
-	vm_page_lock_queues();
+	vm_page_lock(fs->m);
 	vm_page_deactivate(fs->m);
-	vm_page_unlock_queues();
+	vm_page_unlock(fs->m);
 	fs->m = NULL;
 }
 
@@ -161,9 +161,9 @@
 	VM_OBJECT_UNLOCK(fs->object);
 	if (fs->object != fs->first_object) {
 		VM_OBJECT_LOCK(fs->first_object);
-		vm_page_lock_queues();
+		vm_page_lock(fs->first_m);
 		vm_page_free(fs->first_m);
-		vm_page_unlock_queues();
+		vm_page_unlock(fs->first_m);
 		vm_object_pip_wakeup(fs->first_object);
 		VM_OBJECT_UNLOCK(fs->first_object);
 		fs->first_m = NULL;
@@ -211,7 +211,7 @@
 {
 	vm_prot_t prot;
 	int is_first_object_locked, result;
-	boolean_t are_queues_locked, growstack, wired;
+	boolean_t growstack, wired;
 	int map_generation;
 	vm_object_t next_object;
 	vm_page_t marray[VM_FAULT_READ];
@@ -305,12 +305,11 @@
 			 * removes the page from the backing object, 
 			 * which is not what we want.
 			 */
-			vm_page_lock_queues();
+			vm_page_lock(fs.m);
 			if ((fs.m->cow) && 
 			    (fault_type & VM_PROT_WRITE) &&
 			    (fs.object == fs.first_object)) {
 				vm_page_cowfault(fs.m);
-				vm_page_unlock_queues();
 				unlock_and_deallocate(&fs);
 				goto RetryFault;
 			}
@@ -332,13 +331,14 @@
 			 * to pmap it.
 			 */
 			if ((fs.m->oflags & VPO_BUSY) || fs.m->busy) {
+				/*
+				 * Reference the page before unlocking and
+				 * sleeping so that the page daemon is less
+				 * likely to reclaim it. 
+				 */
+				vm_page_lock_queues();
+				vm_page_flag_set(fs.m, PG_REFERENCED);
 				vm_page_unlock_queues();
-<<<<<<< HEAD
-				VM_OBJECT_UNLOCK(fs.object);
-				if (fs.object != fs.first_object) {
-					VM_OBJECT_LOCK(fs.first_object);
-					vm_page_lock_queues();
-=======
 				vm_page_unlock(fs.m);
 				if (fs.object != fs.first_object) {
 					if (!VM_OBJECT_TRYLOCK(
@@ -348,9 +348,8 @@
 						VM_OBJECT_LOCK(fs.object);
 					}
 					vm_page_lock(fs.first_m);
->>>>>>> 07c9330a
 					vm_page_free(fs.first_m);
-					vm_page_unlock_queues();
+					vm_page_unlock(fs.first_m);
 					vm_object_pip_wakeup(fs.first_object);
 					VM_OBJECT_UNLOCK(fs.first_object);
 					fs.first_m = NULL;
@@ -368,7 +367,7 @@
 				goto RetryFault;
 			}
 			vm_pageq_remove(fs.m);
-			vm_page_unlock_queues();
+			vm_page_unlock(fs.m);
 
 			/*
 			 * Mark page busy for other processes, and the 
@@ -473,7 +472,6 @@
 				else
 					firstpindex = fs.first_pindex - 2 * VM_FAULT_READ;
 
-				are_queues_locked = FALSE;
 				/*
 				 * note: partially valid pages cannot be 
 				 * included in the lookahead - NFS piecemeal
@@ -490,22 +488,19 @@
 					if (mt->busy ||
 					    (mt->oflags & VPO_BUSY))
 						continue;
-					if (!are_queues_locked) {
-						are_queues_locked = TRUE;
-						vm_page_lock_queues();
+					vm_page_lock(mt);
+					if (mt->hold_count ||
+					    mt->wire_count) {
+						vm_page_unlock(mt);
+						continue;
 					}
-					if (mt->hold_count ||
-						mt->wire_count) 
-						continue;
 					pmap_remove_all(mt);
-					if (mt->dirty) {
+					if (mt->dirty != 0)
 						vm_page_deactivate(mt);
-					} else {
+					else
 						vm_page_cache(mt);
-					}
+					vm_page_unlock(mt);
 				}
-				if (are_queues_locked)
-					vm_page_unlock_queues();
 				ahead += behind;
 				behind = 0;
 			}
@@ -634,17 +629,17 @@
 			 */
 			if (((fs.map != kernel_map) && (rv == VM_PAGER_ERROR)) ||
 				(rv == VM_PAGER_BAD)) {
-				vm_page_lock_queues();
+				vm_page_lock(fs.m);
 				vm_page_free(fs.m);
-				vm_page_unlock_queues();
+				vm_page_unlock(fs.m);
 				fs.m = NULL;
 				unlock_and_deallocate(&fs);
 				return ((rv == VM_PAGER_ERROR) ? KERN_FAILURE : KERN_PROTECTION_FAILURE);
 			}
 			if (fs.object != fs.first_object) {
-				vm_page_lock_queues();
+				vm_page_lock(fs.m);
 				vm_page_free(fs.m);
-				vm_page_unlock_queues();
+				vm_page_unlock(fs.m);
 				fs.m = NULL;
 				/*
 				 * XXX - we cannot just fall out at this
@@ -757,18 +752,20 @@
 				 * We don't chase down the shadow chain
 				 */
 			    fs.object == fs.first_object->backing_object) {
-				vm_page_lock_queues();
 				/*
 				 * get rid of the unnecessary page
 				 */
+				vm_page_lock(fs.first_m);
 				vm_page_free(fs.first_m);
+				vm_page_unlock(fs.first_m);
 				/*
 				 * grab the page and put it into the 
 				 * process'es object.  The page is 
 				 * automatically made dirty.
 				 */
+				vm_page_lock(fs.m);
 				vm_page_rename(fs.m, fs.first_object, fs.first_pindex);
-				vm_page_unlock_queues();
+				vm_page_unlock(fs.m);
 				vm_page_busy(fs.m);
 				fs.first_m = fs.m;
 				fs.m = NULL;
@@ -781,10 +778,13 @@
 				fs.first_m->valid = VM_PAGE_BITS_ALL;
 				if (wired && (fault_flags &
 				    VM_FAULT_CHANGE_WIRING) == 0) {
-					vm_page_lock_queues();
+					vm_page_lock(fs.first_m);
 					vm_page_wire(fs.first_m);
+					vm_page_unlock(fs.first_m);
+					
+					vm_page_lock(fs.m);
 					vm_page_unwire(fs.m, FALSE);
-					vm_page_unlock_queues();
+					vm_page_unlock(fs.m);
 				}
 				/*
 				 * We no longer need the old page or object.
@@ -934,8 +934,7 @@
 	if ((fault_flags & VM_FAULT_CHANGE_WIRING) == 0 && wired == 0)
 		vm_fault_prefault(fs.map->pmap, vaddr, fs.entry);
 	VM_OBJECT_LOCK(fs.object);
-	vm_page_lock_queues();
-	vm_page_flag_set(fs.m, PG_REFERENCED);
+	vm_page_lock(fs.m);
 
 	/*
 	 * If the page is not wired down, then put it where the pageout daemon
@@ -946,10 +945,9 @@
 			vm_page_wire(fs.m);
 		else
 			vm_page_unwire(fs.m, 1);
-	} else {
+	} else
 		vm_page_activate(fs.m);
-	}
-	vm_page_unlock_queues();
+	vm_page_unlock(fs.m);
 	vm_page_wakeup(fs.m);
 
 	/*
@@ -1025,11 +1023,8 @@
 			break;
 		}
 		if (m->valid == VM_PAGE_BITS_ALL &&
-		    (m->flags & PG_FICTITIOUS) == 0) {
-			vm_page_lock_queues();
+		    (m->flags & PG_FICTITIOUS) == 0)
 			pmap_enter_quick(pmap, addr, m, entry->protection);
-			vm_page_unlock_queues();
-		}
 		VM_OBJECT_UNLOCK(lobject);
 	}
 }
@@ -1091,6 +1086,7 @@
 {
 	vm_paddr_t pa;
 	vm_offset_t va;
+	vm_page_t m;
 	pmap_t pmap;
 
 	pmap = vm_map_pmap(map);
@@ -1104,9 +1100,10 @@
 		if (pa != 0) {
 			pmap_change_wiring(pmap, va, FALSE);
 			if (!fictitious) {
-				vm_page_lock_queues();
-				vm_page_unwire(PHYS_TO_VM_PAGE(pa), 1);
-				vm_page_unlock_queues();
+				m = PHYS_TO_VM_PAGE(pa);
+				vm_page_lock(m);
+				vm_page_unwire(m, TRUE);
+				vm_page_unlock(m);
 			}
 		}
 	}
@@ -1249,13 +1246,20 @@
 		 * Mark it no longer busy, and put it on the active list.
 		 */
 		VM_OBJECT_LOCK(dst_object);
-		vm_page_lock_queues();
+		
 		if (upgrade) {
+			vm_page_lock(src_m);
 			vm_page_unwire(src_m, 0);
+			vm_page_unlock(src_m);
+
+			vm_page_lock(dst_m);
 			vm_page_wire(dst_m);
-		} else
+			vm_page_unlock(dst_m);
+		} else {
+			vm_page_lock(dst_m);
 			vm_page_activate(dst_m);
-		vm_page_unlock_queues();
+			vm_page_unlock(dst_m);
+		}
 		vm_page_wakeup(dst_m);
 	}
 	VM_OBJECT_UNLOCK(dst_object);
