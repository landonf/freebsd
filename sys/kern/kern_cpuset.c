--- conflicted
+++ resolved
@@ -278,13 +278,8 @@
  * will have no valid cpu based on restrictions from the parent.
  */
 static int
-<<<<<<< HEAD
-_cpuset_create(struct cpuset *set, struct cpuset *parent, const cpuset_t *mask,
-    struct domainset *domain, cpusetid_t id)
-=======
 _cpuset_create(struct cpuset *set, struct cpuset *parent,
     const cpuset_t *mask, struct domainset *domain, cpusetid_t id)
->>>>>>> 391bac9f
 {
 
 	if (domain == NULL)
@@ -396,21 +391,13 @@
 
 	while ((set = LIST_FIRST(list)) != NULL) {
 		LIST_REMOVE(set, ds_link);
-<<<<<<< HEAD
-		uma_zfree(cpuset_zone, set);
-=======
 		uma_zfree(domainset_zone, set);
->>>>>>> 391bac9f
 	}
 }
 
 /* Copy a domainset preserving mask and policy. */
 static void
-<<<<<<< HEAD
-domainset_copy(struct domainset *from, struct domainset *to)
-=======
 domainset_copy(const struct domainset *from, struct domainset *to)
->>>>>>> 391bac9f
 {
 
 	DOMAINSET_COPY(&from->ds_mask, &to->ds_mask);
@@ -419,11 +406,7 @@
 
 /* Return 1 if mask and policy are equal, otherwise 0. */
 static int
-<<<<<<< HEAD
-domainset_equal(struct domainset *one, struct domainset *two)
-=======
 domainset_equal(const struct domainset *one, const struct domainset *two)
->>>>>>> 391bac9f
 {
 
 	return (DOMAINSET_CMP(&one->ds_mask, &two->ds_mask) == 0 &&
@@ -452,11 +435,7 @@
 	if (ndomain == NULL) {
 		LIST_INSERT_HEAD(&cpuset_domains, domain, ds_link);
 		domain->ds_cnt = DOMAINSET_COUNT(&domain->ds_mask);
-<<<<<<< HEAD
-		domain->ds_max = DOMAINSET_FLS(&domain->ds_mask);
-=======
 		domain->ds_max = DOMAINSET_FLS(&domain->ds_mask) + 1;
->>>>>>> 391bac9f
 	}
 	mtx_unlock_spin(&cpuset_lock);
 	if (ndomain == NULL)
@@ -478,16 +457,6 @@
 	struct domainset *ndomain;
 
 	ndomain = uma_zalloc(domainset_zone, M_WAITOK | M_ZERO);
-<<<<<<< HEAD
-	ndomain->ds_policy = domain->ds_policy;
-	DOMAINSET_COPY(&domain->ds_policy, &ndomain->ds_policy);
-	return _domainset_create(ndomain, NULL);
-}
-
-static struct domainset *
-domainset_shadow(struct domainset *pdomain,
-    struct domainset *domain, struct domainlist *freelist)
-=======
 	domainset_copy(domain, ndomain);
 	return _domainset_create(ndomain, NULL);
 }
@@ -525,7 +494,6 @@
 static struct domainset *
 domainset_shadow(const struct domainset *pdomain,
     const struct domainset *domain, struct domainlist *freelist)
->>>>>>> 391bac9f
 {
 	struct domainset *ndomain;
 
@@ -754,19 +722,12 @@
 			goto out;
 	} while (ndomains < needed);
 	dset = set->cs_domain;
-<<<<<<< HEAD
-	set->cs_domain = domain;
-=======
->>>>>>> 391bac9f
 	cpuset_update_domain(set, domain, dset, &domains);
 out:
 	mtx_unlock_spin(&cpuset_lock);
 	domainset_freelist_free(&domains);
-<<<<<<< HEAD
-=======
 	if (error == 0)
 		domainset_notify();
->>>>>>> 391bac9f
 
 	return (error);
 }
@@ -863,11 +824,7 @@
 
 static int
 cpuset_testshadow(struct cpuset *set, const cpuset_t *mask,
-<<<<<<< HEAD
-    struct domainset *domain)
-=======
     const struct domainset *domain)
->>>>>>> 391bac9f
 {
 	struct cpuset *parent;
 	struct domainset *dset;
@@ -898,23 +855,14 @@
  * the new set is a child of 'set'.
  */
 static int
-<<<<<<< HEAD
-cpuset_shadow(struct cpuset *set, struct cpuset **nsetp, const cpuset_t *mask,
-   struct domainset *domain, struct setlist *cpusets,
-   struct domainlist *domains)
-=======
 cpuset_shadow(struct cpuset *set, struct cpuset **nsetp,
    const cpuset_t *mask, const struct domainset *domain,
    struct setlist *cpusets, struct domainlist *domains)
->>>>>>> 391bac9f
 {
 	struct cpuset *parent;
 	struct cpuset *nset;
 	struct domainset *dset;
-<<<<<<< HEAD
-=======
 	struct domainset *d;
->>>>>>> 391bac9f
 	int error;
 
 	error = cpuset_testshadow(set, mask, domain);
@@ -926,19 +874,11 @@
 	if (mask == NULL)
 		mask = &set->cs_mask;
 	if (domain != NULL)
-<<<<<<< HEAD
-		domain = domainset_shadow(dset, domain, domains);
-	else
-		domain = set->cs_domain;
-	nset = LIST_FIRST(cpusets);
-	error = _cpuset_create(nset, parent, mask, domain, CPUSET_INVALID);
-=======
 		d = domainset_shadow(dset, domain, domains);
 	else
 		d = set->cs_domain;
 	nset = LIST_FIRST(cpusets);
 	error = _cpuset_create(nset, parent, mask, d, CPUSET_INVALID);
->>>>>>> 391bac9f
 	if (error == 0) {
 		LIST_REMOVE(nset, cs_link);
 		*nsetp = nset;
@@ -1376,10 +1316,7 @@
 		DOMAINSET_SET(i, &dset->ds_mask);
 	dset->ds_policy = DOMAINSET_POLICY_ROUNDROBIN;
 	curthread->td_domain.dr_policy = _domainset_create(dset, NULL);
-<<<<<<< HEAD
-=======
 	kernel_object->domain.dr_policy = curthread->td_domain.dr_policy;
->>>>>>> 391bac9f
 }
 
 /*
@@ -2081,12 +2018,9 @@
 	}
 	DOMAINSET_COPY(mask, &domain.ds_mask);
 	domain.ds_policy = policy;
-<<<<<<< HEAD
-=======
 	if (policy <= DOMAINSET_POLICY_INVALID ||
 	    policy > DOMAINSET_POLICY_MAX)
 		return (EINVAL);
->>>>>>> 391bac9f
 
 	switch (level) {
 	case CPU_LEVEL_ROOT:
@@ -2196,12 +2130,8 @@
 		db_printf("  cpu mask=");
 		ddb_display_cpuset(&set->cs_mask);
 		db_printf("\n");
-<<<<<<< HEAD
-		db_printf("  domain mask=");
-=======
 		db_printf("  domain policy %d mask=",
 		    set->cs_domain->ds_policy);
->>>>>>> 391bac9f
 		ddb_display_domainset(&set->cs_domain->ds_mask);
 		db_printf("\n");
 		if (db_pager_quit)
