--- conflicted
+++ resolved
@@ -120,21 +120,6 @@
 	char*		desc;		/**< driver specific description */
 	int		busy;		/**< count of calls to device_busy() */
 	device_state_t	state;		/**< current device state  */
-<<<<<<< HEAD
-	u_int32_t	devflags;	/**< api level flags for device_get_flags() */
-	u_short		flags;		/**< internal device flags  */
-#define	DF_ENABLED	1		/* device should be probed/attached */
-#define	DF_FIXEDCLASS	2		/* devclass specified at create time */
-#define	DF_WILDCARD	4		/* unit was originally wildcard */
-#define	DF_DESCMALLOCED	8		/* description was malloced */
-#define	DF_QUIET	16		/* don't print verbose attach message */
-#define	DF_DONENOMATCH	32		/* don't execute DEVICE_NOMATCH again */
-#define	DF_EXTERNALSOFTC 64		/* softc not allocated by us */
-#define	DF_REBID	128		/* Can rebid after attach */
-#define DF_REMAPPED	256		/* all remapping completed */
-	u_char	order;			/**< order from device_add_child_ordered() */
-	u_char	pad;
-=======
 	uint32_t	devflags;	/**< api level flags for device_get_flags() */
 	u_int		flags;		/**< internal device flags  */
 #define	DF_ENABLED	0x01		/* device should be probed/attached */
@@ -145,8 +130,8 @@
 #define	DF_DONENOMATCH	0x20		/* don't execute DEVICE_NOMATCH again */
 #define	DF_EXTERNALSOFTC 0x40		/* softc not allocated by us */
 #define	DF_REBID	0x80		/* Can rebid after attach */
+#define DF_REMAPPED	0x100		/* all remapping completed */
 	u_int	order;			/**< order from device_add_child_ordered() */
->>>>>>> 567164fb
 	void	*ivars;			/**< instance variables  */
 	void	*softc;			/**< current driver's variables  */
 
