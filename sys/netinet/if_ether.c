/*-
 * Copyright (c) 1982, 1986, 1988, 1993
 *	The Regents of the University of California.  All rights reserved.
 *
 * Redistribution and use in source and binary forms, with or without
 * modification, are permitted provided that the following conditions
 * are met:
 * 1. Redistributions of source code must retain the above copyright
 *    notice, this list of conditions and the following disclaimer.
 * 2. Redistributions in binary form must reproduce the above copyright
 *    notice, this list of conditions and the following disclaimer in the
 *    documentation and/or other materials provided with the distribution.
 * 4. Neither the name of the University nor the names of its contributors
 *    may be used to endorse or promote products derived from this software
 *    without specific prior written permission.
 *
 * THIS SOFTWARE IS PROVIDED BY THE REGENTS AND CONTRIBUTORS ``AS IS'' AND
 * ANY EXPRESS OR IMPLIED WARRANTIES, INCLUDING, BUT NOT LIMITED TO, THE
 * IMPLIED WARRANTIES OF MERCHANTABILITY AND FITNESS FOR A PARTICULAR PURPOSE
 * ARE DISCLAIMED.  IN NO EVENT SHALL THE REGENTS OR CONTRIBUTORS BE LIABLE
 * FOR ANY DIRECT, INDIRECT, INCIDENTAL, SPECIAL, EXEMPLARY, OR CONSEQUENTIAL
 * DAMAGES (INCLUDING, BUT NOT LIMITED TO, PROCUREMENT OF SUBSTITUTE GOODS
 * OR SERVICES; LOSS OF USE, DATA, OR PROFITS; OR BUSINESS INTERRUPTION)
 * HOWEVER CAUSED AND ON ANY THEORY OF LIABILITY, WHETHER IN CONTRACT, STRICT
 * LIABILITY, OR TORT (INCLUDING NEGLIGENCE OR OTHERWISE) ARISING IN ANY WAY
 * OUT OF THE USE OF THIS SOFTWARE, EVEN IF ADVISED OF THE POSSIBILITY OF
 * SUCH DAMAGE.
 *
 *	@(#)if_ether.c	8.1 (Berkeley) 6/10/93
 */

/*
 * Ethernet address resolution protocol.
 * TODO:
 *	add "inuse/lock" bit (or ref. count) along with valid bit
 */

#include <sys/cdefs.h>
__FBSDID("$FreeBSD$");

#include "opt_inet.h"

#include <sys/param.h>
#include <sys/kernel.h>
#include <sys/queue.h>
#include <sys/sysctl.h>
#include <sys/systm.h>
#include <sys/mbuf.h>
#include <sys/malloc.h>
#include <sys/lock.h>
#include <sys/rmlock.h>
#include <sys/proc.h>
#include <sys/socket.h>
#include <sys/syslog.h>

#include <net/if.h>
#include <net/if_var.h>
#include <net/if_dl.h>
#include <net/if_types.h>
#include <net/netisr.h>
#include <net/if_llc.h>
#include <net/ethernet.h>
#include <net/route.h>
#include <net/vnet.h>

#include <netinet/in.h>
#include <netinet/in_var.h>
#include <net/if_llatbl.h>
#include <net/if_llatbl_var.h>
#include <netinet/if_ether.h>
#ifdef INET
#include <netinet/ip_carp.h>
#endif

#include <net/rt_nhops.h>

#include <net/if_arc.h>
#include <net/iso88025.h>

#include <security/mac/mac_framework.h>

#define SIN(s) ((const struct sockaddr_in *)(s))
#define SDL(s) ((struct sockaddr_dl *)s)

/* simple arp state machine */
#define ARP_LLINFO_INCOMPLETE	0	/* no lle data */
#define ARP_LLINFO_REACHABLE	1	/* lle is valid  */
#define ARP_LLINFO_VERIFY	2	/* lle valid, re-check needed */
#define	ARP_LLINFO_DELETED	3	/* entry is deleted */

SYSCTL_DECL(_net_link_ether);
static SYSCTL_NODE(_net_link_ether, PF_INET, inet, CTLFLAG_RW, 0, "");
static SYSCTL_NODE(_net_link_ether, PF_ARP, arp, CTLFLAG_RW, 0, "");

/* timer values */
static VNET_DEFINE(int, arpt_keep) = (20*60);	/* once resolved, good for 20
						 * minutes */
static VNET_DEFINE(int, arp_maxtries) = 5;
static VNET_DEFINE(int, arp_proxyall) = 0;
static VNET_DEFINE(int, arpt_down) = 20;	/* keep incomplete entries for
						 * 20 seconds */
static VNET_DEFINE(int, arpt_rexmit) = 1;	/* retransmit arp entries, sec */
VNET_PCPUSTAT_DEFINE(struct arpstat, arpstat);  /* ARP statistics, see if_arp.h */
VNET_PCPUSTAT_SYSINIT(arpstat);

#ifdef VIMAGE
VNET_PCPUSTAT_SYSUNINIT(arpstat);
#endif /* VIMAGE */

static VNET_DEFINE(int, arp_maxhold) = 1;

#define	V_arpt_keep		VNET(arpt_keep)
#define	V_arpt_down		VNET(arpt_down)
#define	V_arpt_rexmit		VNET(arpt_rexmit)
#define	V_arp_maxtries		VNET(arp_maxtries)
#define	V_arp_proxyall		VNET(arp_proxyall)
#define	V_arp_maxhold		VNET(arp_maxhold)

SYSCTL_INT(_net_link_ether_inet, OID_AUTO, max_age, CTLFLAG_VNET | CTLFLAG_RW,
	&VNET_NAME(arpt_keep), 0,
	"ARP entry lifetime in seconds");
SYSCTL_INT(_net_link_ether_inet, OID_AUTO, maxtries, CTLFLAG_VNET | CTLFLAG_RW,
	&VNET_NAME(arp_maxtries), 0,
	"ARP resolution attempts before returning error");
SYSCTL_INT(_net_link_ether_inet, OID_AUTO, proxyall, CTLFLAG_VNET | CTLFLAG_RW,
	&VNET_NAME(arp_proxyall), 0,
	"Enable proxy ARP for all suitable requests");
SYSCTL_INT(_net_link_ether_inet, OID_AUTO, wait, CTLFLAG_VNET | CTLFLAG_RW,
	&VNET_NAME(arpt_down), 0,
	"Incomplete ARP entry lifetime in seconds");
SYSCTL_VNET_PCPUSTAT(_net_link_ether_arp, OID_AUTO, stats, struct arpstat,
    arpstat, "ARP statistics (struct arpstat, net/if_arp.h)");
SYSCTL_INT(_net_link_ether_inet, OID_AUTO, maxhold, CTLFLAG_VNET | CTLFLAG_RW,
	&VNET_NAME(arp_maxhold), 0,
	"Number of packets to hold per ARP entry");

static void	arp_init(void);
static void	arpintr(struct mbuf *);
static void	arptimer(void *);
#ifdef INET
static void	in_arpinput(struct mbuf *);
static void	arp_set_lle_reachable(struct llentry *);
static void	arp_update_lle_addr(struct arphdr *, struct ifnet *,
    struct llentry *);
static void	arp_update_lle(struct arphdr *, struct in_addr, struct ifnet *,
    int , struct llentry *);
#endif
static int	arpresolve_slow(struct ifnet *, int is_gw, struct mbuf *,
    const struct sockaddr *, u_char *, struct llentry **);

static const struct netisr_handler arp_nh = {
	.nh_name = "arp",
	.nh_handler = arpintr,
	.nh_proto = NETISR_ARP,
	.nh_policy = NETISR_POLICY_SOURCE,
};

#ifdef AF_INET
/*
 * called by in_scrubprefix() to remove entry from the table when
 * the interface goes away
 */
void
arp_ifscrub(struct ifnet *ifp, uint32_t addr)
{
	struct sockaddr_in addr4, mask4;

	bzero((void *)&addr4, sizeof(addr4));
	addr4.sin_len    = sizeof(addr4);
	addr4.sin_family = AF_INET;
	addr4.sin_addr.s_addr = addr;
	bzero(&mask4, sizeof(mask4));
	mask4.sin_len    = sizeof(mask4);
	mask4.sin_family = AF_INET;
	mask4.sin_addr.s_addr = INADDR_ANY;

	lltable_prefix_free(AF_INET, (struct sockaddr *)&addr4,
	    (struct sockaddr *)&mask4, LLE_STATIC);
}
#endif

/*
 * Timeout routine.  Age arp_tab entries periodically.
 */
static void
arptimer(void *arg)
{
	struct llentry *lle = (struct llentry *)arg;
	struct lltable *llt;
	struct ifnet *ifp;
	int evt;

	if (lle->la_flags & LLE_STATIC) {
		/* TODO: ensure we won't get here */
		LLE_WUNLOCK(lle);
		return;
	}

	if (lle->la_flags & LLE_DELETED) {
		/* We have been deleted. Drop callref and return */
		KASSERT((lle->la_flags & LLE_CALLOUTREF) != 0,
		    ("arptimer was called without callout reference"));

		/* Assume the entry was already cleared */
		lle->la_flags &= ~LLE_CALLOUTREF;
		LLE_FREE_LOCKED(lle);
		return;
	}

	llt = lle->lle_tbl;
	ifp = llt->llt_ifp;

	CURVNET_SET(ifp->if_vnet);

	switch (lle->ln_state) {
	case ARP_LLINFO_REACHABLE:

		/*
		 * Expiration time is approaching.
		 * Let's try to refresh entry if it is still
		 * in use.
		 *
		 * Set r_kick to get feedback from
		 * fast path. Change state and re-schedule
		 * ourselves.
		 */
		lle->r_kick = 1;
		lle->ln_state = ARP_LLINFO_VERIFY;
		callout_schedule(&lle->la_timer, hz * V_arpt_rexmit);
		LLE_WUNLOCK(lle);
		CURVNET_RESTORE();
		return;
	case ARP_LLINFO_VERIFY:
		if (lle->r_kick == 0 && lle->la_preempt > 0) {
			/* Entry was used, issue refresh request */
			arprequest(ifp, NULL, &lle->r_l3addr.addr4, NULL);
			lle->la_preempt--;
			lle->r_kick = 1;
			callout_schedule(&lle->la_timer, hz * V_arpt_rexmit);
			LLE_WUNLOCK(lle);
			CURVNET_RESTORE();
			return;
		}
		/* Nothing happened. Reschedule if not too late */
		if (lle->la_expire > time_uptime) {
			callout_schedule(&lle->la_timer, hz * V_arpt_rexmit);
			LLE_WUNLOCK(lle);
			CURVNET_RESTORE();
			return;
		}
		break;
	case ARP_LLINFO_INCOMPLETE:
		break;
	}

	/* We have to delete entr */
	if (lle->la_flags & LLE_VALID)
		evt = LLENTRY_EXPIRED;
	else
		evt = LLENTRY_TIMEDOUT;
	EVENTHANDLER_INVOKE(lle_event, lle, evt);

	llt->llt_clear_entry(llt, lle);

	ARPSTAT_INC(timeouts);

	CURVNET_RESTORE();
}

int
arp_lltable_prepare_static_entry(struct lltable *llt, struct llentry *lle,
    struct rt_addrinfo *info)
{

	lle->la_flags |= LLE_VALID;
	lle->r_flags |= RLLE_VALID;

	if (lle->la_expire == 0)
		lle->la_flags |= LLE_STATIC;

	return (0);
}

/*
 * Calback for lltable.
 */
void
arp_lltable_clear_entry(struct lltable *llt, struct llentry *lle)
{
	struct ifnet *ifp;
	size_t pkts_dropped;

	LLE_WLOCK_ASSERT(lle);
	KASSERT(llt != NULL, ("lltable is NULL"));

	/* Unlink entry from table if not already */
	if ((lle->la_flags & LLE_LINKED) != 0) {

		ifp = llt->llt_ifp;
		/*
		 * Lock order needs to be maintained
		 */
		LLE_ADDREF(lle);
		LLE_WUNLOCK(lle);
		IF_AFDATA_CFG_WLOCK(ifp);
		LLE_WLOCK(lle);
		LLE_REMREF(lle);

		IF_AFDATA_RUN_WLOCK(ifp);
		lltable_unlink_entry(llt, lle);
		IF_AFDATA_RUN_WUNLOCK(ifp);
		
		IF_AFDATA_CFG_WUNLOCK(ifp);
	}

	/* cancel timer */
	if (callout_stop(&lle->la_timer) != 0) {
		if ((lle->la_flags & LLE_CALLOUTREF) != 0) {
			LLE_REMREF(lle);
			lle->la_flags &= ~LLE_CALLOUTREF;
		}
	}

	lle->la_flags |= LLE_DELETED;

	/* Drop hold queue */
	pkts_dropped = lltable_drop_entry_queue(lle);
	ARPSTAT_ADD(dropped, pkts_dropped);

	/* Finally, free entry */
	LLE_FREE_LOCKED(lle);
}

/*
 * Broadcast an ARP request. Caller specifies:
 *	- arp header source ip address
 *	- arp header target ip address
 *	- arp header source ethernet address
 */
void
arprequest(struct ifnet *ifp, const struct in_addr *sip,
    const struct in_addr *tip, u_char *enaddr)
{
	struct mbuf *m;
	struct arphdr *ah;
	struct sockaddr sa;
	u_char *carpaddr = NULL;

	if (sip == NULL) {
		/*
		 * The caller did not supply a source address, try to find
		 * a compatible one among those assigned to this interface.
		 */
		struct ifaddr *ifa;

		IF_ADDR_RLOCK(ifp);
		TAILQ_FOREACH(ifa, &ifp->if_addrhead, ifa_link) {
			if (ifa->ifa_addr->sa_family != AF_INET)
				continue;

			if (ifa->ifa_carp) {
				if ((*carp_iamatch_p)(ifa, &carpaddr) == 0)
					continue;
				sip = &IA_SIN(ifa)->sin_addr;
			} else {
				carpaddr = NULL;
				sip = &IA_SIN(ifa)->sin_addr;
			}

			if (0 == ((sip->s_addr ^ tip->s_addr) &
			    IA_MASKSIN(ifa)->sin_addr.s_addr))
				break;  /* found it. */
		}
		IF_ADDR_RUNLOCK(ifp);
		if (sip == NULL) {
			printf("%s: cannot find matching address\n", __func__);
			return;
		}
	}
	if (enaddr == NULL)
		enaddr = carpaddr ? carpaddr : (u_char *)IF_LLADDR(ifp);

	if ((m = m_gethdr(M_NOWAIT, MT_DATA)) == NULL)
		return;
	m->m_len = sizeof(*ah) + 2 * sizeof(struct in_addr) +
		2 * ifp->if_addrlen;
	m->m_pkthdr.len = m->m_len;
	MH_ALIGN(m, m->m_len);
	ah = mtod(m, struct arphdr *);
	bzero((caddr_t)ah, m->m_len);
#ifdef MAC
	mac_netinet_arp_send(ifp, m);
#endif
	ah->ar_pro = htons(ETHERTYPE_IP);
	ah->ar_hln = ifp->if_addrlen;		/* hardware address length */
	ah->ar_pln = sizeof(struct in_addr);	/* protocol address length */
	ah->ar_op = htons(ARPOP_REQUEST);
	bcopy(enaddr, ar_sha(ah), ah->ar_hln);
	bcopy(sip, ar_spa(ah), ah->ar_pln);
	bcopy(tip, ar_tpa(ah), ah->ar_pln);
	sa.sa_family = AF_ARP;
	sa.sa_len = 2;
	m->m_flags |= M_BCAST;
	m_clrprotoflags(m);	/* Avoid confusing lower layers. */
	(*ifp->if_output)(ifp, m, &sa, NULL);
	ARPSTAT_INC(txrequests);
}

/*
 *
 * Saves lle address for @dst in @dst_addr.
 * Returns 0 if address was found&valid.
 */
int
arpresolve_fast(struct ifnet *ifp, struct in_addr dst, u_int mflags,
    u_char *dst_addr)
{
	struct llentry *la;
	IF_AFDATA_RUN_TRACKER;

	if (mflags & M_BCAST) {
		memcpy(dst_addr, ifp->if_broadcastaddr, ifp->if_addrlen);
		return (0);
	}
	if (mflags & M_MCAST) {
		ETHER_MAP_IP_MULTICAST(&dst, dst_addr);
		return (0);
	}

	IF_AFDATA_RUN_RLOCK(ifp);
	la = lltable_lookup_lle4(ifp, LLE_UNLOCKED, &dst);
	if (la != NULL && (la->r_flags & RLLE_VALID) != 0) {
		/* Entry found, let's copy lle info */
		bcopy(&la->ll_addr, dst_addr, ifp->if_addrlen);
		if (la->r_kick != 0)
			la->r_kick = 0; /* Notify that entry was used */
		IF_AFDATA_RUN_RUNLOCK(ifp);
		return (0);
	}
	IF_AFDATA_RUN_RUNLOCK(ifp);

	return (EAGAIN);

#if 0
	/*
	 * XXX: We need to convert all these checks to single one
	 */
	if (la != NULL && (la->la_flags & LLE_VALID) &&
	    ((la->la_flags & LLE_STATIC) || la->la_expire > time_uptime)) {
		bcopy(&la->ll_addr, dst_addr, ifp->if_addrlen);
		/*
		 * If entry has an expiry time and it is approaching,
		 * see if we need to send an ARP request within this
		 * arpt_down interval.
		 */
		if (!(la->la_flags & LLE_STATIC) &&
		    time_uptime + la->la_preempt > la->la_expire) {
			do_arp = 1;
			la->la_preempt--;
		}
		error = 0;
	}
	if (la != NULL)
		LLE_RUNLOCK(la);
	IF_AFDATA_RUNLOCK(ifp);

	/*
	 * XXX: For compat reasons only.
	 * We should delay the job to slowpath queue.
	 */
	if (do_arp != 0)
		arprequest(ifp, NULL, &dst, NULL);
	return (error);
#endif
}


/*
 * Resolve an IP address into an ethernet address.
 * On input:
 *    ifp is the interface we use
 *    is_gw != if @dst represents gateway to some destination
 *    m is the mbuf. May be NULL if we don't have a packet.
 *    dst is the next hop,
 *    desten is where we want the address.
 *    flags returns lle entry flags.
 *
 * On success, desten and flags are filled in and the function returns 0;
 * If the packet must be held pending resolution, we return EWOULDBLOCK
 * On other errors, we return the corresponding error code.
 * Note that m_freem() handles NULL.
 */
int
arpresolve(struct ifnet *ifp, int is_gw, struct mbuf *m,
	const struct sockaddr *dst, u_char *desten, uint32_t *pflags)
{
	struct llentry *la = NULL;
	struct in_addr dst4;
	int is_gw;
	IF_AFDATA_RUN_TRACKER;

	dst4 = SIN(dst)->sin_addr;

	if (pflags != NULL)
		*pflags = 0;

	if (m != NULL) {
		if (m->m_flags & M_BCAST) {
			/* broadcast */
			(void)memcpy(desten,
			    ifp->if_broadcastaddr, ifp->if_addrlen);
			return (0);
		}
		if (m->m_flags & M_MCAST && ifp->if_type != IFT_ARCNET) {
			/* multicast */
			ETHER_MAP_IP_MULTICAST(&dst4, desten);
			return (0);
		}
	}

	IF_AFDATA_RUN_RLOCK(ifp);
	la = lltable_lookup_lle4(ifp, LLE_UNLOCKED, &dst4);
	if (la != NULL && (la->r_flags & RLLE_VALID) != 0) {
		/* Entry found, let's copy lle info */
		bcopy(&la->ll_addr, desten, ifp->if_addrlen);
		if (la->r_kick != 0)
			la->r_kick = 0; /* Notify that entry was used */
		IF_AFDATA_RUN_RUNLOCK(ifp);
		*lle = la;
		return (0);
	}
	IF_AFDATA_RUN_RUNLOCK(ifp);

	is_gw = (rt0 != NULL) ? (rte_get_flags(rt0) & RTF_GATEWAY) : 0;
	return (arpresolve_slow(ifp, is_gw, m, dst, desten, lle));
}

static int
arpresolve_slow(struct ifnet *ifp, int is_gw, struct mbuf *m,
	const struct sockaddr *dst, u_char *desten, struct llentry **lle)
{
	struct llentry *la, *la_tmp;
	struct mbuf *curr = NULL;
	struct mbuf *next = NULL;
	struct in_addr dst4;
	int create, error;

	create = 0;
	*lle = NULL;
	dst4 = SIN(dst)->sin_addr;

	IF_AFDATA_RLOCK(ifp);
	la = lltable_lookup_lle4(ifp, LLE_EXCLUSIVE, &dst4);
	IF_AFDATA_RUNLOCK(ifp);
	if (la == NULL && (ifp->if_flags & (IFF_NOARP | IFF_STATICARP)) == 0) {
		create = 1;
		la = lltable_create_lle4(ifp, 0, &dst4);
		if (la != NULL) {
			IF_AFDATA_CFG_WLOCK(ifp);
			LLE_WLOCK(la);
			la_tmp = lltable_lookup_lle4(ifp, LLE_EXCLUSIVE, &dst4);
			if (la_tmp == NULL) {
				/*
				 * No entry has been found. Link new one.
				 */
				IF_AFDATA_RUN_WLOCK(ifp);
				lltable_link_entry(LLTABLE(ifp), la);
				IF_AFDATA_RUN_WUNLOCK(ifp);
			}
			IF_AFDATA_CFG_WUNLOCK(ifp);

			if (la_tmp != NULL) {
				LLE_FREE_LOCKED(la);
				la = la_tmp;
				la_tmp = NULL;
			}
		}
	}
	if (la == NULL) {
		if (create != 0)
			log(LOG_DEBUG,
			    "arpresolve: can't allocate llinfo for %s on %s\n",
			    inet_ntoa(dst4), ifp->if_xname);
		m_freem(m);
		return (EINVAL);
	}

	if ((la->la_flags & LLE_VALID) &&
	    ((la->la_flags & LLE_STATIC) || la->la_expire > time_uptime)) {
		bcopy(&la->ll_addr, desten, ifp->if_addrlen);
#if 0
		/*
		 * If entry has an expiry time and it is approaching,
		 * see if we need to send an ARP request within this
		 * arpt_down interval.
		 */
		if (!(la->la_flags & LLE_STATIC) &&
		    time_uptime + la->la_preempt > la->la_expire) {
			arprequest(ifp, NULL, &SIN(dst)->sin_addr, NULL);
			la->la_preempt--;
		}
<<<<<<< HEAD
#endif
		*lle = la;
=======

		if (pflags != NULL)
			*pflags = la->la_flags;
>>>>>>> 3e18aeb7
		error = 0;
		goto done;
	}

	if (la->la_flags & LLE_STATIC) {   /* should not happen! */
		log(LOG_DEBUG, "arpresolve: ouch, empty static llinfo for %s\n",
		    inet_ntoa(SIN(dst)->sin_addr));
		m_freem(m);
		error = EINVAL;
		goto done;
	}

	/*
	 * There is an arptab entry, but no ethernet address
	 * response yet.  Add the mbuf to the list, dropping
	 * the oldest packet if we have exceeded the system
	 * setting.
	 */
	if (m != NULL) {
		if (la->la_numheld >= V_arp_maxhold) {
			if (la->la_hold != NULL) {
				next = la->la_hold->m_nextpkt;
				m_freem(la->la_hold);
				la->la_hold = next;
				la->la_numheld--;
				ARPSTAT_INC(dropped);
			}
		}
		if (la->la_hold != NULL) {
			curr = la->la_hold;
			while (curr->m_nextpkt != NULL)
				curr = curr->m_nextpkt;
			curr->m_nextpkt = m;
		} else
			la->la_hold = m;
		la->la_numheld++;
	}
	/*
	 * Return EWOULDBLOCK if we have tried less than arp_maxtries. It
	 * will be masked by ether_output(). Return EHOSTDOWN/EHOSTUNREACH
	 * if we have already sent arp_maxtries ARP requests. Retransmit the
	 * ARP request, but not faster than one request per second.
	 */
	if (la->la_asked < V_arp_maxtries)
		error = EWOULDBLOCK;	/* First request. */
	else
<<<<<<< HEAD
		error = (is_gw != 0) ?  EHOSTUNREACH : EHOSTDOWN;
=======
		error = is_gw != 0 ? EHOSTUNREACH : EHOSTDOWN;
>>>>>>> 3e18aeb7

	if (la->la_asked == 0 || la->la_expire != time_uptime) {
		int canceled;

		LLE_ADDREF(la);
		la->la_expire = time_uptime;
		canceled = callout_reset(&la->la_timer, hz * V_arpt_down,
		    arptimer, la);
		if (canceled)
			LLE_REMREF(la);
		else
			la->la_flags |= LLE_CALLOUTREF;
		la->la_asked++;
		LLE_WUNLOCK(la);
		arprequest(ifp, NULL, &SIN(dst)->sin_addr, NULL);
		return (error);
	}
done:
	LLE_WUNLOCK(la);
	return (error);
}

/*
 * Common length and type checks are done here,
 * then the protocol-specific routine is called.
 */
static void
arpintr(struct mbuf *m)
{
	struct arphdr *ar;

	if (m->m_len < sizeof(struct arphdr) &&
	    ((m = m_pullup(m, sizeof(struct arphdr))) == NULL)) {
		log(LOG_NOTICE, "arp: runt packet -- m_pullup failed\n");
		return;
	}
	ar = mtod(m, struct arphdr *);

	if (ntohs(ar->ar_hrd) != ARPHRD_ETHER &&
	    ntohs(ar->ar_hrd) != ARPHRD_IEEE802 &&
	    ntohs(ar->ar_hrd) != ARPHRD_ARCNET &&
	    ntohs(ar->ar_hrd) != ARPHRD_IEEE1394 &&
	    ntohs(ar->ar_hrd) != ARPHRD_INFINIBAND) {
		log(LOG_NOTICE, "arp: unknown hardware address format (0x%2D)"
		    " (from %*D to %*D)\n", (unsigned char *)&ar->ar_hrd, "",
		    ETHER_ADDR_LEN, (u_char *)ar_sha(ar), ":",
		    ETHER_ADDR_LEN, (u_char *)ar_tha(ar), ":");
		m_freem(m);
		return;
	}

	if (m->m_len < arphdr_len(ar)) {
		if ((m = m_pullup(m, arphdr_len(ar))) == NULL) {
			log(LOG_NOTICE, "arp: runt packet\n");
			m_freem(m);
			return;
		}
		ar = mtod(m, struct arphdr *);
	}

	ARPSTAT_INC(received);
	switch (ntohs(ar->ar_pro)) {
#ifdef INET
	case ETHERTYPE_IP:
		in_arpinput(m);
		return;
#endif
	}
	m_freem(m);
}

#ifdef INET
/*
 * ARP for Internet protocols on 10 Mb/s Ethernet.
 * Algorithm is that given in RFC 826.
 * In addition, a sanity check is performed on the sender
 * protocol address, to catch impersonators.
 * We no longer handle negotiations for use of trailer protocol:
 * Formerly, ARP replied for protocol type ETHERTYPE_TRAIL sent
 * along with IP replies if we wanted trailers sent to us,
 * and also sent them in response to IP replies.
 * This allowed either end to announce the desire to receive
 * trailer packets.
 * We no longer reply to requests for ETHERTYPE_TRAIL protocol either,
 * but formerly didn't normally send requests.
 */
static int log_arp_wrong_iface = 1;
static int log_arp_movements = 1;
static int log_arp_permanent_modify = 1;
static int allow_multicast = 0;
static struct timeval arp_lastlog;
static int arp_curpps;
static int arp_maxpps = 1;

SYSCTL_INT(_net_link_ether_inet, OID_AUTO, log_arp_wrong_iface, CTLFLAG_RW,
	&log_arp_wrong_iface, 0,
	"log arp packets arriving on the wrong interface");
SYSCTL_INT(_net_link_ether_inet, OID_AUTO, log_arp_movements, CTLFLAG_RW,
	&log_arp_movements, 0,
	"log arp replies from MACs different than the one in the cache");
SYSCTL_INT(_net_link_ether_inet, OID_AUTO, log_arp_permanent_modify, CTLFLAG_RW,
	&log_arp_permanent_modify, 0,
	"log arp replies from MACs different than the one in the permanent arp entry");
SYSCTL_INT(_net_link_ether_inet, OID_AUTO, allow_multicast, CTLFLAG_RW,
	&allow_multicast, 0, "accept multicast addresses");
SYSCTL_INT(_net_link_ether_inet, OID_AUTO, max_log_per_second,
	CTLFLAG_RW, &arp_maxpps, 0,
	"Maximum number of remotely triggered ARP messages that can be "
	"logged per second");

#define	ARP_LOG(pri, ...)	do {					\
	if (ppsratecheck(&arp_lastlog, &arp_curpps, arp_maxpps))	\
		log((pri), "arp: " __VA_ARGS__);			\
} while (0)

static void
in_arpinput(struct mbuf *m)
{
	struct arphdr *ah;
	struct ifnet *ifp = m->m_pkthdr.rcvif;
	struct llentry *la = NULL;
	struct ifaddr *ifa;
	struct in_ifaddr *ia;
	struct sockaddr sa;
	struct in_addr isaddr, itaddr, myaddr;
	u_int8_t *enaddr = NULL;
	int op;
	int req_len;
	int bridged = 0, is_bridge = 0;
	int carped;
	struct nhop4_extended nh_ext;
	struct llentry *la_tmp;

	if (ifp->if_bridge)
		bridged = 1;
	if (ifp->if_type == IFT_BRIDGE)
		is_bridge = 1;

	req_len = arphdr_len2(ifp->if_addrlen, sizeof(struct in_addr));
	if (m->m_len < req_len && (m = m_pullup(m, req_len)) == NULL) {
		ARP_LOG(LOG_NOTICE, "runt packet -- m_pullup failed\n");
		return;
	}

	ah = mtod(m, struct arphdr *);
	/*
	 * ARP is only for IPv4 so we can reject packets with
	 * a protocol length not equal to an IPv4 address.
	 */
	if (ah->ar_pln != sizeof(struct in_addr)) {
		ARP_LOG(LOG_NOTICE, "requested protocol length != %zu\n",
		    sizeof(struct in_addr));
		goto drop;
	}

	if (allow_multicast == 0 && ETHER_IS_MULTICAST(ar_sha(ah))) {
		ARP_LOG(LOG_NOTICE, "%*D is multicast\n",
		    ifp->if_addrlen, (u_char *)ar_sha(ah), ":");
		goto drop;
	}

	op = ntohs(ah->ar_op);
	(void)memcpy(&isaddr, ar_spa(ah), sizeof (isaddr));
	(void)memcpy(&itaddr, ar_tpa(ah), sizeof (itaddr));

	if (op == ARPOP_REPLY)
		ARPSTAT_INC(rxreplies);

	/*
	 * For a bridge, we want to check the address irrespective
	 * of the receive interface. (This will change slightly
	 * when we have clusters of interfaces).
	 */
	IN_IFADDR_RLOCK();
	LIST_FOREACH(ia, INADDR_HASH(itaddr.s_addr), ia_hash) {
		if (((bridged && ia->ia_ifp->if_bridge == ifp->if_bridge) ||
		    ia->ia_ifp == ifp) &&
		    itaddr.s_addr == ia->ia_addr.sin_addr.s_addr &&
		    (ia->ia_ifa.ifa_carp == NULL ||
		    (*carp_iamatch_p)(&ia->ia_ifa, &enaddr))) {
			ifa_ref(&ia->ia_ifa);
			IN_IFADDR_RUNLOCK();
			goto match;
		}
	}
	LIST_FOREACH(ia, INADDR_HASH(isaddr.s_addr), ia_hash)
		if (((bridged && ia->ia_ifp->if_bridge == ifp->if_bridge) ||
		    ia->ia_ifp == ifp) &&
		    isaddr.s_addr == ia->ia_addr.sin_addr.s_addr) {
			ifa_ref(&ia->ia_ifa);
			IN_IFADDR_RUNLOCK();
			goto match;
		}

#define BDG_MEMBER_MATCHES_ARP(addr, ifp, ia)				\
  (ia->ia_ifp->if_bridge == ifp->if_softc &&				\
  !bcmp(IF_LLADDR(ia->ia_ifp), IF_LLADDR(ifp), ifp->if_addrlen) &&	\
  addr == ia->ia_addr.sin_addr.s_addr)
	/*
	 * Check the case when bridge shares its MAC address with
	 * some of its children, so packets are claimed by bridge
	 * itself (bridge_input() does it first), but they are really
	 * meant to be destined to the bridge member.
	 */
	if (is_bridge) {
		LIST_FOREACH(ia, INADDR_HASH(itaddr.s_addr), ia_hash) {
			if (BDG_MEMBER_MATCHES_ARP(itaddr.s_addr, ifp, ia)) {
				ifa_ref(&ia->ia_ifa);
				ifp = ia->ia_ifp;
				IN_IFADDR_RUNLOCK();
				goto match;
			}
		}
	}
#undef BDG_MEMBER_MATCHES_ARP
	IN_IFADDR_RUNLOCK();

	/*
	 * No match, use the first inet address on the receive interface
	 * as a dummy address for the rest of the function.
	 */
	IF_ADDR_RLOCK(ifp);
	TAILQ_FOREACH(ifa, &ifp->if_addrhead, ifa_link)
		if (ifa->ifa_addr->sa_family == AF_INET &&
		    (ifa->ifa_carp == NULL ||
		    (*carp_iamatch_p)(ifa, &enaddr))) {
			ia = ifatoia(ifa);
			ifa_ref(ifa);
			IF_ADDR_RUNLOCK(ifp);
			goto match;
		}
	IF_ADDR_RUNLOCK(ifp);

	/*
	 * If bridging, fall back to using any inet address.
	 */
	IN_IFADDR_RLOCK();
	if (!bridged || (ia = TAILQ_FIRST(&V_in_ifaddrhead)) == NULL) {
		IN_IFADDR_RUNLOCK();
		goto drop;
	}
	ifa_ref(&ia->ia_ifa);
	IN_IFADDR_RUNLOCK();
match:
	if (!enaddr)
		enaddr = (u_int8_t *)IF_LLADDR(ifp);
	carped = (ia->ia_ifa.ifa_carp != NULL);
	myaddr = ia->ia_addr.sin_addr;
	ifa_free(&ia->ia_ifa);
	if (!bcmp(ar_sha(ah), enaddr, ifp->if_addrlen))
		goto drop;	/* it's from me, ignore it. */
	if (!bcmp(ar_sha(ah), ifp->if_broadcastaddr, ifp->if_addrlen)) {
		ARP_LOG(LOG_NOTICE, "link address is broadcast for IP address "
		    "%s!\n", inet_ntoa(isaddr));
		goto drop;
	}

	if (ifp->if_addrlen != ah->ar_hln) {
		ARP_LOG(LOG_WARNING, "from %*D: addr len: new %d, "
		    "i/f %d (ignored)\n", ifp->if_addrlen,
		    (u_char *) ar_sha(ah), ":", ah->ar_hln,
		    ifp->if_addrlen);
		goto drop;
	}

	/*
	 * Warn if another host is using the same IP address, but only if the
	 * IP address isn't 0.0.0.0, which is used for DHCP only, in which
	 * case we suppress the warning to avoid false positive complaints of
	 * potential misconfiguration.
	 */
	if (!bridged && !carped && isaddr.s_addr == myaddr.s_addr &&
	    myaddr.s_addr != 0) {
		ARP_LOG(LOG_ERR, "%*D is using my IP address %s on %s!\n",
		   ifp->if_addrlen, (u_char *)ar_sha(ah), ":",
		   inet_ntoa(isaddr), ifp->if_xname);
		itaddr = myaddr;
		ARPSTAT_INC(dupips);
		goto reply;
	}
	if (ifp->if_flags & IFF_STATICARP)
		goto reply;

	IF_AFDATA_CFG_RLOCK(ifp);
	la = lltable_lookup_lle4(ifp, LLE_EXCLUSIVE, &isaddr);
	IF_AFDATA_CFG_RUNLOCK(ifp);
	if (la != NULL)
		arp_update_lle(ah, isaddr, ifp, bridged, la);
	else if (itaddr.s_addr == myaddr.s_addr) {

		/*
		 * Reply to our address, but no lle exists yet.
		 * do we really have to create an entry?
		 */
		la = lltable_create_lle4(ifp, 0, &isaddr);
		if (la != NULL) {
			IF_AFDATA_CFG_WLOCK(ifp);
			LLE_WLOCK(la);
			/* Let's try to search another time */
			la_tmp = lltable_lookup_lle4(ifp, LLE_EXCLUSIVE, &isaddr);
			if (la_tmp != NULL) {
				/*
				 * Someone has already inserted another entry.
				 * Let's use it.
				 */
				IF_AFDATA_CFG_WUNLOCK(ifp);
				arp_update_lle(ah, isaddr, ifp, bridged,la_tmp);
				LLE_FREE_LOCKED(la);
			} else {
				/*
				 * Use new entry. Skip all checks, update
				 * immediately
				 */
				arp_update_lle_addr(ah, ifp, la);
				IF_AFDATA_CFG_WUNLOCK(ifp);
				arp_set_lle_reachable(la);
				LLE_WUNLOCK(la);
			}
		}
	}
reply:
	if (op != ARPOP_REQUEST)
		goto drop;
	ARPSTAT_INC(rxrequests);

	if (itaddr.s_addr == myaddr.s_addr) {
		/* Shortcut.. the receiving interface is the target. */
		(void)memcpy(ar_tha(ah), ar_sha(ah), ah->ar_hln);
		(void)memcpy(ar_sha(ah), enaddr, ah->ar_hln);
	} else {
		struct llentry *lle = NULL;

		IF_AFDATA_RLOCK(ifp);
		lle = lltable_lookup_lle4(ifp, 0, &itaddr);
		IF_AFDATA_RUNLOCK(ifp);

		if ((lle != NULL) && (lle->la_flags & LLE_PUB)) {
			(void)memcpy(ar_tha(ah), ar_sha(ah), ah->ar_hln);
			(void)memcpy(ar_sha(ah), &lle->ll_addr, ah->ar_hln);
			LLE_RUNLOCK(lle);
		} else {

			if (lle != NULL)
				LLE_RUNLOCK(lle);

			if (!V_arp_proxyall)
				goto drop;

			/* XXX MRT use table 0 for arp reply  */
			if (fib4_lookup_nh_ext(0, itaddr, 0, 0, &nh_ext) != 0)
				goto drop;

			/*
			 * Don't send proxies for nodes on the same interface
			 * as this one came out of, or we'll get into a fight
			 * over who claims what Ether address.
			 */
			if (nh_ext.nh_ifp == ifp)
				goto drop;

			(void)memcpy(ar_tha(ah), ar_sha(ah), ah->ar_hln);
			(void)memcpy(ar_sha(ah), enaddr, ah->ar_hln);

			/*
			 * Also check that the node which sent the ARP packet
			 * is on the interface we expect it to be on. This
			 * avoids ARP chaos if an interface is connected to the
			 * wrong network.
			 */

			/* XXX MRT use table 0 for arp checks */
			if (fib4_lookup_nh_ext(0, isaddr, 0, 0, &nh_ext) != 0)
				goto drop;
			if (nh_ext.nh_ifp != ifp) {
				ARP_LOG(LOG_INFO, "proxy: ignoring request"
				    " from %s via wrong interface %s\n",
				    inet_ntoa(isaddr), ifp->if_xname);
				goto drop;
			}

#ifdef DEBUG_PROXY
			printf("arp: proxying for %s\n", inet_ntoa(itaddr));
#endif
		}
	}

	if (itaddr.s_addr == myaddr.s_addr &&
	    IN_LINKLOCAL(ntohl(itaddr.s_addr))) {
		/* RFC 3927 link-local IPv4; always reply by broadcast. */
#ifdef DEBUG_LINKLOCAL
		printf("arp: sending reply for link-local addr %s\n",
		    inet_ntoa(itaddr));
#endif
		m->m_flags |= M_BCAST;
		m->m_flags &= ~M_MCAST;
	} else {
		/* default behaviour; never reply by broadcast. */
		m->m_flags &= ~(M_BCAST|M_MCAST);
	}
	(void)memcpy(ar_tpa(ah), ar_spa(ah), ah->ar_pln);
	(void)memcpy(ar_spa(ah), &itaddr, ah->ar_pln);
	ah->ar_op = htons(ARPOP_REPLY);
	ah->ar_pro = htons(ETHERTYPE_IP); /* let's be sure! */
	m->m_len = sizeof(*ah) + (2 * ah->ar_pln) + (2 * ah->ar_hln);
	m->m_pkthdr.len = m->m_len;
	m->m_pkthdr.rcvif = NULL;
	sa.sa_family = AF_ARP;
	sa.sa_len = 2;
	m_clrprotoflags(m);	/* Avoid confusing lower layers. */
	(*ifp->if_output)(ifp, m, &sa, NULL);
	ARPSTAT_INC(txreplies);
	return;

drop:
	m_freem(m);
}
#endif

static void
arp_update_lle_addr(struct arphdr *ah, struct ifnet *ifp, struct llentry *la)
{

	LLE_WLOCK_ASSERT(la);

	/* Update data */
	IF_AFDATA_RUN_WLOCK(ifp);
	memcpy(&la->ll_addr, ar_sha(ah), ifp->if_addrlen);
	la->la_flags |= LLE_VALID;
	la->r_flags |= RLLE_VALID;
	if ((la->la_flags & LLE_STATIC) == 0)
		la->la_expire = time_uptime + V_arpt_keep;
	lltable_link_entry(LLTABLE(ifp), la);
	IF_AFDATA_RUN_WUNLOCK(ifp);
}

static void
arp_set_lle_reachable(struct llentry *la)
{
	int canceled, wtime;

	la->ln_state = ARP_LLINFO_REACHABLE;
	EVENTHANDLER_INVOKE(lle_event, la, LLENTRY_RESOLVED);

	if (!(la->la_flags & LLE_STATIC)) {
		wtime = V_arpt_keep - V_arp_maxtries;
		if (wtime < 0)
			wtime = V_arpt_keep;

		LLE_ADDREF(la);
		canceled = callout_reset(&la->la_timer,
		    hz * wtime, arptimer, la);
		if (canceled)
			LLE_REMREF(la);
		else
			la->la_flags |= LLE_CALLOUTREF;
	}
	la->la_asked = 0;
	la->la_preempt = V_arp_maxtries;
}

static void
arp_update_lle(struct arphdr *ah, struct in_addr isaddr, struct ifnet *ifp,
    int bridged, struct llentry *la)
{
	struct sockaddr_in sin;
	struct mbuf *m_hold, *m_hold_next;

	LLE_WLOCK_ASSERT(la);

	/* the following is not an error when doing bridging */
	if (!bridged && la->lle_tbl && la->lle_tbl->llt_ifp != ifp) {
		if (log_arp_wrong_iface)
			ARP_LOG(LOG_WARNING, "%s is on %s "
			    "but got reply from %*D on %s\n",
			    inet_ntoa(isaddr),
			    la->lle_tbl->llt_ifp->if_xname,
			    ifp->if_addrlen, (u_char *)ar_sha(ah), ":",
			    ifp->if_xname);
		LLE_WUNLOCK(la);
		return;
	}
	if ((la->la_flags & LLE_VALID) &&
	    bcmp(ar_sha(ah), &la->ll_addr, ifp->if_addrlen)) {
		if (la->la_flags & LLE_STATIC) {
			LLE_WUNLOCK(la);
			if (log_arp_permanent_modify)
				ARP_LOG(LOG_ERR,
				    "%*D attempts to modify "
				    "permanent entry for %s on %s\n",
				    ifp->if_addrlen,
				    (u_char *)ar_sha(ah), ":",
				    inet_ntoa(isaddr), ifp->if_xname);
			return;
		}
		if (log_arp_movements) {
			ARP_LOG(LOG_INFO, "%s moved from %*D "
			    "to %*D on %s\n",
			    inet_ntoa(isaddr),
			    ifp->if_addrlen,
			    (u_char *)&la->ll_addr, ":",
			    ifp->if_addrlen, (u_char *)ar_sha(ah), ":",
			    ifp->if_xname);
		}
	}

	/* Check if something has changed */
	if (memcmp(&la->ll_addr, ar_sha(ah), ifp->if_addrlen) != 0 ||
	    (la->la_flags & LLE_VALID) == 0 ||
	    la->la_expire != time_uptime + V_arpt_keep) {
		/* Perform real LLE update */
		/* use afdata WLOCK to update fields */
		LLE_ADDREF(la);
		LLE_WUNLOCK(la);
		IF_AFDATA_CFG_WLOCK(ifp);
		LLE_WLOCK(la);

		/*
		 * Since we droppped LLE lock, other thread might have deleted
		 * this lle. Check and return
		 */
		if ((la->la_flags & LLE_DELETED) != 0) {
			IF_AFDATA_CFG_WUNLOCK(ifp);
			LLE_FREE_LOCKED(la);
			return;
		}

		/* Update data */
		arp_update_lle_addr(ah, ifp, la);

		IF_AFDATA_CFG_WUNLOCK(ifp);
		LLE_REMREF(la);
	}

	arp_set_lle_reachable(la);

	/*
	 * The packets are all freed within the call to the output
	 * routine.
	 *
	 * NB: The lock MUST be released before the call to the
	 * output routine.
	 */
	if (la->la_hold != NULL) {

		m_hold = la->la_hold;
		la->la_hold = NULL;
		la->la_numheld = 0;
		lltable_fill_sa_entry(la, (struct sockaddr *)&sin);
		LLE_WUNLOCK(la);
		for (; m_hold != NULL; m_hold = m_hold_next) {
			m_hold_next = m_hold->m_nextpkt;
			m_hold->m_nextpkt = NULL;
			/* Avoid confusing lower layers. */
			m_clrprotoflags(m_hold);
			(*ifp->if_output)(ifp, m_hold, (struct sockaddr *)&sin, NULL);
		}
	} else
		LLE_WUNLOCK(la);
}

void
arp_ifinit(struct ifnet *ifp, struct ifaddr *ifa)
{
	struct llentry *lle, *lle_tmp;
	struct in_addr addr;
	struct lltable *llt;

	if (ifa->ifa_carp != NULL)
		return;

	ifa->ifa_rtrequest = NULL;
	addr = IA_SIN(ifa)->sin_addr;

	if (ntohl(addr.s_addr) == INADDR_ANY) {
		/* XXX-ME why? */
		return;
	}

	arprequest(ifp, &addr, &addr, IF_LLADDR(ifp));

	/*
	 * interface address is considered static entry
	 * because the output of the arp utility shows
	 * that L2 entry as permanent
	 */
	lle = lltable_create_lle4(ifp, LLE_IFADDR | LLE_STATIC, &addr);
	if (lle == NULL) {
		log(LOG_INFO, "arp_ifinit: cannot create arp "
		    "entry for interface address\n");
		return;
	}

	IF_AFDATA_CFG_WLOCK(ifp);
	llt = LLTABLE(ifp);

	/* Lock or new shiny lle */
	LLE_WLOCK(lle);

	/*
	 * Check if we already have some corresponding entry.
	 * Instead of dealing with callouts/flags/etc we simply
	 * delete it and add new one.
	 */
	lle_tmp = lltable_lookup_lle4(ifp, LLE_EXCLUSIVE, &addr);

	IF_AFDATA_RUN_WLOCK(ifp);
	if (lle_tmp != NULL)
		lltable_unlink_entry(llt, lle_tmp);
	bcopy(IF_LLADDR(ifp), &lle->ll_addr, ifp->if_addrlen);
	lle->la_flags |= (LLE_VALID | LLE_STATIC);
	lle->r_flags |= RLLE_VALID;
	lltable_link_entry(llt, lle);
	IF_AFDATA_RUN_WUNLOCK(ifp);

	IF_AFDATA_CFG_WUNLOCK(ifp);
	/* XXX: eventhandler */
	LLE_WUNLOCK(lle);

	if (lle_tmp != NULL) {
		/* XXX: eventhandler */
		llt->llt_clear_entry(llt, lle_tmp);
	}
}

void
arp_ifinit2(struct ifnet *ifp, struct ifaddr *ifa, u_char *enaddr)
{
	if (ntohl(IA_SIN(ifa)->sin_addr.s_addr) != INADDR_ANY)
		arprequest(ifp, &IA_SIN(ifa)->sin_addr,
				&IA_SIN(ifa)->sin_addr, enaddr);
	ifa->ifa_rtrequest = NULL;
}

static void
arp_init(void)
{

	netisr_register(&arp_nh);
}
SYSINIT(arp, SI_SUB_PROTO_DOMAIN, SI_ORDER_ANY, arp_init, 0);<|MERGE_RESOLUTION|>--- conflicted
+++ resolved
@@ -146,7 +146,7 @@
     int , struct llentry *);
 #endif
 static int	arpresolve_slow(struct ifnet *, int is_gw, struct mbuf *,
-    const struct sockaddr *, u_char *, struct llentry **);
+    const struct sockaddr *, u_char *, uint32_t *pflags); 
 
 static const struct netisr_handler arp_nh = {
 	.nh_name = "arp",
@@ -496,11 +496,9 @@
 {
 	struct llentry *la = NULL;
 	struct in_addr dst4;
-	int is_gw;
 	IF_AFDATA_RUN_TRACKER;
 
 	dst4 = SIN(dst)->sin_addr;
-
 	if (pflags != NULL)
 		*pflags = 0;
 
@@ -526,18 +524,18 @@
 		if (la->r_kick != 0)
 			la->r_kick = 0; /* Notify that entry was used */
 		IF_AFDATA_RUN_RUNLOCK(ifp);
-		*lle = la;
+		if (pflags != NULL)
+			*pflags = la->la_flags;
 		return (0);
 	}
 	IF_AFDATA_RUN_RUNLOCK(ifp);
 
-	is_gw = (rt0 != NULL) ? (rte_get_flags(rt0) & RTF_GATEWAY) : 0;
-	return (arpresolve_slow(ifp, is_gw, m, dst, desten, lle));
+	return (arpresolve_slow(ifp, is_gw, m, dst, desten, pflags));
 }
 
 static int
 arpresolve_slow(struct ifnet *ifp, int is_gw, struct mbuf *m,
-	const struct sockaddr *dst, u_char *desten, struct llentry **lle)
+	const struct sockaddr *dst, u_char *desten, uint32_t *pflags)
 {
 	struct llentry *la, *la_tmp;
 	struct mbuf *curr = NULL;
@@ -546,7 +544,6 @@
 	int create, error;
 
 	create = 0;
-	*lle = NULL;
 	dst4 = SIN(dst)->sin_addr;
 
 	IF_AFDATA_RLOCK(ifp);
@@ -599,14 +596,9 @@
 			arprequest(ifp, NULL, &SIN(dst)->sin_addr, NULL);
 			la->la_preempt--;
 		}
-<<<<<<< HEAD
 #endif
-		*lle = la;
-=======
-
 		if (pflags != NULL)
 			*pflags = la->la_flags;
->>>>>>> 3e18aeb7
 		error = 0;
 		goto done;
 	}
@@ -653,11 +645,7 @@
 	if (la->la_asked < V_arp_maxtries)
 		error = EWOULDBLOCK;	/* First request. */
 	else
-<<<<<<< HEAD
-		error = (is_gw != 0) ?  EHOSTUNREACH : EHOSTDOWN;
-=======
 		error = is_gw != 0 ? EHOSTUNREACH : EHOSTDOWN;
->>>>>>> 3e18aeb7
 
 	if (la->la_asked == 0 || la->la_expire != time_uptime) {
 		int canceled;
