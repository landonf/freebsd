/*-
 * Copyright (c) 1991 Regents of the University of California.
 * All rights reserved.
 * Copyright (c) 1994 John S. Dyson
 * All rights reserved.
 * Copyright (c) 1994 David Greenman
 * All rights reserved.
 * Copyright (c) 1998,2000 Doug Rabson
 * All rights reserved.
 *
 * This code is derived from software contributed to Berkeley by
 * the Systems Programming Group of the University of Utah Computer
 * Science Department and William Jolitz of UUNET Technologies Inc.
 *
 * Redistribution and use in source and binary forms, with or without
 * modification, are permitted provided that the following conditions
 * are met:
 * 1. Redistributions of source code must retain the above copyright
 *    notice, this list of conditions and the following disclaimer.
 * 2. Redistributions in binary form must reproduce the above copyright
 *    notice, this list of conditions and the following disclaimer in the
 *    documentation and/or other materials provided with the distribution.
 * 3. All advertising materials mentioning features or use of this software
 *    must display the following acknowledgement:
 *	This product includes software developed by the University of
 *	California, Berkeley and its contributors.
 * 4. Neither the name of the University nor the names of its contributors
 *    may be used to endorse or promote products derived from this software
 *    without specific prior written permission.
 *
 * THIS SOFTWARE IS PROVIDED BY THE REGENTS AND CONTRIBUTORS ``AS IS'' AND
 * ANY EXPRESS OR IMPLIED WARRANTIES, INCLUDING, BUT NOT LIMITED TO, THE
 * IMPLIED WARRANTIES OF MERCHANTABILITY AND FITNESS FOR A PARTICULAR PURPOSE
 * ARE DISCLAIMED.  IN NO EVENT SHALL THE REGENTS OR CONTRIBUTORS BE LIABLE
 * FOR ANY DIRECT, INDIRECT, INCIDENTAL, SPECIAL, EXEMPLARY, OR CONSEQUENTIAL
 * DAMAGES (INCLUDING, BUT NOT LIMITED TO, PROCUREMENT OF SUBSTITUTE GOODS
 * OR SERVICES; LOSS OF USE, DATA, OR PROFITS; OR BUSINESS INTERRUPTION)
 * HOWEVER CAUSED AND ON ANY THEORY OF LIABILITY, WHETHER IN CONTRACT, STRICT
 * LIABILITY, OR TORT (INCLUDING NEGLIGENCE OR OTHERWISE) ARISING IN ANY WAY
 * OUT OF THE USE OF THIS SOFTWARE, EVEN IF ADVISED OF THE POSSIBILITY OF
 * SUCH DAMAGE.
 *
 *	from:	@(#)pmap.c	7.7 (Berkeley)	5/12/91
 *	from:	i386 Id: pmap.c,v 1.193 1998/04/19 15:22:48 bde Exp
 *		with some ideas from NetBSD's alpha pmap
 */

#include <sys/cdefs.h>
__FBSDID("$FreeBSD$");

#include "opt_pmap.h"

#include <sys/param.h>
#include <sys/efi.h>
#include <sys/kernel.h>
#include <sys/ktr.h>
#include <sys/lock.h>
#include <sys/mman.h>
#include <sys/mutex.h>
#include <sys/proc.h>
#include <sys/rwlock.h>
#include <sys/smp.h>
#include <sys/sysctl.h>
#include <sys/systm.h>

#include <vm/vm.h>
#include <vm/vm_param.h>
#include <vm/vm_page.h>
#include <vm/vm_map.h>
#include <vm/vm_object.h>
#include <vm/vm_pageout.h>
#include <vm/uma.h>

#include <machine/bootinfo.h>
#include <machine/md_var.h>
#include <machine/pal.h>

/*
 *	Manages physical address maps.
 *
 *	Since the information managed by this module is
 *	also stored by the logical address mapping module,
 *	this module may throw away valid virtual-to-physical
 *	mappings at almost any time.  However, invalidations
 *	of virtual-to-physical mappings must be done as
 *	requested.
 *
 *	In order to cope with hardware architectures which
 *	make virtual-to-physical map invalidates expensive,
 *	this module may delay invalidate or reduced protection
 *	operations until such time as they are actually
 *	necessary.  This module is given full information as
 *	to which processors are currently using which maps,
 *	and to when physical maps must be made correct.
 */

/*
 * Following the Linux model, region IDs are allocated in groups of
 * eight so that a single region ID can be used for as many RRs as we
 * want by encoding the RR number into the low bits of the ID.
 *
 * We reserve region ID 0 for the kernel and allocate the remaining
 * IDs for user pmaps.
 *
 * Region 0-3:	User virtually mapped
 * Region 4:	PBVM and special mappings
 * Region 5:	Kernel virtual memory
 * Region 6:	Direct-mapped uncacheable
 * Region 7:	Direct-mapped cacheable
 */

/* XXX move to a header. */
extern uint64_t ia64_gateway_page[];

#if !defined(DIAGNOSTIC)
#define PMAP_INLINE __inline
#else
#define PMAP_INLINE
#endif

#ifdef PV_STATS
#define PV_STAT(x)	do { x ; } while (0)
#else
#define PV_STAT(x)	do { } while (0)
#endif

#define	pmap_accessed(lpte)		((lpte)->pte & PTE_ACCESSED)
#define	pmap_dirty(lpte)		((lpte)->pte & PTE_DIRTY)
#define	pmap_exec(lpte)			((lpte)->pte & PTE_AR_RX)
#define	pmap_managed(lpte)		((lpte)->pte & PTE_MANAGED)
#define	pmap_ppn(lpte)			((lpte)->pte & PTE_PPN_MASK)
#define	pmap_present(lpte)		((lpte)->pte & PTE_PRESENT)
#define	pmap_prot(lpte)			(((lpte)->pte & PTE_PROT_MASK) >> 56)
#define	pmap_wired(lpte)		((lpte)->pte & PTE_WIRED)

#define	pmap_clear_accessed(lpte)	(lpte)->pte &= ~PTE_ACCESSED
#define	pmap_clear_dirty(lpte)		(lpte)->pte &= ~PTE_DIRTY
#define	pmap_clear_present(lpte)	(lpte)->pte &= ~PTE_PRESENT
#define	pmap_clear_wired(lpte)		(lpte)->pte &= ~PTE_WIRED

#define	pmap_set_wired(lpte)		(lpte)->pte |= PTE_WIRED

/*
 * Individual PV entries are stored in per-pmap chunks.  This saves
 * space by eliminating the need to record the pmap within every PV
 * entry.
 */
#if PAGE_SIZE == 8192
#define	_NPCM	6
#define	_NPCPV	337
#define	_NPCS	2
#elif PAGE_SIZE == 16384
#define	_NPCM	11
#define	_NPCPV	677
#define	_NPCS	1
#endif
struct pv_chunk {
	pmap_t			pc_pmap;
	TAILQ_ENTRY(pv_chunk)	pc_list;
	u_long			pc_map[_NPCM];	/* bitmap; 1 = free */
	TAILQ_ENTRY(pv_chunk)	pc_lru;
	u_long			pc_spare[_NPCS];
	struct pv_entry		pc_pventry[_NPCPV];
};

/*
 * The VHPT bucket head structure.
 */
struct ia64_bucket {
	uint64_t	chain;
	struct mtx	mutex;
	u_int		length;
};

/*
 * Statically allocated kernel pmap
 */
struct pmap kernel_pmap_store;

vm_offset_t virtual_avail;	/* VA of first avail page (after kernel bss) */
vm_offset_t virtual_end;	/* VA of last avail page (end of kernel AS) */

/*
 * Kernel virtual memory management.
 */
static int nkpt;
extern struct ia64_lpte ***ia64_kptdir;

#define KPTE_DIR0_INDEX(va) \
	(((va) >> (3*PAGE_SHIFT-8)) & ((1<<(PAGE_SHIFT-3))-1))
#define KPTE_DIR1_INDEX(va) \
	(((va) >> (2*PAGE_SHIFT-5)) & ((1<<(PAGE_SHIFT-3))-1))
#define KPTE_PTE_INDEX(va) \
	(((va) >> PAGE_SHIFT) & ((1<<(PAGE_SHIFT-5))-1))
#define NKPTEPG		(PAGE_SIZE / sizeof(struct ia64_lpte))

vm_offset_t kernel_vm_end;

/* Defaults for ptc.e. */
static uint64_t pmap_ptc_e_base = 0;
static uint32_t pmap_ptc_e_count1 = 1;
static uint32_t pmap_ptc_e_count2 = 1;
static uint32_t pmap_ptc_e_stride1 = 0;
static uint32_t pmap_ptc_e_stride2 = 0;

struct mtx pmap_ptc_mutex;

/*
 * Data for the RID allocator
 */
static int pmap_ridcount;
static int pmap_rididx;
static int pmap_ridmapsz;
static int pmap_ridmax;
static uint64_t *pmap_ridmap;
struct mtx pmap_ridmutex;

static struct rwlock_padalign pvh_global_lock;

/*
 * Data for the pv entry allocation mechanism
 */
static TAILQ_HEAD(pch, pv_chunk) pv_chunks = TAILQ_HEAD_INITIALIZER(pv_chunks);
static int pv_entry_count;

/*
 * Data for allocating PTEs for user processes.
 */
static uma_zone_t ptezone;

/*
 * Virtual Hash Page Table (VHPT) data.
 */
/* SYSCTL_DECL(_machdep); */
static SYSCTL_NODE(_machdep, OID_AUTO, vhpt, CTLFLAG_RD, 0, "");

struct ia64_bucket *pmap_vhpt_bucket;

int pmap_vhpt_nbuckets;
SYSCTL_INT(_machdep_vhpt, OID_AUTO, nbuckets, CTLFLAG_RD,
    &pmap_vhpt_nbuckets, 0, "");

int pmap_vhpt_log2size = 0;
TUNABLE_INT("machdep.vhpt.log2size", &pmap_vhpt_log2size);
SYSCTL_INT(_machdep_vhpt, OID_AUTO, log2size, CTLFLAG_RD,
    &pmap_vhpt_log2size, 0, "");

static int pmap_vhpt_inserts;
SYSCTL_INT(_machdep_vhpt, OID_AUTO, inserts, CTLFLAG_RD,
    &pmap_vhpt_inserts, 0, "");

static int pmap_vhpt_population(SYSCTL_HANDLER_ARGS);
SYSCTL_PROC(_machdep_vhpt, OID_AUTO, population, CTLTYPE_INT | CTLFLAG_RD,
    NULL, 0, pmap_vhpt_population, "I", "");

static struct ia64_lpte *pmap_find_vhpt(vm_offset_t va);

static void free_pv_chunk(struct pv_chunk *pc);
static void free_pv_entry(pmap_t pmap, pv_entry_t pv);
static pv_entry_t get_pv_entry(pmap_t pmap, boolean_t try);
static vm_page_t pmap_pv_reclaim(pmap_t locked_pmap);

static void	pmap_enter_quick_locked(pmap_t pmap, vm_offset_t va,
		    vm_page_t m, vm_prot_t prot);
static void	pmap_free_pte(struct ia64_lpte *pte, vm_offset_t va);
static int	pmap_remove_pte(pmap_t pmap, struct ia64_lpte *pte,
		    vm_offset_t va, pv_entry_t pv, int freepte);
static int	pmap_remove_vhpt(vm_offset_t va);
static boolean_t pmap_try_insert_pv_entry(pmap_t pmap, vm_offset_t va,
		    vm_page_t m);

static void
pmap_initialize_vhpt(vm_offset_t vhpt)
{
	struct ia64_lpte *pte;
	u_int i;

	pte = (struct ia64_lpte *)vhpt;
	for (i = 0; i < pmap_vhpt_nbuckets; i++) {
		pte[i].pte = 0;
		pte[i].itir = 0;
		pte[i].tag = 1UL << 63; /* Invalid tag */
		pte[i].chain = (uintptr_t)(pmap_vhpt_bucket + i);
	}
}

#ifdef SMP
vm_offset_t
pmap_alloc_vhpt(void)
{
	vm_offset_t vhpt;
	vm_page_t m;
	vm_size_t size;

	size = 1UL << pmap_vhpt_log2size;
	m = vm_page_alloc_contig(NULL, 0, VM_ALLOC_SYSTEM | VM_ALLOC_NOOBJ,
	    atop(size), 0UL, ~0UL, size, 0UL, VM_MEMATTR_DEFAULT);
	if (m != NULL) {
		vhpt = IA64_PHYS_TO_RR7(VM_PAGE_TO_PHYS(m));
		pmap_initialize_vhpt(vhpt);
		return (vhpt);
	}
	return (0);
}
#endif

/*
 *	Bootstrap the system enough to run with virtual memory.
 */
void
pmap_bootstrap()
{
	struct ia64_pal_result res;
	vm_offset_t base;
	size_t size;
	int i, ridbits;

	/*
	 * Query the PAL Code to find the loop parameters for the
	 * ptc.e instruction.
	 */
	res = ia64_call_pal_static(PAL_PTCE_INFO, 0, 0, 0);
	if (res.pal_status != 0)
		panic("Can't configure ptc.e parameters");
	pmap_ptc_e_base = res.pal_result[0];
	pmap_ptc_e_count1 = res.pal_result[1] >> 32;
	pmap_ptc_e_count2 = res.pal_result[1];
	pmap_ptc_e_stride1 = res.pal_result[2] >> 32;
	pmap_ptc_e_stride2 = res.pal_result[2];
	if (bootverbose)
		printf("ptc.e base=0x%lx, count1=%u, count2=%u, "
		       "stride1=0x%x, stride2=0x%x\n",
		       pmap_ptc_e_base,
		       pmap_ptc_e_count1,
		       pmap_ptc_e_count2,
		       pmap_ptc_e_stride1,
		       pmap_ptc_e_stride2);

	mtx_init(&pmap_ptc_mutex, "PTC.G mutex", NULL, MTX_SPIN);

	/*
	 * Setup RIDs. RIDs 0..7 are reserved for the kernel.
	 *
	 * We currently need at least 19 bits in the RID because PID_MAX
	 * can only be encoded in 17 bits and we need RIDs for 4 regions
	 * per process. With PID_MAX equalling 99999 this means that we
	 * need to be able to encode 399996 (=4*PID_MAX).
	 * The Itanium processor only has 18 bits and the architected
	 * minimum is exactly that. So, we cannot use a PID based scheme
	 * in those cases. Enter pmap_ridmap...
	 * We should avoid the map when running on a processor that has
	 * implemented enough bits. This means that we should pass the
	 * process/thread ID to pmap. This we currently don't do, so we
	 * use the map anyway. However, we don't want to allocate a map
	 * that is large enough to cover the range dictated by the number
	 * of bits in the RID, because that may result in a RID map of
	 * 2MB in size for a 24-bit RID. A 64KB map is enough.
	 * The bottomline: we create a 32KB map when the processor only
	 * implements 18 bits (or when we can't figure it out). Otherwise
	 * we create a 64KB map.
	 */
	res = ia64_call_pal_static(PAL_VM_SUMMARY, 0, 0, 0);
	if (res.pal_status != 0) {
		if (bootverbose)
			printf("Can't read VM Summary - assuming 18 Region ID bits\n");
		ridbits = 18; /* guaranteed minimum */
	} else {
		ridbits = (res.pal_result[1] >> 8) & 0xff;
		if (bootverbose)
			printf("Processor supports %d Region ID bits\n",
			    ridbits);
	}
	if (ridbits > 19)
		ridbits = 19;

	pmap_ridmax = (1 << ridbits);
	pmap_ridmapsz = pmap_ridmax / 64;
	pmap_ridmap = ia64_physmem_alloc(pmap_ridmax / 8, PAGE_SIZE);
	pmap_ridmap[0] |= 0xff;
	pmap_rididx = 0;
	pmap_ridcount = 8;
	mtx_init(&pmap_ridmutex, "RID allocator lock", NULL, MTX_DEF);

	/*
	 * Allocate some memory for initial kernel 'page tables'.
	 */
	ia64_kptdir = ia64_physmem_alloc(PAGE_SIZE, PAGE_SIZE);
	nkpt = 0;
	kernel_vm_end = VM_INIT_KERNEL_ADDRESS;

	/*
	 * Determine a valid (mappable) VHPT size.
	 */
	TUNABLE_INT_FETCH("machdep.vhpt.log2size", &pmap_vhpt_log2size);
	if (pmap_vhpt_log2size == 0)
		pmap_vhpt_log2size = 20;
	else if (pmap_vhpt_log2size < 16)
		pmap_vhpt_log2size = 16;
	else if (pmap_vhpt_log2size > 28)
		pmap_vhpt_log2size = 28;
	if (pmap_vhpt_log2size & 1)
		pmap_vhpt_log2size--;

	size = 1UL << pmap_vhpt_log2size;
	base = (uintptr_t)ia64_physmem_alloc(size, size);
	if (base == 0)
		panic("Unable to allocate VHPT");

	PCPU_SET(md.vhpt, base);
	if (bootverbose)
		printf("VHPT: address=%#lx, size=%#lx\n", base, size);

	pmap_vhpt_nbuckets = size / sizeof(struct ia64_lpte);
	pmap_vhpt_bucket = ia64_physmem_alloc(pmap_vhpt_nbuckets *
	    sizeof(struct ia64_bucket), PAGE_SIZE);
	for (i = 0; i < pmap_vhpt_nbuckets; i++) {
		/* Stolen memory is zeroed. */
		mtx_init(&pmap_vhpt_bucket[i].mutex, "VHPT bucket lock", NULL,
		    MTX_NOWITNESS | MTX_SPIN);
	}

	pmap_initialize_vhpt(base);
	map_vhpt(base);
	ia64_set_pta(base + (1 << 8) + (pmap_vhpt_log2size << 2) + 1);
	ia64_srlz_i();

	virtual_avail = VM_INIT_KERNEL_ADDRESS;
	virtual_end = VM_MAX_KERNEL_ADDRESS;

	/*
	 * Initialize the kernel pmap (which is statically allocated).
	 */
	PMAP_LOCK_INIT(kernel_pmap);
	for (i = 0; i < IA64_VM_MINKERN_REGION; i++)
		kernel_pmap->pm_rid[i] = 0;
	TAILQ_INIT(&kernel_pmap->pm_pvchunk);
	PCPU_SET(md.current_pmap, kernel_pmap);

 	/*
	 * Initialize the global pv list lock.
	 */
	rw_init(&pvh_global_lock, "pmap pv global");

	/* Region 5 is mapped via the VHPT. */
	ia64_set_rr(IA64_RR_BASE(5), (5 << 8) | (PAGE_SHIFT << 2) | 1);

	/*
	 * Clear out any random TLB entries left over from booting.
	 */
	pmap_invalidate_all();

	map_gateway_page();
}

static int
pmap_vhpt_population(SYSCTL_HANDLER_ARGS)
{
	int count, error, i;

	count = 0;
	for (i = 0; i < pmap_vhpt_nbuckets; i++)
		count += pmap_vhpt_bucket[i].length;

	error = SYSCTL_OUT(req, &count, sizeof(count));
	return (error);
}

vm_offset_t
pmap_page_to_va(vm_page_t m)
{
	vm_paddr_t pa;
	vm_offset_t va;

	pa = VM_PAGE_TO_PHYS(m);
	va = (m->md.memattr == VM_MEMATTR_UNCACHEABLE) ? IA64_PHYS_TO_RR6(pa) :
	    IA64_PHYS_TO_RR7(pa);
	return (va);
}

/*
 *	Initialize a vm_page's machine-dependent fields.
 */
void
pmap_page_init(vm_page_t m)
{

	CTR2(KTR_PMAP, "%s(%p)", __func__, m);

	TAILQ_INIT(&m->md.pv_list);
	m->md.memattr = VM_MEMATTR_DEFAULT;
}

/*
 *	Initialize the pmap module.
 *	Called by vm_init, to initialize any structures that the pmap
 *	system needs to map virtual memory.
 */
void
pmap_init(void)
{

	CTR1(KTR_PMAP, "%s()", __func__);

	ptezone = uma_zcreate("PT ENTRY", sizeof (struct ia64_lpte), 
	    NULL, NULL, NULL, NULL, UMA_ALIGN_PTR, UMA_ZONE_VM|UMA_ZONE_NOFREE);
}


/***************************************************
 * Manipulate TLBs for a pmap
 ***************************************************/

static void
pmap_invalidate_page(vm_offset_t va)
{
	struct ia64_lpte *pte;
	struct pcpu *pc;
	uint64_t tag;
	u_int vhpt_ofs;

	critical_enter();

	vhpt_ofs = ia64_thash(va) - PCPU_GET(md.vhpt);
	tag = ia64_ttag(va);
	STAILQ_FOREACH(pc, &cpuhead, pc_allcpu) {
		pte = (struct ia64_lpte *)(pc->pc_md.vhpt + vhpt_ofs);
		atomic_cmpset_64(&pte->tag, tag, 1UL << 63);
	}

	mtx_lock_spin(&pmap_ptc_mutex);

	ia64_ptc_ga(va, PAGE_SHIFT << 2);
	ia64_mf();
	ia64_srlz_i();

	mtx_unlock_spin(&pmap_ptc_mutex);

	ia64_invala();

	critical_exit();
}

void
pmap_invalidate_all(void)
{
	uint64_t addr;
	int i, j;

	addr = pmap_ptc_e_base;
	for (i = 0; i < pmap_ptc_e_count1; i++) {
		for (j = 0; j < pmap_ptc_e_count2; j++) {
			ia64_ptc_e(addr);
			addr += pmap_ptc_e_stride2;
		}
		addr += pmap_ptc_e_stride1;
	}
	ia64_srlz_i();
}

static uint32_t
pmap_allocate_rid(void)
{
	uint64_t bit, bits;
	int rid;

	mtx_lock(&pmap_ridmutex);
	if (pmap_ridcount == pmap_ridmax)
		panic("pmap_allocate_rid: All Region IDs used");

	/* Find an index with a free bit. */
	while ((bits = pmap_ridmap[pmap_rididx]) == ~0UL) {
		pmap_rididx++;
		if (pmap_rididx == pmap_ridmapsz)
			pmap_rididx = 0;
	}
	rid = pmap_rididx * 64;

	/* Find a free bit. */
	bit = 1UL;
	while (bits & bit) {
		rid++;
		bit <<= 1;
	}

	pmap_ridmap[pmap_rididx] |= bit;
	pmap_ridcount++;
	mtx_unlock(&pmap_ridmutex);

	return rid;
}

static void
pmap_free_rid(uint32_t rid)
{
	uint64_t bit;
	int idx;

	idx = rid / 64;
	bit = ~(1UL << (rid & 63));

	mtx_lock(&pmap_ridmutex);
	pmap_ridmap[idx] &= bit;
	pmap_ridcount--;
	mtx_unlock(&pmap_ridmutex);
}

/***************************************************
 * Page table page management routines.....
 ***************************************************/

static void
pmap_pinit_common(pmap_t pmap)
{
	int i;

	for (i = 0; i < IA64_VM_MINKERN_REGION; i++)
		pmap->pm_rid[i] = pmap_allocate_rid();
	TAILQ_INIT(&pmap->pm_pvchunk);
	bzero(&pmap->pm_stats, sizeof pmap->pm_stats);
}

void
pmap_pinit0(pmap_t pmap)
{

	CTR2(KTR_PMAP, "%s(%p)", __func__, pmap);

	PMAP_LOCK_INIT(pmap);
	pmap_pinit_common(pmap);
}

/*
 * Initialize a preallocated and zeroed pmap structure,
 * such as one in a vmspace structure.
 */
int
pmap_pinit(pmap_t pmap)
{

	CTR2(KTR_PMAP, "%s(%p)", __func__, pmap);

	pmap_pinit_common(pmap);
	return (1);
}

/***************************************************
 * Pmap allocation/deallocation routines.
 ***************************************************/

/*
 * Release any resources held by the given physical map.
 * Called when a pmap initialized by pmap_pinit is being released.
 * Should only be called if the map contains no valid mappings.
 */
void
pmap_release(pmap_t pmap)
{
	int i;

	CTR2(KTR_PMAP, "%s(%p)", __func__, pmap);

	for (i = 0; i < IA64_VM_MINKERN_REGION; i++)
		if (pmap->pm_rid[i])
			pmap_free_rid(pmap->pm_rid[i]);
}

/*
 * grow the number of kernel page table entries, if needed
 */
void
pmap_growkernel(vm_offset_t addr)
{
	struct ia64_lpte **dir1;
	struct ia64_lpte *leaf;
	vm_page_t nkpg;

	CTR2(KTR_PMAP, "%s(%#x)", __func__, addr);

	while (kernel_vm_end <= addr) {
		if (nkpt == PAGE_SIZE/8 + PAGE_SIZE*PAGE_SIZE/64)
			panic("%s: out of kernel address space", __func__);

		dir1 = ia64_kptdir[KPTE_DIR0_INDEX(kernel_vm_end)];
		if (dir1 == NULL) {
			nkpg = vm_page_alloc(NULL, nkpt++,
			    VM_ALLOC_NOOBJ|VM_ALLOC_INTERRUPT|VM_ALLOC_WIRED);
			if (!nkpg)
				panic("%s: cannot add dir. page", __func__);

			dir1 = (struct ia64_lpte **)pmap_page_to_va(nkpg);
			bzero(dir1, PAGE_SIZE);
			ia64_kptdir[KPTE_DIR0_INDEX(kernel_vm_end)] = dir1;
		}

		nkpg = vm_page_alloc(NULL, nkpt++,
		    VM_ALLOC_NOOBJ|VM_ALLOC_INTERRUPT|VM_ALLOC_WIRED);
		if (!nkpg)
			panic("%s: cannot add PTE page", __func__);

		leaf = (struct ia64_lpte *)pmap_page_to_va(nkpg);
		bzero(leaf, PAGE_SIZE);
		dir1[KPTE_DIR1_INDEX(kernel_vm_end)] = leaf;

		kernel_vm_end += PAGE_SIZE * NKPTEPG;
	}
}

/***************************************************
 * page management routines.
 ***************************************************/

CTASSERT(sizeof(struct pv_chunk) == PAGE_SIZE);

static __inline struct pv_chunk *
pv_to_chunk(pv_entry_t pv)
{

	return ((struct pv_chunk *)((uintptr_t)pv & ~(uintptr_t)PAGE_MASK));
}

#define PV_PMAP(pv) (pv_to_chunk(pv)->pc_pmap)

#define	PC_FREE_FULL	0xfffffffffffffffful
#define	PC_FREE_PARTIAL	\
	((1UL << (_NPCPV - sizeof(u_long) * 8 * (_NPCM - 1))) - 1)

#if PAGE_SIZE == 8192
static const u_long pc_freemask[_NPCM] = {
	PC_FREE_FULL, PC_FREE_FULL, PC_FREE_FULL,
	PC_FREE_FULL, PC_FREE_FULL, PC_FREE_PARTIAL
};
#elif PAGE_SIZE == 16384
static const u_long pc_freemask[_NPCM] = {
	PC_FREE_FULL, PC_FREE_FULL, PC_FREE_FULL,
	PC_FREE_FULL, PC_FREE_FULL, PC_FREE_FULL,
	PC_FREE_FULL, PC_FREE_FULL, PC_FREE_FULL,
	PC_FREE_FULL, PC_FREE_PARTIAL
};
#endif

static SYSCTL_NODE(_vm, OID_AUTO, pmap, CTLFLAG_RD, 0, "VM/pmap parameters");

SYSCTL_INT(_vm_pmap, OID_AUTO, pv_entry_count, CTLFLAG_RD, &pv_entry_count, 0,
    "Current number of pv entries");

#ifdef PV_STATS
static int pc_chunk_count, pc_chunk_allocs, pc_chunk_frees, pc_chunk_tryfail;

SYSCTL_INT(_vm_pmap, OID_AUTO, pc_chunk_count, CTLFLAG_RD, &pc_chunk_count, 0,
    "Current number of pv entry chunks");
SYSCTL_INT(_vm_pmap, OID_AUTO, pc_chunk_allocs, CTLFLAG_RD, &pc_chunk_allocs, 0,
    "Current number of pv entry chunks allocated");
SYSCTL_INT(_vm_pmap, OID_AUTO, pc_chunk_frees, CTLFLAG_RD, &pc_chunk_frees, 0,
    "Current number of pv entry chunks frees");
SYSCTL_INT(_vm_pmap, OID_AUTO, pc_chunk_tryfail, CTLFLAG_RD, &pc_chunk_tryfail, 0,
    "Number of times tried to get a chunk page but failed.");

static long pv_entry_frees, pv_entry_allocs;
static int pv_entry_spare;

SYSCTL_LONG(_vm_pmap, OID_AUTO, pv_entry_frees, CTLFLAG_RD, &pv_entry_frees, 0,
    "Current number of pv entry frees");
SYSCTL_LONG(_vm_pmap, OID_AUTO, pv_entry_allocs, CTLFLAG_RD, &pv_entry_allocs, 0,
    "Current number of pv entry allocs");
SYSCTL_INT(_vm_pmap, OID_AUTO, pv_entry_spare, CTLFLAG_RD, &pv_entry_spare, 0,
    "Current number of spare pv entries");
#endif

/*
 * We are in a serious low memory condition.  Resort to
 * drastic measures to free some pages so we can allocate
 * another pv entry chunk.
 */
static vm_page_t
pmap_pv_reclaim(pmap_t locked_pmap)
{
	struct pch newtail;
	struct pv_chunk *pc;
	struct ia64_lpte *pte;
	pmap_t pmap;
	pv_entry_t pv;
	vm_offset_t va;
	vm_page_t m, m_pc;
	u_long inuse;
	int bit, field, freed, idx;

	PMAP_LOCK_ASSERT(locked_pmap, MA_OWNED);
	pmap = NULL;
	m_pc = NULL;
	TAILQ_INIT(&newtail);
	while ((pc = TAILQ_FIRST(&pv_chunks)) != NULL) {
		TAILQ_REMOVE(&pv_chunks, pc, pc_lru);
		if (pmap != pc->pc_pmap) {
			if (pmap != NULL) {
				if (pmap != locked_pmap) {
					pmap_switch(locked_pmap);
					PMAP_UNLOCK(pmap);
				}
			}
			pmap = pc->pc_pmap;
			/* Avoid deadlock and lock recursion. */
			if (pmap > locked_pmap)
				PMAP_LOCK(pmap);
			else if (pmap != locked_pmap && !PMAP_TRYLOCK(pmap)) {
				pmap = NULL;
				TAILQ_INSERT_TAIL(&newtail, pc, pc_lru);
				continue;
			}
			pmap_switch(pmap);
		}

		/*
		 * Destroy every non-wired, 8 KB page mapping in the chunk.
		 */
		freed = 0;
		for (field = 0; field < _NPCM; field++) {
			for (inuse = ~pc->pc_map[field] & pc_freemask[field];
			    inuse != 0; inuse &= ~(1UL << bit)) {
				bit = ffsl(inuse) - 1;
				idx = field * sizeof(inuse) * NBBY + bit;
				pv = &pc->pc_pventry[idx];
				va = pv->pv_va;
				pte = pmap_find_vhpt(va);
				KASSERT(pte != NULL, ("pte"));
				if (pmap_wired(pte))
					continue;
				pmap_remove_vhpt(va);
				pmap_invalidate_page(va);
				m = PHYS_TO_VM_PAGE(pmap_ppn(pte));
				if (pmap_accessed(pte))
					vm_page_aflag_set(m, PGA_REFERENCED);
				if (pmap_dirty(pte))
					vm_page_dirty(m);
				pmap_free_pte(pte, va);
				TAILQ_REMOVE(&m->md.pv_list, pv, pv_list);
				if (TAILQ_EMPTY(&m->md.pv_list))
					vm_page_aflag_clear(m, PGA_WRITEABLE);
				pc->pc_map[field] |= 1UL << bit;
				freed++;
			}
		}
		if (freed == 0) {
			TAILQ_INSERT_TAIL(&newtail, pc, pc_lru);
			continue;
		}
		/* Every freed mapping is for a 8 KB page. */
		pmap->pm_stats.resident_count -= freed;
		PV_STAT(pv_entry_frees += freed);
		PV_STAT(pv_entry_spare += freed);
		pv_entry_count -= freed;
		TAILQ_REMOVE(&pmap->pm_pvchunk, pc, pc_list);
		for (field = 0; field < _NPCM; field++)
			if (pc->pc_map[field] != pc_freemask[field]) {
				TAILQ_INSERT_HEAD(&pmap->pm_pvchunk, pc,
				    pc_list);
				TAILQ_INSERT_TAIL(&newtail, pc, pc_lru);

				/*
				 * One freed pv entry in locked_pmap is
				 * sufficient.
				 */
				if (pmap == locked_pmap)
					goto out;
				break;
			}
		if (field == _NPCM) {
			PV_STAT(pv_entry_spare -= _NPCPV);
			PV_STAT(pc_chunk_count--);
			PV_STAT(pc_chunk_frees++);
			/* Entire chunk is free; return it. */
			m_pc = PHYS_TO_VM_PAGE(IA64_RR_MASK((vm_offset_t)pc));
			break;
		}
	}
out:
	TAILQ_CONCAT(&pv_chunks, &newtail, pc_lru);
	if (pmap != NULL) {
		if (pmap != locked_pmap) {
			pmap_switch(locked_pmap);
			PMAP_UNLOCK(pmap);
		}
	}
	return (m_pc);
}

/*
 * free the pv_entry back to the free list
 */
static void
free_pv_entry(pmap_t pmap, pv_entry_t pv)
{
	struct pv_chunk *pc;
	int bit, field, idx;

	rw_assert(&pvh_global_lock, RA_WLOCKED);
	PMAP_LOCK_ASSERT(pmap, MA_OWNED);
	PV_STAT(pv_entry_frees++);
	PV_STAT(pv_entry_spare++);
	pv_entry_count--;
	pc = pv_to_chunk(pv);
	idx = pv - &pc->pc_pventry[0];
	field = idx / (sizeof(u_long) * NBBY);
	bit = idx % (sizeof(u_long) * NBBY);
	pc->pc_map[field] |= 1ul << bit;
	for (idx = 0; idx < _NPCM; idx++)
		if (pc->pc_map[idx] != pc_freemask[idx]) {
			/*
			 * 98% of the time, pc is already at the head of the
			 * list.  If it isn't already, move it to the head.
			 */
			if (__predict_false(TAILQ_FIRST(&pmap->pm_pvchunk) !=
			    pc)) {
				TAILQ_REMOVE(&pmap->pm_pvchunk, pc, pc_list);
				TAILQ_INSERT_HEAD(&pmap->pm_pvchunk, pc,
				    pc_list);
			}
			return;
		}
	TAILQ_REMOVE(&pmap->pm_pvchunk, pc, pc_list);
	free_pv_chunk(pc);
}

static void
free_pv_chunk(struct pv_chunk *pc)
{
	vm_page_t m;

 	TAILQ_REMOVE(&pv_chunks, pc, pc_lru);
	PV_STAT(pv_entry_spare -= _NPCPV);
	PV_STAT(pc_chunk_count--);
	PV_STAT(pc_chunk_frees++);
	/* entire chunk is free, return it */
	m = PHYS_TO_VM_PAGE(IA64_RR_MASK((vm_offset_t)pc));
<<<<<<< HEAD
=======
	vm_page_unwire(m, PQ_INACTIVE);
>>>>>>> 2802c525
	vm_page_free(m);
}

/*
 * get a new pv_entry, allocating a block from the system
 * when needed.
 */
static pv_entry_t
get_pv_entry(pmap_t pmap, boolean_t try)
{
	struct pv_chunk *pc;
	pv_entry_t pv;
	vm_page_t m;
	int bit, field, idx;

	rw_assert(&pvh_global_lock, RA_WLOCKED);
	PMAP_LOCK_ASSERT(pmap, MA_OWNED);
	PV_STAT(pv_entry_allocs++);
	pv_entry_count++;
retry:
	pc = TAILQ_FIRST(&pmap->pm_pvchunk);
	if (pc != NULL) {
		for (field = 0; field < _NPCM; field++) {
			if (pc->pc_map[field]) {
				bit = ffsl(pc->pc_map[field]) - 1;
				break;
			}
		}
		if (field < _NPCM) {
			idx = field * sizeof(pc->pc_map[field]) * NBBY + bit;
			pv = &pc->pc_pventry[idx];
			pc->pc_map[field] &= ~(1ul << bit);
			/* If this was the last item, move it to tail */
			for (field = 0; field < _NPCM; field++)
				if (pc->pc_map[field] != 0) {
					PV_STAT(pv_entry_spare--);
					return (pv);	/* not full, return */
				}
			TAILQ_REMOVE(&pmap->pm_pvchunk, pc, pc_list);
			TAILQ_INSERT_TAIL(&pmap->pm_pvchunk, pc, pc_list);
			PV_STAT(pv_entry_spare--);
			return (pv);
		}
	}
	/* No free items, allocate another chunk */
	m = vm_page_alloc(NULL, 0, VM_ALLOC_NORMAL | VM_ALLOC_NOOBJ |
	    VM_ALLOC_WIRED);
	if (m == NULL) {
		if (try) {
			pv_entry_count--;
			PV_STAT(pc_chunk_tryfail++);
			return (NULL);
		}
		m = pmap_pv_reclaim(pmap);
		if (m == NULL)
			goto retry;
	}
	PV_STAT(pc_chunk_count++);
	PV_STAT(pc_chunk_allocs++);
	pc = (struct pv_chunk *)IA64_PHYS_TO_RR7(VM_PAGE_TO_PHYS(m));
	pc->pc_pmap = pmap;
	pc->pc_map[0] = pc_freemask[0] & ~1ul;	/* preallocated bit 0 */
	for (field = 1; field < _NPCM; field++)
		pc->pc_map[field] = pc_freemask[field];
	TAILQ_INSERT_TAIL(&pv_chunks, pc, pc_lru);
	pv = &pc->pc_pventry[0];
	TAILQ_INSERT_HEAD(&pmap->pm_pvchunk, pc, pc_list);
	PV_STAT(pv_entry_spare += _NPCPV - 1);
	return (pv);
}

/*
 * Conditionally create a pv entry.
 */
static boolean_t
pmap_try_insert_pv_entry(pmap_t pmap, vm_offset_t va, vm_page_t m)
{
	pv_entry_t pv;

	PMAP_LOCK_ASSERT(pmap, MA_OWNED);
	rw_assert(&pvh_global_lock, RA_WLOCKED);
	if ((pv = get_pv_entry(pmap, TRUE)) != NULL) {
		pv->pv_va = va;
		TAILQ_INSERT_TAIL(&m->md.pv_list, pv, pv_list);
		return (TRUE);
	} else
		return (FALSE);
}

/*
 * Add an ia64_lpte to the VHPT.
 */
static void
pmap_enter_vhpt(struct ia64_lpte *pte, vm_offset_t va)
{
	struct ia64_bucket *bckt;
	struct ia64_lpte *vhpte;
	uint64_t pte_pa;

	/* Can fault, so get it out of the way. */
	pte_pa = ia64_tpa((vm_offset_t)pte);

	vhpte = (struct ia64_lpte *)ia64_thash(va);
	bckt = (struct ia64_bucket *)vhpte->chain;

	mtx_lock_spin(&bckt->mutex);
	pte->chain = bckt->chain;
	ia64_mf();
	bckt->chain = pte_pa;

	pmap_vhpt_inserts++;
	bckt->length++;
	mtx_unlock_spin(&bckt->mutex);
}

/*
 * Remove the ia64_lpte matching va from the VHPT. Return zero if it
 * worked or an appropriate error code otherwise.
 */
static int
pmap_remove_vhpt(vm_offset_t va)
{
	struct ia64_bucket *bckt;
	struct ia64_lpte *pte;
	struct ia64_lpte *lpte;
	struct ia64_lpte *vhpte;
	uint64_t chain, tag;

	tag = ia64_ttag(va);
	vhpte = (struct ia64_lpte *)ia64_thash(va);
	bckt = (struct ia64_bucket *)vhpte->chain;

	lpte = NULL;
	mtx_lock_spin(&bckt->mutex);
	chain = bckt->chain;
	pte = (struct ia64_lpte *)IA64_PHYS_TO_RR7(chain);
	while (chain != 0 && pte->tag != tag) {
		lpte = pte;
		chain = pte->chain;
		pte = (struct ia64_lpte *)IA64_PHYS_TO_RR7(chain);
	}
	if (chain == 0) {
		mtx_unlock_spin(&bckt->mutex);
		return (ENOENT);
	}

	/* Snip this pv_entry out of the collision chain. */
	if (lpte == NULL)
		bckt->chain = pte->chain;
	else
		lpte->chain = pte->chain;
	ia64_mf();

	bckt->length--;
	mtx_unlock_spin(&bckt->mutex);
	return (0);
}

/*
 * Find the ia64_lpte for the given va, if any.
 */
static struct ia64_lpte *
pmap_find_vhpt(vm_offset_t va)
{
	struct ia64_bucket *bckt;
	struct ia64_lpte *pte;
	uint64_t chain, tag;

	tag = ia64_ttag(va);
	pte = (struct ia64_lpte *)ia64_thash(va);
	bckt = (struct ia64_bucket *)pte->chain;

	mtx_lock_spin(&bckt->mutex);
	chain = bckt->chain;
	pte = (struct ia64_lpte *)IA64_PHYS_TO_RR7(chain);
	while (chain != 0 && pte->tag != tag) {
		chain = pte->chain;
		pte = (struct ia64_lpte *)IA64_PHYS_TO_RR7(chain);
	}
	mtx_unlock_spin(&bckt->mutex);
	return ((chain != 0) ? pte : NULL);
}

/*
 * Remove an entry from the list of managed mappings.
 */
static int
pmap_remove_entry(pmap_t pmap, vm_page_t m, vm_offset_t va, pv_entry_t pv)
{

	rw_assert(&pvh_global_lock, RA_WLOCKED);
	if (!pv) {
		TAILQ_FOREACH(pv, &m->md.pv_list, pv_list) {
			if (pmap == PV_PMAP(pv) && va == pv->pv_va) 
				break;
		}
	}

	if (pv) {
		TAILQ_REMOVE(&m->md.pv_list, pv, pv_list);
		if (TAILQ_FIRST(&m->md.pv_list) == NULL)
			vm_page_aflag_clear(m, PGA_WRITEABLE);

		free_pv_entry(pmap, pv);
		return 0;
	} else {
		return ENOENT;
	}
}

/*
 * Create a pv entry for page at pa for
 * (pmap, va).
 */
static void
pmap_insert_entry(pmap_t pmap, vm_offset_t va, vm_page_t m)
{
	pv_entry_t pv;

	rw_assert(&pvh_global_lock, RA_WLOCKED);
	pv = get_pv_entry(pmap, FALSE);
	pv->pv_va = va;
	TAILQ_INSERT_TAIL(&m->md.pv_list, pv, pv_list);
}

/*
 *	Routine:	pmap_extract
 *	Function:
 *		Extract the physical page address associated
 *		with the given map/virtual_address pair.
 */
vm_paddr_t
pmap_extract(pmap_t pmap, vm_offset_t va)
{
	struct ia64_lpte *pte;
	pmap_t oldpmap;
	vm_paddr_t pa;

	CTR3(KTR_PMAP, "%s(%p, %#x)", __func__, pmap, va);

	pa = 0;
	PMAP_LOCK(pmap);
	oldpmap = pmap_switch(pmap);
	pte = pmap_find_vhpt(va);
	if (pte != NULL && pmap_present(pte))
		pa = pmap_ppn(pte);
	pmap_switch(oldpmap);
	PMAP_UNLOCK(pmap);
	return (pa);
}

/*
 *	Routine:	pmap_extract_and_hold
 *	Function:
 *		Atomically extract and hold the physical page
 *		with the given pmap and virtual address pair
 *		if that mapping permits the given protection.
 */
vm_page_t
pmap_extract_and_hold(pmap_t pmap, vm_offset_t va, vm_prot_t prot)
{
	struct ia64_lpte *pte;
	pmap_t oldpmap;
	vm_page_t m;
	vm_paddr_t pa;

	CTR4(KTR_PMAP, "%s(%p, %#x, %#x)", __func__, pmap, va, prot);

	pa = 0;
	m = NULL;
	PMAP_LOCK(pmap);
	oldpmap = pmap_switch(pmap);
retry:
	pte = pmap_find_vhpt(va);
	if (pte != NULL && pmap_present(pte) &&
	    (pmap_prot(pte) & prot) == prot) {
		m = PHYS_TO_VM_PAGE(pmap_ppn(pte));
		if (vm_page_pa_tryrelock(pmap, pmap_ppn(pte), &pa))
			goto retry;
		vm_page_hold(m);
	}
	PA_UNLOCK_COND(pa);
	pmap_switch(oldpmap);
	PMAP_UNLOCK(pmap);
	return (m);
}

/***************************************************
 * Low level mapping routines.....
 ***************************************************/

/*
 * Find the kernel lpte for mapping the given virtual address, which
 * must be in the part of region 5 which we can cover with our kernel
 * 'page tables'.
 */
static struct ia64_lpte *
pmap_find_kpte(vm_offset_t va)
{
	struct ia64_lpte **dir1;
	struct ia64_lpte *leaf;

	KASSERT((va >> 61) == 5,
		("kernel mapping 0x%lx not in region 5", va));
	KASSERT(va < kernel_vm_end,
		("kernel mapping 0x%lx out of range", va));

	dir1 = ia64_kptdir[KPTE_DIR0_INDEX(va)];
	leaf = dir1[KPTE_DIR1_INDEX(va)];
	return (&leaf[KPTE_PTE_INDEX(va)]);
}

/*
 * Find a pte suitable for mapping a user-space address. If one exists 
 * in the VHPT, that one will be returned, otherwise a new pte is
 * allocated.
 */
static struct ia64_lpte *
pmap_find_pte(vm_offset_t va)
{
	struct ia64_lpte *pte;

	if (va >= VM_MAXUSER_ADDRESS)
		return pmap_find_kpte(va);

	pte = pmap_find_vhpt(va);
	if (pte == NULL) {
		pte = uma_zalloc(ptezone, M_NOWAIT | M_ZERO);
		pte->tag = 1UL << 63;
	}
	return (pte);
}

/*
 * Free a pte which is now unused. This simply returns it to the zone
 * allocator if it is a user mapping. For kernel mappings, clear the
 * valid bit to make it clear that the mapping is not currently used.
 */
static void
pmap_free_pte(struct ia64_lpte *pte, vm_offset_t va)
{
	if (va < VM_MAXUSER_ADDRESS)
		uma_zfree(ptezone, pte);
	else
		pmap_clear_present(pte);
}

static PMAP_INLINE void
pmap_pte_prot(pmap_t pm, struct ia64_lpte *pte, vm_prot_t prot)
{
	static long prot2ar[4] = {
		PTE_AR_R,		/* VM_PROT_NONE */
		PTE_AR_RW,		/* VM_PROT_WRITE */
		PTE_AR_RX|PTE_ED,	/* VM_PROT_EXECUTE */
		PTE_AR_RWX|PTE_ED	/* VM_PROT_WRITE|VM_PROT_EXECUTE */
	};

	pte->pte &= ~(PTE_PROT_MASK | PTE_PL_MASK | PTE_AR_MASK | PTE_ED);
	pte->pte |= (uint64_t)(prot & VM_PROT_ALL) << 56;
	pte->pte |= (prot == VM_PROT_NONE || pm == kernel_pmap)
	    ? PTE_PL_KERN : PTE_PL_USER;
	pte->pte |= prot2ar[(prot & VM_PROT_ALL) >> 1];
}

static PMAP_INLINE void
pmap_pte_attr(struct ia64_lpte *pte, vm_memattr_t ma)
{

	pte->pte &= ~PTE_MA_MASK;
	pte->pte |= (ma & PTE_MA_MASK);
}

/*
 * Set a pte to contain a valid mapping and enter it in the VHPT. If
 * the pte was orginally valid, then its assumed to already be in the
 * VHPT.
 * This functions does not set the protection bits.  It's expected
 * that those have been set correctly prior to calling this function.
 */
static void
pmap_set_pte(struct ia64_lpte *pte, vm_offset_t va, vm_offset_t pa,
    boolean_t wired, boolean_t managed)
{

	pte->pte &= PTE_PROT_MASK | PTE_MA_MASK | PTE_PL_MASK |
	    PTE_AR_MASK | PTE_ED;
	pte->pte |= PTE_PRESENT;
	pte->pte |= (managed) ? PTE_MANAGED : (PTE_DIRTY | PTE_ACCESSED);
	pte->pte |= (wired) ? PTE_WIRED : 0;
	pte->pte |= pa & PTE_PPN_MASK;

	pte->itir = PAGE_SHIFT << 2;

	ia64_mf();

	pte->tag = ia64_ttag(va);
}

/*
 * Remove the (possibly managed) mapping represented by pte from the
 * given pmap.
 */
static int
pmap_remove_pte(pmap_t pmap, struct ia64_lpte *pte, vm_offset_t va,
		pv_entry_t pv, int freepte)
{
	int error;
	vm_page_t m;

	/*
	 * First remove from the VHPT.
	 */
	error = pmap_remove_vhpt(va);
	KASSERT(error == 0, ("%s: pmap_remove_vhpt returned %d",
	    __func__, error));

	pmap_invalidate_page(va);

	if (pmap_wired(pte))
		pmap->pm_stats.wired_count -= 1;

	pmap->pm_stats.resident_count -= 1;
	if (pmap_managed(pte)) {
		m = PHYS_TO_VM_PAGE(pmap_ppn(pte));
		if (pmap_dirty(pte))
			vm_page_dirty(m);
		if (pmap_accessed(pte))
			vm_page_aflag_set(m, PGA_REFERENCED);

		error = pmap_remove_entry(pmap, m, va, pv);
	}
	if (freepte)
		pmap_free_pte(pte, va);

	return (error);
}

/*
 * Extract the physical page address associated with a kernel
 * virtual address.
 */
vm_paddr_t
pmap_kextract(vm_offset_t va)
{
	struct ia64_lpte *pte;
	uint64_t *pbvm_pgtbl;
	vm_paddr_t pa;
	u_int idx;

	CTR2(KTR_PMAP, "%s(%#x)", __func__, va);

	KASSERT(va >= VM_MAXUSER_ADDRESS, ("Must be kernel VA"));

	/* Regions 6 and 7 are direct mapped. */
	if (va >= IA64_RR_BASE(6)) {
		pa = IA64_RR_MASK(va);
		goto out;
	}

	/* Region 5 is our KVA. Bail out if the VA is beyond our limits. */
	if (va >= kernel_vm_end)
		goto err_out;
	if (va >= VM_INIT_KERNEL_ADDRESS) {
		pte = pmap_find_kpte(va);
		pa = pmap_present(pte) ? pmap_ppn(pte) | (va & PAGE_MASK) : 0;
		goto out;
	}

	/* The PBVM page table. */
	if (va >= IA64_PBVM_PGTBL + bootinfo->bi_pbvm_pgtblsz)
		goto err_out;
	if (va >= IA64_PBVM_PGTBL) {
		pa = (va - IA64_PBVM_PGTBL) + bootinfo->bi_pbvm_pgtbl;
		goto out;
	}

	/* The PBVM itself. */
	if (va >= IA64_PBVM_BASE) {
		pbvm_pgtbl = (void *)IA64_PBVM_PGTBL;
		idx = (va - IA64_PBVM_BASE) >> IA64_PBVM_PAGE_SHIFT;
		if (idx >= (bootinfo->bi_pbvm_pgtblsz >> 3))
			goto err_out;
		if ((pbvm_pgtbl[idx] & PTE_PRESENT) == 0)
			goto err_out;
		pa = (pbvm_pgtbl[idx] & PTE_PPN_MASK) +
		    (va & IA64_PBVM_PAGE_MASK);
		goto out;
	}

 err_out:
	printf("XXX: %s: va=%#lx is invalid\n", __func__, va);
	pa = 0;
	/* FALLTHROUGH */

 out:
	return (pa);
}

/*
 * Add a list of wired pages to the kva this routine is only used for
 * temporary kernel mappings that do not need to have page modification
 * or references recorded.  Note that old mappings are simply written
 * over.  The page is effectively wired, but it's customary to not have
 * the PTE reflect that, nor update statistics.
 */
void
pmap_qenter(vm_offset_t va, vm_page_t *m, int count)
{
	struct ia64_lpte *pte;
	int i;

	CTR4(KTR_PMAP, "%s(%#x, %p, %d)", __func__, va, m, count);

	for (i = 0; i < count; i++) {
		pte = pmap_find_kpte(va);
		if (pmap_present(pte))
			pmap_invalidate_page(va);
		else
			pmap_enter_vhpt(pte, va);
		pmap_pte_prot(kernel_pmap, pte, VM_PROT_ALL);
		pmap_pte_attr(pte, m[i]->md.memattr);
		pmap_set_pte(pte, va, VM_PAGE_TO_PHYS(m[i]), FALSE, FALSE);
		va += PAGE_SIZE;
	}
}

/*
 * this routine jerks page mappings from the
 * kernel -- it is meant only for temporary mappings.
 */
void
pmap_qremove(vm_offset_t va, int count)
{
	struct ia64_lpte *pte;
	int i;

	CTR3(KTR_PMAP, "%s(%#x, %d)", __func__, va, count);

	for (i = 0; i < count; i++) {
		pte = pmap_find_kpte(va);
		if (pmap_present(pte)) {
			pmap_remove_vhpt(va);
			pmap_invalidate_page(va);
			pmap_clear_present(pte);
		}
		va += PAGE_SIZE;
	}
}

/*
 * Add a wired page to the kva.  As for pmap_qenter(), it's customary
 * to not have the PTE reflect that, nor update statistics.
 */
void 
pmap_kenter(vm_offset_t va, vm_paddr_t pa)
{
	struct ia64_lpte *pte;

	CTR3(KTR_PMAP, "%s(%#x, %#x)", __func__, va, pa);

	pte = pmap_find_kpte(va);
	if (pmap_present(pte))
		pmap_invalidate_page(va);
	else
		pmap_enter_vhpt(pte, va);
	pmap_pte_prot(kernel_pmap, pte, VM_PROT_ALL);
	pmap_pte_attr(pte, VM_MEMATTR_DEFAULT);
	pmap_set_pte(pte, va, pa, FALSE, FALSE);
}

/*
 * Remove a page from the kva
 */
void
pmap_kremove(vm_offset_t va)
{
	struct ia64_lpte *pte;

	CTR2(KTR_PMAP, "%s(%#x)", __func__, va);

	pte = pmap_find_kpte(va);
	if (pmap_present(pte)) {
		pmap_remove_vhpt(va);
		pmap_invalidate_page(va);
		pmap_clear_present(pte);
	}
}

/*
 *	Used to map a range of physical addresses into kernel
 *	virtual address space.
 *
 *	The value passed in '*virt' is a suggested virtual address for
 *	the mapping. Architectures which can support a direct-mapped
 *	physical to virtual region can return the appropriate address
 *	within that region, leaving '*virt' unchanged. Other
 *	architectures should map the pages starting at '*virt' and
 *	update '*virt' with the first usable address after the mapped
 *	region.
 */
vm_offset_t
pmap_map(vm_offset_t *virt, vm_offset_t start, vm_offset_t end, int prot)
{

	CTR5(KTR_PMAP, "%s(%p, %#x, %#x, %#x)", __func__, virt, start, end,
	    prot);

	return IA64_PHYS_TO_RR7(start);
}

/*
 *	Remove the given range of addresses from the specified map.
 *
 *	It is assumed that the start and end are properly
 *	rounded to the page size.
 *
 *	Sparsely used ranges are inefficiently removed.  The VHPT is
 *	probed for every page within the range.  XXX
 */
void
pmap_remove(pmap_t pmap, vm_offset_t sva, vm_offset_t eva)
{
	pmap_t oldpmap;
	vm_offset_t va;
	struct ia64_lpte *pte;

	CTR4(KTR_PMAP, "%s(%p, %#x, %#x)", __func__, pmap, sva, eva);

	/*
	 * Perform an unsynchronized read.  This is, however, safe.
	 */
	if (pmap->pm_stats.resident_count == 0)
		return;

	rw_wlock(&pvh_global_lock);
	PMAP_LOCK(pmap);
	oldpmap = pmap_switch(pmap);
	for (va = sva; va < eva; va += PAGE_SIZE) {
		pte = pmap_find_vhpt(va);
		if (pte != NULL)
			pmap_remove_pte(pmap, pte, va, 0, 1);
	}
	rw_wunlock(&pvh_global_lock);
	pmap_switch(oldpmap);
	PMAP_UNLOCK(pmap);
}

/*
 *	Routine:	pmap_remove_all
 *	Function:
 *		Removes this physical page from
 *		all physical maps in which it resides.
 *		Reflects back modify bits to the pager.
 *
 *	Notes:
 *		Original versions of this routine were very
 *		inefficient because they iteratively called
 *		pmap_remove (slow...)
 */
void
pmap_remove_all(vm_page_t m)
{
	pmap_t oldpmap;
	pv_entry_t pv;

	CTR2(KTR_PMAP, "%s(%p)", __func__, m);

	KASSERT((m->oflags & VPO_UNMANAGED) == 0,
	    ("pmap_remove_all: page %p is not managed", m));
	rw_wlock(&pvh_global_lock);
	while ((pv = TAILQ_FIRST(&m->md.pv_list)) != NULL) {
		struct ia64_lpte *pte;
		pmap_t pmap = PV_PMAP(pv);
		vm_offset_t va = pv->pv_va;

		PMAP_LOCK(pmap);
		oldpmap = pmap_switch(pmap);
		pte = pmap_find_vhpt(va);
		KASSERT(pte != NULL, ("pte"));
		if (pmap_ppn(pte) != VM_PAGE_TO_PHYS(m))
			panic("pmap_remove_all: pv_table for %lx is inconsistent", VM_PAGE_TO_PHYS(m));
		pmap_remove_pte(pmap, pte, va, pv, 1);
		pmap_switch(oldpmap);
		PMAP_UNLOCK(pmap);
	}
	vm_page_aflag_clear(m, PGA_WRITEABLE);
	rw_wunlock(&pvh_global_lock);
}

/*
 *	Set the physical protection on the
 *	specified range of this map as requested.
 */
void
pmap_protect(pmap_t pmap, vm_offset_t sva, vm_offset_t eva, vm_prot_t prot)
{
	pmap_t oldpmap;
	struct ia64_lpte *pte;

	CTR5(KTR_PMAP, "%s(%p, %#x, %#x, %#x)", __func__, pmap, sva, eva,
	    prot);

	if ((prot & VM_PROT_READ) == VM_PROT_NONE) {
		pmap_remove(pmap, sva, eva);
		return;
	}

	if ((prot & (VM_PROT_WRITE|VM_PROT_EXECUTE)) ==
	    (VM_PROT_WRITE|VM_PROT_EXECUTE))
		return;

	if ((sva & PAGE_MASK) || (eva & PAGE_MASK))
		panic("pmap_protect: unaligned addresses");

	PMAP_LOCK(pmap);
	oldpmap = pmap_switch(pmap);
	for ( ; sva < eva; sva += PAGE_SIZE) {
		/* If page is invalid, skip this page */
		pte = pmap_find_vhpt(sva);
		if (pte == NULL)
			continue;

		/* If there's no change, skip it too */
		if (pmap_prot(pte) == prot)
			continue;

		if ((prot & VM_PROT_WRITE) == 0 &&
		    pmap_managed(pte) && pmap_dirty(pte)) {
			vm_paddr_t pa = pmap_ppn(pte);
			vm_page_t m = PHYS_TO_VM_PAGE(pa);

			vm_page_dirty(m);
			pmap_clear_dirty(pte);
		}

		if (prot & VM_PROT_EXECUTE)
			ia64_sync_icache(sva, PAGE_SIZE);

		pmap_pte_prot(pmap, pte, prot);
		pmap_invalidate_page(sva);
	}
	pmap_switch(oldpmap);
	PMAP_UNLOCK(pmap);
}

/*
 *	Insert the given physical page (p) at
 *	the specified virtual address (v) in the
 *	target physical map with the protection requested.
 *
 *	If specified, the page will be wired down, meaning
 *	that the related pte can not be reclaimed.
 *
 *	NB:  This is the only routine which MAY NOT lazy-evaluate
 *	or lose information.  That is, this routine must actually
 *	insert this page into the given map NOW.
 */
void
pmap_enter(pmap_t pmap, vm_offset_t va, vm_prot_t access, vm_page_t m,
    vm_prot_t prot, boolean_t wired)
{
	pmap_t oldpmap;
	vm_offset_t pa;
	vm_offset_t opa;
	struct ia64_lpte origpte;
	struct ia64_lpte *pte;
	boolean_t icache_inval, managed;

	CTR6(KTR_PMAP, "pmap_enter(%p, %#x, %#x, %p, %#x, %u)", pmap, va,
	    access, m, prot, wired);

	rw_wlock(&pvh_global_lock);
	PMAP_LOCK(pmap);
	oldpmap = pmap_switch(pmap);

	va &= ~PAGE_MASK;
 	KASSERT(va <= VM_MAX_KERNEL_ADDRESS, ("pmap_enter: toobig"));
	KASSERT((m->oflags & VPO_UNMANAGED) != 0 || vm_page_xbusied(m),
	    ("pmap_enter: page %p is not busy", m));

	/*
	 * Find (or create) a pte for the given mapping.
	 */
	while ((pte = pmap_find_pte(va)) == NULL) {
		pmap_switch(oldpmap);
		PMAP_UNLOCK(pmap);
		rw_wunlock(&pvh_global_lock);
		VM_WAIT;
		rw_wlock(&pvh_global_lock);
		PMAP_LOCK(pmap);
		oldpmap = pmap_switch(pmap);
	}
	origpte = *pte;
	if (!pmap_present(pte)) {
		opa = ~0UL;
		pmap_enter_vhpt(pte, va);
	} else
		opa = pmap_ppn(pte);
	managed = FALSE;
	pa = VM_PAGE_TO_PHYS(m);

	icache_inval = (prot & VM_PROT_EXECUTE) ? TRUE : FALSE;

	/*
	 * Mapping has not changed, must be protection or wiring change.
	 */
	if (opa == pa) {
		/*
		 * Wiring change, just update stats. We don't worry about
		 * wiring PT pages as they remain resident as long as there
		 * are valid mappings in them. Hence, if a user page is wired,
		 * the PT page will be also.
		 */
		if (wired && !pmap_wired(&origpte))
			pmap->pm_stats.wired_count++;
		else if (!wired && pmap_wired(&origpte))
			pmap->pm_stats.wired_count--;

		managed = (pmap_managed(&origpte)) ? TRUE : FALSE;

		/*
		 * We might be turning off write access to the page,
		 * so we go ahead and sense modify status. Otherwise,
		 * we can avoid I-cache invalidation if the page
		 * already allowed execution.
		 */
		if (managed && pmap_dirty(&origpte))
			vm_page_dirty(m);
		else if (pmap_exec(&origpte))
			icache_inval = FALSE;

		pmap_invalidate_page(va);
		goto validate;
	}

	/*
	 * Mapping has changed, invalidate old range and fall
	 * through to handle validating new mapping.
	 */
	if (opa != ~0UL) {
		pmap_remove_pte(pmap, pte, va, 0, 0);
		pmap_enter_vhpt(pte, va);
	}

	/*
	 * Enter on the PV list if part of our managed memory.
	 */
	if ((m->oflags & VPO_UNMANAGED) == 0) {
		KASSERT(va < kmi.clean_sva || va >= kmi.clean_eva,
		    ("pmap_enter: managed mapping within the clean submap"));
		pmap_insert_entry(pmap, va, m);
		managed = TRUE;
	}

	/*
	 * Increment counters
	 */
	pmap->pm_stats.resident_count++;
	if (wired)
		pmap->pm_stats.wired_count++;

validate:

	/*
	 * Now validate mapping with desired protection/wiring. This
	 * adds the pte to the VHPT if necessary.
	 */
	pmap_pte_prot(pmap, pte, prot);
	pmap_pte_attr(pte, m->md.memattr);
	pmap_set_pte(pte, va, pa, wired, managed);

	/* Invalidate the I-cache when needed. */
	if (icache_inval)
		ia64_sync_icache(va, PAGE_SIZE);

	if ((prot & VM_PROT_WRITE) != 0 && managed)
		vm_page_aflag_set(m, PGA_WRITEABLE);
	rw_wunlock(&pvh_global_lock);
	pmap_switch(oldpmap);
	PMAP_UNLOCK(pmap);
}

/*
 * Maps a sequence of resident pages belonging to the same object.
 * The sequence begins with the given page m_start.  This page is
 * mapped at the given virtual address start.  Each subsequent page is
 * mapped at a virtual address that is offset from start by the same
 * amount as the page is offset from m_start within the object.  The
 * last page in the sequence is the page with the largest offset from
 * m_start that can be mapped at a virtual address less than the given
 * virtual address end.  Not every virtual page between start and end
 * is mapped; only those for which a resident page exists with the
 * corresponding offset from m_start are mapped.
 */
void
pmap_enter_object(pmap_t pmap, vm_offset_t start, vm_offset_t end,
    vm_page_t m_start, vm_prot_t prot)
{
	pmap_t oldpmap;
	vm_page_t m;
	vm_pindex_t diff, psize;

	CTR6(KTR_PMAP, "%s(%p, %#x, %#x, %p, %#x)", __func__, pmap, start,
	    end, m_start, prot);

	VM_OBJECT_ASSERT_LOCKED(m_start->object);

	psize = atop(end - start);
	m = m_start;
	rw_wlock(&pvh_global_lock);
	PMAP_LOCK(pmap);
	oldpmap = pmap_switch(pmap);
	while (m != NULL && (diff = m->pindex - m_start->pindex) < psize) {
		pmap_enter_quick_locked(pmap, start + ptoa(diff), m, prot);
		m = TAILQ_NEXT(m, listq);
	}
	rw_wunlock(&pvh_global_lock);
	pmap_switch(oldpmap);
 	PMAP_UNLOCK(pmap);
}

/*
 * this code makes some *MAJOR* assumptions:
 * 1. Current pmap & pmap exists.
 * 2. Not wired.
 * 3. Read access.
 * 4. No page table pages.
 * but is *MUCH* faster than pmap_enter...
 */
void
pmap_enter_quick(pmap_t pmap, vm_offset_t va, vm_page_t m, vm_prot_t prot)
{
	pmap_t oldpmap;

	CTR5(KTR_PMAP, "%s(%p, %#x, %p, %#x)", __func__, pmap, va, m, prot);

	rw_wlock(&pvh_global_lock);
	PMAP_LOCK(pmap);
	oldpmap = pmap_switch(pmap);
	pmap_enter_quick_locked(pmap, va, m, prot);
	rw_wunlock(&pvh_global_lock);
	pmap_switch(oldpmap);
	PMAP_UNLOCK(pmap);
}

static void
pmap_enter_quick_locked(pmap_t pmap, vm_offset_t va, vm_page_t m,
    vm_prot_t prot)
{
	struct ia64_lpte *pte;
	boolean_t managed;

	KASSERT(va < kmi.clean_sva || va >= kmi.clean_eva ||
	    (m->oflags & VPO_UNMANAGED) != 0,
	    ("pmap_enter_quick_locked: managed mapping within the clean submap"));
	rw_assert(&pvh_global_lock, RA_WLOCKED);
	PMAP_LOCK_ASSERT(pmap, MA_OWNED);

	if ((pte = pmap_find_pte(va)) == NULL)
		return;

	if (!pmap_present(pte)) {
		/* Enter on the PV list if the page is managed. */
		if ((m->oflags & VPO_UNMANAGED) == 0) {
			if (!pmap_try_insert_pv_entry(pmap, va, m)) {
				pmap_free_pte(pte, va);
				return;
			}
			managed = TRUE;
		} else
			managed = FALSE;

		/* Increment counters. */
		pmap->pm_stats.resident_count++;

		/* Initialise with R/O protection and enter into VHPT. */
		pmap_enter_vhpt(pte, va);
		pmap_pte_prot(pmap, pte,
		    prot & (VM_PROT_READ | VM_PROT_EXECUTE));
		pmap_pte_attr(pte, m->md.memattr);
		pmap_set_pte(pte, va, VM_PAGE_TO_PHYS(m), FALSE, managed);

		if (prot & VM_PROT_EXECUTE)
			ia64_sync_icache(va, PAGE_SIZE);
	}
}

/*
 * pmap_object_init_pt preloads the ptes for a given object
 * into the specified pmap.  This eliminates the blast of soft
 * faults on process startup and immediately after an mmap.
 */
void
pmap_object_init_pt(pmap_t pmap, vm_offset_t addr, vm_object_t object,
    vm_pindex_t pindex, vm_size_t size)
{

	CTR6(KTR_PMAP, "%s(%p, %#x, %p, %u, %#x)", __func__, pmap, addr,
	    object, pindex, size);

	VM_OBJECT_ASSERT_WLOCKED(object);
	KASSERT(object->type == OBJT_DEVICE || object->type == OBJT_SG,
	    ("pmap_object_init_pt: non-device object"));
}

/*
 *	Routine:	pmap_change_wiring
 *	Function:	Change the wiring attribute for a map/virtual-address
 *			pair.
 *	In/out conditions:
 *			The mapping must already exist in the pmap.
 */
void
pmap_change_wiring(pmap_t pmap, vm_offset_t va, boolean_t wired)
{
	pmap_t oldpmap;
	struct ia64_lpte *pte;

	CTR4(KTR_PMAP, "%s(%p, %#x, %u)", __func__, pmap, va, wired);

	PMAP_LOCK(pmap);
	oldpmap = pmap_switch(pmap);

	pte = pmap_find_vhpt(va);
	KASSERT(pte != NULL, ("pte"));
	if (wired && !pmap_wired(pte)) {
		pmap->pm_stats.wired_count++;
		pmap_set_wired(pte);
	} else if (!wired && pmap_wired(pte)) {
		pmap->pm_stats.wired_count--;
		pmap_clear_wired(pte);
	}

	pmap_switch(oldpmap);
	PMAP_UNLOCK(pmap);
}

/*
 *	Copy the range specified by src_addr/len
 *	from the source map to the range dst_addr/len
 *	in the destination map.
 *
 *	This routine is only advisory and need not do anything.
 */
void
pmap_copy(pmap_t dst_pmap, pmap_t src_pmap, vm_offset_t dst_va, vm_size_t len,
    vm_offset_t src_va)
{

	CTR6(KTR_PMAP, "%s(%p, %p, %#x, %#x, %#x)", __func__, dst_pmap,
	    src_pmap, dst_va, len, src_va);
}

/*
 *	pmap_zero_page zeros the specified hardware page by
 *	mapping it into virtual memory and using bzero to clear
 *	its contents.
 */
void
pmap_zero_page(vm_page_t m)
{
	void *p;

	CTR2(KTR_PMAP, "%s(%p)", __func__, m);

	p = (void *)pmap_page_to_va(m);
	bzero(p, PAGE_SIZE);
}

/*
 *	pmap_zero_page_area zeros the specified hardware page by
 *	mapping it into virtual memory and using bzero to clear
 *	its contents.
 *
 *	off and size must reside within a single page.
 */
void
pmap_zero_page_area(vm_page_t m, int off, int size)
{
	char *p;

	CTR4(KTR_PMAP, "%s(%p, %d, %d)", __func__, m, off, size);

	p = (void *)pmap_page_to_va(m);
	bzero(p + off, size);
}

/*
 *	pmap_zero_page_idle zeros the specified hardware page by
 *	mapping it into virtual memory and using bzero to clear
 *	its contents.  This is for the vm_idlezero process.
 */
void
pmap_zero_page_idle(vm_page_t m)
{
	void *p;

	CTR2(KTR_PMAP, "%s(%p)", __func__, m);

	p = (void *)pmap_page_to_va(m);
	bzero(p, PAGE_SIZE);
}

/*
 *	pmap_copy_page copies the specified (machine independent)
 *	page by mapping the page into virtual memory and using
 *	bcopy to copy the page, one machine dependent page at a
 *	time.
 */
void
pmap_copy_page(vm_page_t msrc, vm_page_t mdst)
{
	void *dst, *src;

	CTR3(KTR_PMAP, "%s(%p, %p)", __func__, msrc, mdst);

	src = (void *)pmap_page_to_va(msrc);
	dst = (void *)pmap_page_to_va(mdst);
	bcopy(src, dst, PAGE_SIZE);
}

void
pmap_copy_pages(vm_page_t ma[], vm_offset_t a_offset, vm_page_t mb[],
    vm_offset_t b_offset, int xfersize)
{
	void *a_cp, *b_cp;
	vm_offset_t a_pg_offset, b_pg_offset;
	int cnt;

	CTR6(KTR_PMAP, "%s(%p, %#x, %p, %#x, %#x)", __func__, ma,
	    a_offset, mb, b_offset, xfersize);

	while (xfersize > 0) {
		a_pg_offset = a_offset & PAGE_MASK;
		cnt = min(xfersize, PAGE_SIZE - a_pg_offset);
		a_cp = (char *)pmap_page_to_va(ma[a_offset >> PAGE_SHIFT]) +
		    a_pg_offset;
		b_pg_offset = b_offset & PAGE_MASK;
		cnt = min(cnt, PAGE_SIZE - b_pg_offset);
		b_cp = (char *)pmap_page_to_va(mb[b_offset >> PAGE_SHIFT]) +
		    b_pg_offset;
		bcopy(a_cp, b_cp, cnt);
		a_offset += cnt;
		b_offset += cnt;
		xfersize -= cnt;
	}
}

/*
 * Returns true if the pmap's pv is one of the first
 * 16 pvs linked to from this page.  This count may
 * be changed upwards or downwards in the future; it
 * is only necessary that true be returned for a small
 * subset of pmaps for proper page aging.
 */
boolean_t
pmap_page_exists_quick(pmap_t pmap, vm_page_t m)
{
	pv_entry_t pv;
	int loops = 0;
	boolean_t rv;

	CTR3(KTR_PMAP, "%s(%p, %p)", __func__, pmap, m);

	KASSERT((m->oflags & VPO_UNMANAGED) == 0,
	    ("pmap_page_exists_quick: page %p is not managed", m));
	rv = FALSE;
	rw_wlock(&pvh_global_lock);
	TAILQ_FOREACH(pv, &m->md.pv_list, pv_list) {
		if (PV_PMAP(pv) == pmap) {
			rv = TRUE;
			break;
		}
		loops++;
		if (loops >= 16)
			break;
	}
	rw_wunlock(&pvh_global_lock);
	return (rv);
}

/*
 *	pmap_page_wired_mappings:
 *
 *	Return the number of managed mappings to the given physical page
 *	that are wired.
 */
int
pmap_page_wired_mappings(vm_page_t m)
{
	struct ia64_lpte *pte;
	pmap_t oldpmap, pmap;
	pv_entry_t pv;
	int count;

	CTR2(KTR_PMAP, "%s(%p)", __func__, m);

	count = 0;
	if ((m->oflags & VPO_UNMANAGED) != 0)
		return (count);
	rw_wlock(&pvh_global_lock);
	TAILQ_FOREACH(pv, &m->md.pv_list, pv_list) {
		pmap = PV_PMAP(pv);
		PMAP_LOCK(pmap);
		oldpmap = pmap_switch(pmap);
		pte = pmap_find_vhpt(pv->pv_va);
		KASSERT(pte != NULL, ("pte"));
		if (pmap_wired(pte))
			count++;
		pmap_switch(oldpmap);
		PMAP_UNLOCK(pmap);
	}
	rw_wunlock(&pvh_global_lock);
	return (count);
}

/*
 * Remove all pages from specified address space
 * this aids process exit speeds.  Also, this code
 * is special cased for current process only, but
 * can have the more generic (and slightly slower)
 * mode enabled.  This is much faster than pmap_remove
 * in the case of running down an entire address space.
 */
void
pmap_remove_pages(pmap_t pmap)
{
	struct pv_chunk *pc, *npc;
	struct ia64_lpte *pte;
	pmap_t oldpmap;
	pv_entry_t pv;
	vm_offset_t va;
	vm_page_t m;
	u_long inuse, bitmask;
	int allfree, bit, field, idx;

	CTR2(KTR_PMAP, "%s(%p)", __func__, pmap);

	rw_wlock(&pvh_global_lock);
	PMAP_LOCK(pmap);
	oldpmap = pmap_switch(pmap);
	TAILQ_FOREACH_SAFE(pc, &pmap->pm_pvchunk, pc_list, npc) {
		allfree = 1;
		for (field = 0; field < _NPCM; field++) {
			inuse = ~pc->pc_map[field] & pc_freemask[field];
			while (inuse != 0) {
				bit = ffsl(inuse) - 1;
				bitmask = 1UL << bit;
				idx = field * sizeof(inuse) * NBBY + bit;
				pv = &pc->pc_pventry[idx];
				inuse &= ~bitmask;
				va = pv->pv_va;
				pte = pmap_find_vhpt(va);
				KASSERT(pte != NULL, ("pte"));
				if (pmap_wired(pte)) {
					allfree = 0;
					continue;
				}
				pmap_remove_vhpt(va);
				pmap_invalidate_page(va);
				m = PHYS_TO_VM_PAGE(pmap_ppn(pte));
				if (pmap_dirty(pte))
					vm_page_dirty(m);
				pmap_free_pte(pte, va);
				/* Mark free */
				PV_STAT(pv_entry_frees++);
				PV_STAT(pv_entry_spare++);
				pv_entry_count--;
				pc->pc_map[field] |= bitmask;
				pmap->pm_stats.resident_count--;
				TAILQ_REMOVE(&m->md.pv_list, pv, pv_list);
				if (TAILQ_EMPTY(&m->md.pv_list))
					vm_page_aflag_clear(m, PGA_WRITEABLE);
			}
		}
		if (allfree) {
			TAILQ_REMOVE(&pmap->pm_pvchunk, pc, pc_list);
			free_pv_chunk(pc);
		}
	}
	pmap_switch(oldpmap);
	PMAP_UNLOCK(pmap);
	rw_wunlock(&pvh_global_lock);
}

/*
 *	pmap_ts_referenced:
 *
 *	Return a count of reference bits for a page, clearing those bits.
 *	It is not necessary for every reference bit to be cleared, but it
 *	is necessary that 0 only be returned when there are truly no
 *	reference bits set.
 * 
 *	XXX: The exact number of bits to check and clear is a matter that
 *	should be tested and standardized at some point in the future for
 *	optimal aging of shared pages.
 */
int
pmap_ts_referenced(vm_page_t m)
{
	struct ia64_lpte *pte;
	pmap_t oldpmap, pmap;
	pv_entry_t pv;
	int count = 0;

	CTR2(KTR_PMAP, "%s(%p)", __func__, m);

	KASSERT((m->oflags & VPO_UNMANAGED) == 0,
	    ("pmap_ts_referenced: page %p is not managed", m));
	rw_wlock(&pvh_global_lock);
	TAILQ_FOREACH(pv, &m->md.pv_list, pv_list) {
		pmap = PV_PMAP(pv);
		PMAP_LOCK(pmap);
		oldpmap = pmap_switch(pmap);
		pte = pmap_find_vhpt(pv->pv_va);
		KASSERT(pte != NULL, ("pte"));
		if (pmap_accessed(pte)) {
			count++;
			pmap_clear_accessed(pte);
			pmap_invalidate_page(pv->pv_va);
		}
		pmap_switch(oldpmap);
		PMAP_UNLOCK(pmap);
	}
	rw_wunlock(&pvh_global_lock);
	return (count);
}

/*
 *	pmap_is_modified:
 *
 *	Return whether or not the specified physical page was modified
 *	in any physical maps.
 */
boolean_t
pmap_is_modified(vm_page_t m)
{
	struct ia64_lpte *pte;
	pmap_t oldpmap, pmap;
	pv_entry_t pv;
	boolean_t rv;

	CTR2(KTR_PMAP, "%s(%p)", __func__, m);

	KASSERT((m->oflags & VPO_UNMANAGED) == 0,
	    ("pmap_is_modified: page %p is not managed", m));
	rv = FALSE;

	/*
	 * If the page is not exclusive busied, then PGA_WRITEABLE cannot be
	 * concurrently set while the object is locked.  Thus, if PGA_WRITEABLE
	 * is clear, no PTEs can be dirty.
	 */
	VM_OBJECT_ASSERT_WLOCKED(m->object);
	if (!vm_page_xbusied(m) && (m->aflags & PGA_WRITEABLE) == 0)
		return (rv);
	rw_wlock(&pvh_global_lock);
	TAILQ_FOREACH(pv, &m->md.pv_list, pv_list) {
		pmap = PV_PMAP(pv);
		PMAP_LOCK(pmap);
		oldpmap = pmap_switch(pmap);
		pte = pmap_find_vhpt(pv->pv_va);
		pmap_switch(oldpmap);
		KASSERT(pte != NULL, ("pte"));
		rv = pmap_dirty(pte) ? TRUE : FALSE;
		PMAP_UNLOCK(pmap);
		if (rv)
			break;
	}
	rw_wunlock(&pvh_global_lock);
	return (rv);
}

/*
 *	pmap_is_prefaultable:
 *
 *	Return whether or not the specified virtual address is elgible
 *	for prefault.
 */
boolean_t
pmap_is_prefaultable(pmap_t pmap, vm_offset_t addr)
{
	struct ia64_lpte *pte;

	CTR3(KTR_PMAP, "%s(%p, %#x)", __func__, pmap, addr);

	pte = pmap_find_vhpt(addr);
	if (pte != NULL && pmap_present(pte))
		return (FALSE);
	return (TRUE);
}

/*
 *	pmap_is_referenced:
 *
 *	Return whether or not the specified physical page was referenced
 *	in any physical maps.
 */
boolean_t
pmap_is_referenced(vm_page_t m)
{
	struct ia64_lpte *pte;
	pmap_t oldpmap, pmap;
	pv_entry_t pv;
	boolean_t rv;

	CTR2(KTR_PMAP, "%s(%p)", __func__, m);

	KASSERT((m->oflags & VPO_UNMANAGED) == 0,
	    ("pmap_is_referenced: page %p is not managed", m));
	rv = FALSE;
	rw_wlock(&pvh_global_lock);
	TAILQ_FOREACH(pv, &m->md.pv_list, pv_list) {
		pmap = PV_PMAP(pv);
		PMAP_LOCK(pmap);
		oldpmap = pmap_switch(pmap);
		pte = pmap_find_vhpt(pv->pv_va);
		pmap_switch(oldpmap);
		KASSERT(pte != NULL, ("pte"));
		rv = pmap_accessed(pte) ? TRUE : FALSE;
		PMAP_UNLOCK(pmap);
		if (rv)
			break;
	}
	rw_wunlock(&pvh_global_lock);
	return (rv);
}

/*
 *	Apply the given advice to the specified range of addresses within the
 *	given pmap.  Depending on the advice, clear the referenced and/or
 *	modified flags in each mapping and set the mapped page's dirty field.
 */
void
pmap_advise(pmap_t pmap, vm_offset_t sva, vm_offset_t eva, int advice)
{
	struct ia64_lpte *pte;
	pmap_t oldpmap;
	vm_page_t m;

	CTR5(KTR_PMAP, "%s(%p, %#x, %#x, %d)", __func__, pmap, sva, eva,
	    advice);

	PMAP_LOCK(pmap);
	oldpmap = pmap_switch(pmap);
	for (; sva < eva; sva += PAGE_SIZE) {
		/* If page is invalid, skip this page. */
		pte = pmap_find_vhpt(sva);
		if (pte == NULL)
			continue;

		/* If it isn't managed, skip it too. */
		if (!pmap_managed(pte))
			continue;

		/* Clear its modified and referenced bits. */
		if (pmap_dirty(pte)) {
			if (advice == MADV_DONTNEED) {
				/*
				 * Future calls to pmap_is_modified() can be
				 * avoided by making the page dirty now.
				 */
				m = PHYS_TO_VM_PAGE(pmap_ppn(pte));
				vm_page_dirty(m);
			}
			pmap_clear_dirty(pte);
		} else if (!pmap_accessed(pte))
			continue;
		pmap_clear_accessed(pte);
		pmap_invalidate_page(sva);
	}
	pmap_switch(oldpmap);
	PMAP_UNLOCK(pmap);
}

/*
 *	Clear the modify bits on the specified physical page.
 */
void
pmap_clear_modify(vm_page_t m)
{
	struct ia64_lpte *pte;
	pmap_t oldpmap, pmap;
	pv_entry_t pv;

	CTR2(KTR_PMAP, "%s(%p)", __func__, m);

	KASSERT((m->oflags & VPO_UNMANAGED) == 0,
	    ("pmap_clear_modify: page %p is not managed", m));
	VM_OBJECT_ASSERT_WLOCKED(m->object);
	KASSERT(!vm_page_xbusied(m),
	    ("pmap_clear_modify: page %p is exclusive busied", m));

	/*
	 * If the page is not PGA_WRITEABLE, then no PTEs can be modified.
	 * If the object containing the page is locked and the page is not
	 * exclusive busied, then PGA_WRITEABLE cannot be concurrently set.
	 */
	if ((m->aflags & PGA_WRITEABLE) == 0)
		return;
	rw_wlock(&pvh_global_lock);
	TAILQ_FOREACH(pv, &m->md.pv_list, pv_list) {
		pmap = PV_PMAP(pv);
		PMAP_LOCK(pmap);
		oldpmap = pmap_switch(pmap);
		pte = pmap_find_vhpt(pv->pv_va);
		KASSERT(pte != NULL, ("pte"));
		if (pmap_dirty(pte)) {
			pmap_clear_dirty(pte);
			pmap_invalidate_page(pv->pv_va);
		}
		pmap_switch(oldpmap);
		PMAP_UNLOCK(pmap);
	}
	rw_wunlock(&pvh_global_lock);
}

/*
 * Clear the write and modified bits in each of the given page's mappings.
 */
void
pmap_remove_write(vm_page_t m)
{
	struct ia64_lpte *pte;
	pmap_t oldpmap, pmap;
	pv_entry_t pv;
	vm_prot_t prot;

	CTR2(KTR_PMAP, "%s(%p)", __func__, m);

	KASSERT((m->oflags & VPO_UNMANAGED) == 0,
	    ("pmap_remove_write: page %p is not managed", m));

	/*
	 * If the page is not exclusive busied, then PGA_WRITEABLE cannot be
	 * set by another thread while the object is locked.  Thus,
	 * if PGA_WRITEABLE is clear, no page table entries need updating.
	 */
	VM_OBJECT_ASSERT_WLOCKED(m->object);
	if (!vm_page_xbusied(m) && (m->aflags & PGA_WRITEABLE) == 0)
		return;
	rw_wlock(&pvh_global_lock);
	TAILQ_FOREACH(pv, &m->md.pv_list, pv_list) {
		pmap = PV_PMAP(pv);
		PMAP_LOCK(pmap);
		oldpmap = pmap_switch(pmap);
		pte = pmap_find_vhpt(pv->pv_va);
		KASSERT(pte != NULL, ("pte"));
		prot = pmap_prot(pte);
		if ((prot & VM_PROT_WRITE) != 0) {
			if (pmap_dirty(pte)) {
				vm_page_dirty(m);
				pmap_clear_dirty(pte);
			}
			prot &= ~VM_PROT_WRITE;
			pmap_pte_prot(pmap, pte, prot);
			pmap_pte_attr(pte, m->md.memattr);
			pmap_invalidate_page(pv->pv_va);
		}
		pmap_switch(oldpmap);
		PMAP_UNLOCK(pmap);
	}
	vm_page_aflag_clear(m, PGA_WRITEABLE);
	rw_wunlock(&pvh_global_lock);
}

vm_offset_t
pmap_mapdev_priv(vm_paddr_t pa, vm_size_t sz, vm_memattr_t attr)
{
	static vm_offset_t last_va = 0;
	static vm_paddr_t last_pa = ~0UL;
	static vm_size_t last_sz = 0;
	struct efi_md *md;

	if (pa == last_pa && sz == last_sz)
		return (last_va);

	md = efi_md_find(pa);
	if (md == NULL) {
		printf("%s: [%#lx..%#lx] not covered by memory descriptor\n",
		    __func__, pa, pa + sz - 1);
		return (IA64_PHYS_TO_RR6(pa));
	}

	if (md->md_type == EFI_MD_TYPE_FREE) {
		printf("%s: [%#lx..%#lx] is in DRAM\n", __func__, pa,
		    pa + sz - 1);
		return (0);
	}

	last_va = (md->md_attr & EFI_MD_ATTR_WB) ? IA64_PHYS_TO_RR7(pa) :
	    IA64_PHYS_TO_RR6(pa);
	last_pa = pa;
	last_sz = sz;
	return (last_va);
}

/*
 * Map a set of physical memory pages into the kernel virtual
 * address space. Return a pointer to where it is mapped. This
 * routine is intended to be used for mapping device memory,
 * NOT real memory.
 */
void *
pmap_mapdev_attr(vm_paddr_t pa, vm_size_t sz, vm_memattr_t attr)
{
	vm_offset_t va;

	CTR4(KTR_PMAP, "%s(%#x, %#x, %#x)", __func__, pa, sz, attr);

	va = pmap_mapdev_priv(pa, sz, attr);
	return ((void *)(uintptr_t)va);
}

/*
 * 'Unmap' a range mapped by pmap_mapdev_attr().
 */
void
pmap_unmapdev(vm_offset_t va, vm_size_t size)
{

	CTR3(KTR_PMAP, "%s(%#x, %#x)", __func__, va, size);
}

/*
 * Sets the memory attribute for the specified page.
 */
static void
pmap_page_set_memattr_1(void *arg)
{
	struct ia64_pal_result res;
	register_t is;
	uintptr_t pp = (uintptr_t)arg;

	is = intr_disable();
	res = ia64_call_pal_static(pp, 0, 0, 0);
	intr_restore(is);
}

void
pmap_page_set_memattr(vm_page_t m, vm_memattr_t ma)
{
	struct ia64_lpte *pte;
	pmap_t oldpmap, pmap;
	pv_entry_t pv;
	void *va;

	CTR3(KTR_PMAP, "%s(%p, %#x)", __func__, m, ma);

	rw_wlock(&pvh_global_lock);
	m->md.memattr = ma;
	TAILQ_FOREACH(pv, &m->md.pv_list, pv_list) {
		pmap = PV_PMAP(pv);
		PMAP_LOCK(pmap);
		oldpmap = pmap_switch(pmap);
		pte = pmap_find_vhpt(pv->pv_va);
		KASSERT(pte != NULL, ("pte"));
		pmap_pte_attr(pte, ma);
		pmap_invalidate_page(pv->pv_va);
		pmap_switch(oldpmap);
		PMAP_UNLOCK(pmap);
	}
	rw_wunlock(&pvh_global_lock);

	if (ma == VM_MEMATTR_UNCACHEABLE) {
#ifdef SMP
		smp_rendezvous(NULL, pmap_page_set_memattr_1, NULL,
		    (void *)PAL_PREFETCH_VISIBILITY);
#else
		pmap_page_set_memattr_1((void *)PAL_PREFETCH_VISIBILITY);
#endif
		va = (void *)pmap_page_to_va(m);
		critical_enter();
		cpu_flush_dcache(va, PAGE_SIZE);
		critical_exit();
#ifdef SMP
		smp_rendezvous(NULL, pmap_page_set_memattr_1, NULL,
		    (void *)PAL_MC_DRAIN);
#else
		pmap_page_set_memattr_1((void *)PAL_MC_DRAIN);
#endif
	}
}

/*
 * perform the pmap work for mincore
 */
int
pmap_mincore(pmap_t pmap, vm_offset_t addr, vm_paddr_t *locked_pa)
{
	pmap_t oldpmap;
	struct ia64_lpte *pte, tpte;
	vm_paddr_t pa;
	int val;

	CTR4(KTR_PMAP, "%s(%p, %#x, %p)", __func__, pmap, addr, locked_pa);

	PMAP_LOCK(pmap);
retry:
	oldpmap = pmap_switch(pmap);
	pte = pmap_find_vhpt(addr);
	if (pte != NULL) {
		tpte = *pte;
		pte = &tpte;
	}
	pmap_switch(oldpmap);
	if (pte == NULL || !pmap_present(pte)) {
		val = 0;
		goto out;
	}
	val = MINCORE_INCORE;
	if (pmap_dirty(pte))
		val |= MINCORE_MODIFIED | MINCORE_MODIFIED_OTHER;
	if (pmap_accessed(pte))
		val |= MINCORE_REFERENCED | MINCORE_REFERENCED_OTHER;
	if ((val & (MINCORE_MODIFIED_OTHER | MINCORE_REFERENCED_OTHER)) !=
	    (MINCORE_MODIFIED_OTHER | MINCORE_REFERENCED_OTHER) &&
	    pmap_managed(pte)) {
		pa = pmap_ppn(pte);
		/* Ensure that "PHYS_TO_VM_PAGE(pa)->object" doesn't change. */
		if (vm_page_pa_tryrelock(pmap, pa, locked_pa))
			goto retry;
	} else
out:
		PA_UNLOCK_COND(*locked_pa);
	PMAP_UNLOCK(pmap);
	return (val);
}

/*
 *
 */
void
pmap_activate(struct thread *td)
{

	CTR2(KTR_PMAP, "%s(%p)", __func__, td);

	pmap_switch(vmspace_pmap(td->td_proc->p_vmspace));
}

pmap_t
pmap_switch(pmap_t pm)
{
	pmap_t prevpm;
	int i;

	critical_enter();
	prevpm = PCPU_GET(md.current_pmap);
	if (prevpm == pm)
		goto out;
	if (pm == NULL) {
		for (i = 0; i < IA64_VM_MINKERN_REGION; i++) {
			ia64_set_rr(IA64_RR_BASE(i),
			    (i << 8)|(PAGE_SHIFT << 2)|1);
		}
	} else {
		for (i = 0; i < IA64_VM_MINKERN_REGION; i++) {
			ia64_set_rr(IA64_RR_BASE(i),
			    (pm->pm_rid[i] << 8)|(PAGE_SHIFT << 2)|1);
		}
	}
	PCPU_SET(md.current_pmap, pm);
	ia64_srlz_d();

out:
	critical_exit();
	return (prevpm);
}

/*
 *
 */
void
pmap_sync_icache(pmap_t pm, vm_offset_t va, vm_size_t sz)
{
	pmap_t oldpm;
	struct ia64_lpte *pte;
	vm_offset_t lim;
	vm_size_t len;

	CTR4(KTR_PMAP, "%s(%p, %#x, %#x)", __func__, pm, va, sz);

	sz += va & 31;
	va &= ~31;
	sz = (sz + 31) & ~31;

	PMAP_LOCK(pm);
	oldpm = pmap_switch(pm);
	while (sz > 0) {
		lim = round_page(va);
		len = MIN(lim - va, sz);
		pte = pmap_find_vhpt(va);
		if (pte != NULL && pmap_present(pte))
			ia64_sync_icache(va, len);
		va += len;
		sz -= len;
	}
	pmap_switch(oldpm);
	PMAP_UNLOCK(pm);
}

/*
 *	Increase the starting virtual address of the given mapping if a
 *	different alignment might result in more superpage mappings.
 */
void
pmap_align_superpage(vm_object_t object, vm_ooffset_t offset,
    vm_offset_t *addr, vm_size_t size)
{

	CTR5(KTR_PMAP, "%s(%p, %#x, %p, %#x)", __func__, object, offset, addr,
	    size);
}

#include "opt_ddb.h"

#ifdef DDB

#include <ddb/ddb.h>

static const char*	psnames[] = {
	"1B",	"2B",	"4B",	"8B",
	"16B",	"32B",	"64B",	"128B",
	"256B",	"512B",	"1K",	"2K",
	"4K",	"8K",	"16K",	"32K",
	"64K",	"128K",	"256K",	"512K",
	"1M",	"2M",	"4M",	"8M",
	"16M",	"32M",	"64M",	"128M",
	"256M",	"512M",	"1G",	"2G"
};

static void
print_trs(int type)
{
	struct ia64_pal_result res;
	int i, maxtr;
	struct {
		pt_entry_t	pte;
		uint64_t	itir;
		uint64_t	ifa;
		struct ia64_rr	rr;
	} buf;
	static const char *manames[] = {
		"WB",	"bad",	"bad",	"bad",
		"UC",	"UCE",	"WC",	"NaT",
	};

	res = ia64_call_pal_static(PAL_VM_SUMMARY, 0, 0, 0);
	if (res.pal_status != 0) {
		db_printf("Can't get VM summary\n");
		return;
	}

	if (type == 0)
		maxtr = (res.pal_result[0] >> 40) & 0xff;
	else
		maxtr = (res.pal_result[0] >> 32) & 0xff;

	db_printf("V RID    Virtual Page  Physical Page PgSz ED AR PL D A MA  P KEY\n");
	for (i = 0; i <= maxtr; i++) {
		bzero(&buf, sizeof(buf));
		res = ia64_pal_physical(PAL_VM_TR_READ, i, type,
		    ia64_tpa((uint64_t)&buf));
		if (!(res.pal_result[0] & 1))
			buf.pte &= ~PTE_AR_MASK;
		if (!(res.pal_result[0] & 2))
			buf.pte &= ~PTE_PL_MASK;
		if (!(res.pal_result[0] & 4))
			pmap_clear_dirty(&buf);
		if (!(res.pal_result[0] & 8))
			buf.pte &= ~PTE_MA_MASK;
		db_printf("%d %06x %013lx %013lx %4s %d  %d  %d  %d %d %-3s "
		    "%d %06x\n", (int)buf.ifa & 1, buf.rr.rr_rid,
		    buf.ifa >> 12, (buf.pte & PTE_PPN_MASK) >> 12,
		    psnames[(buf.itir & ITIR_PS_MASK) >> 2],
		    (buf.pte & PTE_ED) ? 1 : 0,
		    (int)(buf.pte & PTE_AR_MASK) >> 9,
		    (int)(buf.pte & PTE_PL_MASK) >> 7,
		    (pmap_dirty(&buf)) ? 1 : 0,
		    (pmap_accessed(&buf)) ? 1 : 0,
		    manames[(buf.pte & PTE_MA_MASK) >> 2],
		    (pmap_present(&buf)) ? 1 : 0,
		    (int)((buf.itir & ITIR_KEY_MASK) >> 8));
	}
}

DB_COMMAND(itr, db_itr)
{
	print_trs(0);
}

DB_COMMAND(dtr, db_dtr)
{
	print_trs(1);
}

DB_COMMAND(rr, db_rr)
{
	int i;
	uint64_t t;
	struct ia64_rr rr;

	printf("RR RID    PgSz VE\n");
	for (i = 0; i < 8; i++) {
		__asm __volatile ("mov %0=rr[%1]"
				  : "=r"(t)
				  : "r"(IA64_RR_BASE(i)));
		*(uint64_t *) &rr = t;
		printf("%d  %06x %4s %d\n",
		       i, rr.rr_rid, psnames[rr.rr_ps], rr.rr_ve);
	}
}

DB_COMMAND(thash, db_thash)
{
	if (!have_addr)
		return;

	db_printf("%p\n", (void *) ia64_thash(addr));
}

DB_COMMAND(ttag, db_ttag)
{
	if (!have_addr)
		return;

	db_printf("0x%lx\n", ia64_ttag(addr));
}

DB_COMMAND(kpte, db_kpte)
{
	struct ia64_lpte *pte;

	if (!have_addr) {
		db_printf("usage: kpte <kva>\n");
		return;
	}
	if (addr < VM_INIT_KERNEL_ADDRESS) {
		db_printf("kpte: error: invalid <kva>\n");
		return;
	}
	pte = pmap_find_kpte(addr);
	db_printf("kpte at %p:\n", pte);
	db_printf("  pte  =%016lx\n", pte->pte);
	db_printf("  itir =%016lx\n", pte->itir);
	db_printf("  tag  =%016lx\n", pte->tag);
	db_printf("  chain=%016lx\n", pte->chain);
}

#endif<|MERGE_RESOLUTION|>--- conflicted
+++ resolved
@@ -931,10 +931,7 @@
 	PV_STAT(pc_chunk_frees++);
 	/* entire chunk is free, return it */
 	m = PHYS_TO_VM_PAGE(IA64_RR_MASK((vm_offset_t)pc));
-<<<<<<< HEAD
-=======
 	vm_page_unwire(m, PQ_INACTIVE);
->>>>>>> 2802c525
 	vm_page_free(m);
 }
 
