--- conflicted
+++ resolved
@@ -2766,14 +2766,10 @@
 	else
 		softc->disk->d_flags &= ~DISKFLAG_CANDELETE;
 
-<<<<<<< HEAD
-	disk_resize(softc->disk);
-=======
 /* Currently as of 6/13/2012, panics if DIAGNOSTIC is set */
 #ifndef	DIAGNOSTIC
 	disk_resize(softc->disk);
 #endif
->>>>>>> 9a1f5102
 }
 
 static void
