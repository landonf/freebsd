/*-
 * Copyright (c) 2002-2009 Luigi Rizzo, Universita` di Pisa
 *
 * Redistribution and use in source and binary forms, with or without
 * modification, are permitted provided that the following conditions
 * are met:
 * 1. Redistributions of source code must retain the above copyright
 *    notice, this list of conditions and the following disclaimer.
 * 2. Redistributions in binary form must reproduce the above copyright
 *    notice, this list of conditions and the following disclaimer in the
 *    documentation and/or other materials provided with the distribution.
 *
 * THIS SOFTWARE IS PROVIDED BY THE AUTHOR AND CONTRIBUTORS ``AS IS'' AND
 * ANY EXPRESS OR IMPLIED WARRANTIES, INCLUDING, BUT NOT LIMITED TO, THE
 * IMPLIED WARRANTIES OF MERCHANTABILITY AND FITNESS FOR A PARTICULAR PURPOSE
 * ARE DISCLAIMED.  IN NO EVENT SHALL THE AUTHOR OR CONTRIBUTORS BE LIABLE
 * FOR ANY DIRECT, INDIRECT, INCIDENTAL, SPECIAL, EXEMPLARY, OR CONSEQUENTIAL
 * DAMAGES (INCLUDING, BUT NOT LIMITED TO, PROCUREMENT OF SUBSTITUTE GOODS
 * OR SERVICES; LOSS OF USE, DATA, OR PROFITS; OR BUSINESS INTERRUPTION)
 * HOWEVER CAUSED AND ON ANY THEORY OF LIABILITY, WHETHER IN CONTRACT, STRICT
 * LIABILITY, OR TORT (INCLUDING NEGLIGENCE OR OTHERWISE) ARISING IN ANY WAY
 * OUT OF THE USE OF THIS SOFTWARE, EVEN IF ADVISED OF THE POSSIBILITY OF
 * SUCH DAMAGE.
 */

#include <sys/cdefs.h>
__FBSDID("$FreeBSD$");

/*
 * The FreeBSD IP packet firewall, main file
 */

#include "opt_ipfw.h"
#include "opt_ipdivert.h"
#include "opt_inet.h"
#ifndef INET
#error "IPFIREWALL requires INET"
#endif /* INET */
#include "opt_inet6.h"
#include "opt_ipsec.h"

#include <sys/param.h>
#include <sys/systm.h>
#include <sys/condvar.h>
#include <sys/eventhandler.h>
#include <sys/malloc.h>
#include <sys/mbuf.h>
#include <sys/kernel.h>
#include <sys/lock.h>
#include <sys/jail.h>
#include <sys/module.h>
#include <sys/priv.h>
#include <sys/proc.h>
#include <sys/rwlock.h>
#include <sys/socket.h>
#include <sys/socketvar.h>
#include <sys/sysctl.h>
#include <sys/syslog.h>
#include <sys/ucred.h>
#include <net/ethernet.h> /* for ETHERTYPE_IP */
#include <net/if.h>
#include <net/route.h>
#include <net/pf_mtag.h>
#include <net/pfil.h>
#include <net/vnet.h>

#include <netinet/in.h>
#include <netinet/in_var.h>
#include <netinet/in_pcb.h>
#include <netinet/ip.h>
#include <netinet/ip_var.h>
#include <netinet/ip_icmp.h>
#include <netinet/ip_fw.h>
#include <netinet/ip_diffuse.h>
#include <netinet/ip_carp.h>
#include <netinet/pim.h>
#include <netinet/tcp_var.h>
#include <netinet/udp.h>
#include <netinet/udp_var.h>
#include <netinet/sctp.h>

#include <netinet/ip6.h>
#include <netinet/icmp6.h>
#ifdef INET6
#include <netinet6/in6_pcb.h>
#include <netinet6/scope6_var.h>
#include <netinet6/ip6_var.h>
#endif

#include <netpfil/ipfw/diffuse_common.h>
#include <netpfil/ipfw/ip_fw_private.h>

#include <machine/in_cksum.h>	/* XXX for in_cksum */

#ifdef MAC
#include <security/mac/mac_framework.h>
#endif

/* DIFFUSE */
ipfw_ext_t *ipfw_diffuse_ext = NULL;

/*
 * static variables followed by global ones.
 * All ipfw global variables are here.
 */

/* ipfw_vnet_ready controls when we are open for business */
static VNET_DEFINE(int, ipfw_vnet_ready) = 0;
#define	V_ipfw_vnet_ready	VNET(ipfw_vnet_ready)

static VNET_DEFINE(int, fw_deny_unknown_exthdrs);
#define	V_fw_deny_unknown_exthdrs	VNET(fw_deny_unknown_exthdrs)

static VNET_DEFINE(int, fw_permit_single_frag6) = 1;
#define	V_fw_permit_single_frag6	VNET(fw_permit_single_frag6)

#ifdef IPFIREWALL_DEFAULT_TO_ACCEPT
static int default_to_accept = 1;
#else
static int default_to_accept;
#endif

VNET_DEFINE(int, autoinc_step);
VNET_DEFINE(int, fw_one_pass) = 1;

VNET_DEFINE(unsigned int, fw_tables_max);
/* Use 128 tables by default */
static unsigned int default_fw_tables = IPFW_TABLES_DEFAULT;

/*
 * Each rule belongs to one of 32 different sets (0..31).
 * The variable set_disable contains one bit per set.
 * If the bit is set, all rules in the corresponding set
 * are disabled. Set RESVD_SET(31) is reserved for the default rule
 * and rules that are not deleted by the flush command,
 * and CANNOT be disabled.
 * Rules in set RESVD_SET can only be deleted individually.
 */
VNET_DEFINE(u_int32_t, set_disable);
#define	V_set_disable			VNET(set_disable)

VNET_DEFINE(int, fw_verbose);
/* counter for ipfw_log(NULL...) */
VNET_DEFINE(u_int64_t, norule_counter);
VNET_DEFINE(int, verbose_limit);

/* layer3_chain contains the list of rules for layer 3 */
VNET_DEFINE(struct ip_fw_chain, layer3_chain);

ipfw_nat_t *ipfw_nat_ptr = NULL;
struct cfg_nat *(*lookup_nat_ptr)(struct nat_list *, int);
ipfw_nat_cfg_t *ipfw_nat_cfg_ptr;
ipfw_nat_cfg_t *ipfw_nat_del_ptr;
ipfw_nat_cfg_t *ipfw_nat_get_cfg_ptr;
ipfw_nat_cfg_t *ipfw_nat_get_log_ptr;

#ifdef SYSCTL_NODE
uint32_t dummy_def = IPFW_DEFAULT_RULE;
static int sysctl_ipfw_table_num(SYSCTL_HANDLER_ARGS);

SYSBEGIN(f3)

SYSCTL_NODE(_net_inet_ip, OID_AUTO, fw, CTLFLAG_RW, 0, "Firewall");
SYSCTL_VNET_INT(_net_inet_ip_fw, OID_AUTO, one_pass,
    CTLFLAG_RW | CTLFLAG_SECURE3, &VNET_NAME(fw_one_pass), 0,
    "Only do a single pass through ipfw when using dummynet(4)");
SYSCTL_VNET_INT(_net_inet_ip_fw, OID_AUTO, autoinc_step,
    CTLFLAG_RW, &VNET_NAME(autoinc_step), 0,
    "Rule number auto-increment step");
SYSCTL_VNET_INT(_net_inet_ip_fw, OID_AUTO, verbose,
    CTLFLAG_RW | CTLFLAG_SECURE3, &VNET_NAME(fw_verbose), 0,
    "Log matches to ipfw rules");
SYSCTL_VNET_INT(_net_inet_ip_fw, OID_AUTO, verbose_limit,
    CTLFLAG_RW, &VNET_NAME(verbose_limit), 0,
    "Set upper limit of matches of ipfw rules logged");
SYSCTL_UINT(_net_inet_ip_fw, OID_AUTO, default_rule, CTLFLAG_RD,
    &dummy_def, 0,
    "The default/max possible rule number.");
SYSCTL_VNET_PROC(_net_inet_ip_fw, OID_AUTO, tables_max,
    CTLTYPE_UINT|CTLFLAG_RW, 0, 0, sysctl_ipfw_table_num, "IU",
    "Maximum number of tables");
SYSCTL_INT(_net_inet_ip_fw, OID_AUTO, default_to_accept, CTLFLAG_RDTUN,
    &default_to_accept, 0,
    "Make the default rule accept all packets.");
TUNABLE_INT("net.inet.ip.fw.default_to_accept", &default_to_accept);
TUNABLE_INT("net.inet.ip.fw.tables_max", (int *)&default_fw_tables);
SYSCTL_VNET_INT(_net_inet_ip_fw, OID_AUTO, static_count,
    CTLFLAG_RD, &VNET_NAME(layer3_chain.n_rules), 0,
    "Number of static rules");

#ifdef INET6
SYSCTL_DECL(_net_inet6_ip6);
SYSCTL_NODE(_net_inet6_ip6, OID_AUTO, fw, CTLFLAG_RW, 0, "Firewall");
SYSCTL_VNET_INT(_net_inet6_ip6_fw, OID_AUTO, deny_unknown_exthdrs,
    CTLFLAG_RW | CTLFLAG_SECURE, &VNET_NAME(fw_deny_unknown_exthdrs), 0,
    "Deny packets with unknown IPv6 Extension Headers");
SYSCTL_VNET_INT(_net_inet6_ip6_fw, OID_AUTO, permit_single_frag6,
    CTLFLAG_RW | CTLFLAG_SECURE, &VNET_NAME(fw_permit_single_frag6), 0,
    "Permit single packet IPv6 fragments");
#endif /* INET6 */

SYSEND

#endif /* SYSCTL_NODE */


/*
 * Some macros used in the various matching options.
 * L3HDR maps an ipv4 pointer into a layer3 header pointer of type T
 * Other macros just cast void * into the appropriate type
 */
#define	L3HDR(T, ip)	((T *)((u_int32_t *)(ip) + (ip)->ip_hl))
#define	TCP(p)		((struct tcphdr *)(p))
#define	SCTP(p)		((struct sctphdr *)(p))
#define	UDP(p)		((struct udphdr *)(p))
#define	ICMP(p)		((struct icmphdr *)(p))
#define	ICMP6(p)	((struct icmp6_hdr *)(p))

static __inline int
icmptype_match(struct icmphdr *icmp, ipfw_insn_u32 *cmd)
{
	int type = icmp->icmp_type;

	return (type <= ICMP_MAXTYPE && (cmd->d[0] & (1<<type)) );
}

#define TT	( (1 << ICMP_ECHO) | (1 << ICMP_ROUTERSOLICIT) | \
    (1 << ICMP_TSTAMP) | (1 << ICMP_IREQ) | (1 << ICMP_MASKREQ) )

static int
is_icmp_query(struct icmphdr *icmp)
{
	int type = icmp->icmp_type;

	return (type <= ICMP_MAXTYPE && (TT & (1<<type)) );
}
#undef TT

/*
 * The following checks use two arrays of 8 or 16 bits to store the
 * bits that we want set or clear, respectively. They are in the
 * low and high half of cmd->arg1 or cmd->d[0].
 *
 * We scan options and store the bits we find set. We succeed if
 *
 *	(want_set & ~bits) == 0 && (want_clear & ~bits) == want_clear
 *
 * The code is sometimes optimized not to store additional variables.
 */

static int
flags_match(ipfw_insn *cmd, u_int8_t bits)
{
	u_char want_clear;
	bits = ~bits;

	if ( ((cmd->arg1 & 0xff) & bits) != 0)
		return 0; /* some bits we want set were clear */
	want_clear = (cmd->arg1 >> 8) & 0xff;
	if ( (want_clear & bits) != want_clear)
		return 0; /* some bits we want clear were set */
	return 1;
}

static int
ipopts_match(struct ip *ip, ipfw_insn *cmd)
{
	int optlen, bits = 0;
	u_char *cp = (u_char *)(ip + 1);
	int x = (ip->ip_hl << 2) - sizeof (struct ip);

	for (; x > 0; x -= optlen, cp += optlen) {
		int opt = cp[IPOPT_OPTVAL];

		if (opt == IPOPT_EOL)
			break;
		if (opt == IPOPT_NOP)
			optlen = 1;
		else {
			optlen = cp[IPOPT_OLEN];
			if (optlen <= 0 || optlen > x)
				return 0; /* invalid or truncated */
		}
		switch (opt) {

		default:
			break;

		case IPOPT_LSRR:
			bits |= IP_FW_IPOPT_LSRR;
			break;

		case IPOPT_SSRR:
			bits |= IP_FW_IPOPT_SSRR;
			break;

		case IPOPT_RR:
			bits |= IP_FW_IPOPT_RR;
			break;

		case IPOPT_TS:
			bits |= IP_FW_IPOPT_TS;
			break;
		}
	}
	return (flags_match(cmd, bits));
}

static int
tcpopts_match(struct tcphdr *tcp, ipfw_insn *cmd)
{
	int optlen, bits = 0;
	u_char *cp = (u_char *)(tcp + 1);
	int x = (tcp->th_off << 2) - sizeof(struct tcphdr);

	for (; x > 0; x -= optlen, cp += optlen) {
		int opt = cp[0];
		if (opt == TCPOPT_EOL)
			break;
		if (opt == TCPOPT_NOP)
			optlen = 1;
		else {
			optlen = cp[1];
			if (optlen <= 0)
				break;
		}

		switch (opt) {

		default:
			break;

		case TCPOPT_MAXSEG:
			bits |= IP_FW_TCPOPT_MSS;
			break;

		case TCPOPT_WINDOW:
			bits |= IP_FW_TCPOPT_WINDOW;
			break;

		case TCPOPT_SACK_PERMITTED:
		case TCPOPT_SACK:
			bits |= IP_FW_TCPOPT_SACK;
			break;

		case TCPOPT_TIMESTAMP:
			bits |= IP_FW_TCPOPT_TS;
			break;

		}
	}
	return (flags_match(cmd, bits));
}

static int
iface_match(struct ifnet *ifp, ipfw_insn_if *cmd, struct ip_fw_chain *chain, uint32_t *tablearg)
{
	if (ifp == NULL)	/* no iface with this packet, match fails */
		return 0;
	/* Check by name or by IP address */
	if (cmd->name[0] != '\0') { /* match by name */
		if (cmd->name[0] == '\1') /* use tablearg to match */
			return ipfw_lookup_table_extended(chain, cmd->p.glob,
				ifp->if_xname, tablearg, IPFW_TABLE_INTERFACE);
		/* Check name */
		if (cmd->p.glob) {
			if (fnmatch(cmd->name, ifp->if_xname, 0) == 0)
				return(1);
		} else {
			if (strncmp(ifp->if_xname, cmd->name, IFNAMSIZ) == 0)
				return(1);
		}
	} else {
#ifdef __FreeBSD__	/* and OSX too ? */
		struct ifaddr *ia;

		if_addr_rlock(ifp);
		TAILQ_FOREACH(ia, &ifp->if_addrhead, ifa_link) {
			if (ia->ifa_addr->sa_family != AF_INET)
				continue;
			if (cmd->p.ip.s_addr == ((struct sockaddr_in *)
			    (ia->ifa_addr))->sin_addr.s_addr) {
				if_addr_runlock(ifp);
				return(1);	/* match */
			}
		}
		if_addr_runlock(ifp);
#endif /* __FreeBSD__ */
	}
	return(0);	/* no match, fail ... */
}

/*
 * The verify_path function checks if a route to the src exists and
 * if it is reachable via ifp (when provided).
 * 
 * The 'verrevpath' option checks that the interface that an IP packet
 * arrives on is the same interface that traffic destined for the
 * packet's source address would be routed out of.
 * The 'versrcreach' option just checks that the source address is
 * reachable via any route (except default) in the routing table.
 * These two are a measure to block forged packets. This is also
 * commonly known as "anti-spoofing" or Unicast Reverse Path
 * Forwarding (Unicast RFP) in Cisco-ese. The name of the knobs
 * is purposely reminiscent of the Cisco IOS command,
 *
 *   ip verify unicast reverse-path
 *   ip verify unicast source reachable-via any
 *
 * which implements the same functionality. But note that the syntax
 * is misleading, and the check may be performed on all IP packets
 * whether unicast, multicast, or broadcast.
 */
static int
verify_path(struct in_addr src, struct ifnet *ifp, u_int fib)
{
#ifndef __FreeBSD__
	return 0;
#else
	struct route ro;
	struct sockaddr_in *dst;

	bzero(&ro, sizeof(ro));

	dst = (struct sockaddr_in *)&(ro.ro_dst);
	dst->sin_family = AF_INET;
	dst->sin_len = sizeof(*dst);
	dst->sin_addr = src;
	in_rtalloc_ign(&ro, 0, fib);

	if (ro.ro_rt == NULL)
		return 0;

	/*
	 * If ifp is provided, check for equality with rtentry.
	 * We should use rt->rt_ifa->ifa_ifp, instead of rt->rt_ifp,
	 * in order to pass packets injected back by if_simloop():
	 * if useloopback == 1 routing entry (via lo0) for our own address
	 * may exist, so we need to handle routing assymetry.
	 */
	if (ifp != NULL && ro.ro_rt->rt_ifa->ifa_ifp != ifp) {
		RTFREE(ro.ro_rt);
		return 0;
	}

	/* if no ifp provided, check if rtentry is not default route */
	if (ifp == NULL &&
	     satosin(rt_key(ro.ro_rt))->sin_addr.s_addr == INADDR_ANY) {
		RTFREE(ro.ro_rt);
		return 0;
	}

	/* or if this is a blackhole/reject route */
	if (ifp == NULL && ro.ro_rt->rt_flags & (RTF_REJECT|RTF_BLACKHOLE)) {
		RTFREE(ro.ro_rt);
		return 0;
	}

	/* found valid route */
	RTFREE(ro.ro_rt);
	return 1;
#endif /* __FreeBSD__ */
}

#ifdef INET6
/*
 * ipv6 specific rules here...
 */
static __inline int
icmp6type_match (int type, ipfw_insn_u32 *cmd)
{
	return (type <= ICMP6_MAXTYPE && (cmd->d[type/32] & (1<<(type%32)) ) );
}

static int
flow6id_match( int curr_flow, ipfw_insn_u32 *cmd )
{
	int i;
	for (i=0; i <= cmd->o.arg1; ++i )
		if (curr_flow == cmd->d[i] )
			return 1;
	return 0;
}

/* support for IP6_*_ME opcodes */
static int
search_ip6_addr_net (struct in6_addr * ip6_addr)
{
	struct ifnet *mdc;
	struct ifaddr *mdc2;
	struct in6_ifaddr *fdm;
	struct in6_addr copia;

	TAILQ_FOREACH(mdc, &V_ifnet, if_link) {
		if_addr_rlock(mdc);
		TAILQ_FOREACH(mdc2, &mdc->if_addrhead, ifa_link) {
			if (mdc2->ifa_addr->sa_family == AF_INET6) {
				fdm = (struct in6_ifaddr *)mdc2;
				copia = fdm->ia_addr.sin6_addr;
				/* need for leaving scope_id in the sock_addr */
				in6_clearscope(&copia);
				if (IN6_ARE_ADDR_EQUAL(ip6_addr, &copia)) {
					if_addr_runlock(mdc);
					return 1;
				}
			}
		}
		if_addr_runlock(mdc);
	}
	return 0;
}

static int
verify_path6(struct in6_addr *src, struct ifnet *ifp, u_int fib)
{
	struct route_in6 ro;
	struct sockaddr_in6 *dst;

	bzero(&ro, sizeof(ro));

	dst = (struct sockaddr_in6 * )&(ro.ro_dst);
	dst->sin6_family = AF_INET6;
	dst->sin6_len = sizeof(*dst);
	dst->sin6_addr = *src;

	in6_rtalloc_ign(&ro, 0, fib);
	if (ro.ro_rt == NULL)
		return 0;

	/* 
	 * if ifp is provided, check for equality with rtentry
	 * We should use rt->rt_ifa->ifa_ifp, instead of rt->rt_ifp,
	 * to support the case of sending packets to an address of our own.
	 * (where the former interface is the first argument of if_simloop()
	 *  (=ifp), the latter is lo0)
	 */
	if (ifp != NULL && ro.ro_rt->rt_ifa->ifa_ifp != ifp) {
		RTFREE(ro.ro_rt);
		return 0;
	}

	/* if no ifp provided, check if rtentry is not default route */
	if (ifp == NULL &&
	    IN6_IS_ADDR_UNSPECIFIED(&satosin6(rt_key(ro.ro_rt))->sin6_addr)) {
		RTFREE(ro.ro_rt);
		return 0;
	}

	/* or if this is a blackhole/reject route */
	if (ifp == NULL && ro.ro_rt->rt_flags & (RTF_REJECT|RTF_BLACKHOLE)) {
		RTFREE(ro.ro_rt);
		return 0;
	}

	/* found valid route */
	RTFREE(ro.ro_rt);
	return 1;

}

static int
is_icmp6_query(int icmp6_type)
{
	if ((icmp6_type <= ICMP6_MAXTYPE) &&
	    (icmp6_type == ICMP6_ECHO_REQUEST ||
	    icmp6_type == ICMP6_MEMBERSHIP_QUERY ||
	    icmp6_type == ICMP6_WRUREQUEST ||
	    icmp6_type == ICMP6_FQDN_QUERY ||
	    icmp6_type == ICMP6_NI_QUERY))
		return (1);

	return (0);
}

static void
send_reject6(struct ip_fw_args *args, int code, u_int hlen, struct ip6_hdr *ip6)
{
	struct mbuf *m;

	m = args->m;
	if (code == ICMP6_UNREACH_RST && args->f_id.proto == IPPROTO_TCP) {
		struct tcphdr *tcp;
		tcp = (struct tcphdr *)((char *)ip6 + hlen);

		if ((tcp->th_flags & TH_RST) == 0) {
			struct mbuf *m0;
			m0 = ipfw_send_pkt(args->m, &(args->f_id),
			    ntohl(tcp->th_seq), ntohl(tcp->th_ack),
			    tcp->th_flags | TH_RST);
			if (m0 != NULL)
				ip6_output(m0, NULL, NULL, 0, NULL, NULL,
				    NULL);
		}
		FREE_PKT(m);
	} else if (code != ICMP6_UNREACH_RST) { /* Send an ICMPv6 unreach. */
#if 0
		/*
		 * Unlike above, the mbufs need to line up with the ip6 hdr,
		 * as the contents are read. We need to m_adj() the
		 * needed amount.
		 * The mbuf will however be thrown away so we can adjust it.
		 * Remember we did an m_pullup on it already so we
		 * can make some assumptions about contiguousness.
		 */
		if (args->L3offset)
			m_adj(m, args->L3offset);
#endif
		icmp6_error(m, ICMP6_DST_UNREACH, code, 0);
	} else
		FREE_PKT(m);

	args->m = NULL;
}

#endif /* INET6 */


/*
 * sends a reject message, consuming the mbuf passed as an argument.
 */
static void
send_reject(struct ip_fw_args *args, int code, int iplen, struct ip *ip)
{

#if 0
	/* XXX When ip is not guaranteed to be at mtod() we will
	 * need to account for this */
	 * The mbuf will however be thrown away so we can adjust it.
	 * Remember we did an m_pullup on it already so we
	 * can make some assumptions about contiguousness.
	 */
	if (args->L3offset)
		m_adj(m, args->L3offset);
#endif
	if (code != ICMP_REJECT_RST) { /* Send an ICMP unreach */
		icmp_error(args->m, ICMP_UNREACH, code, 0L, 0);
	} else if (args->f_id.proto == IPPROTO_TCP) {
		struct tcphdr *const tcp =
		    L3HDR(struct tcphdr, mtod(args->m, struct ip *));
		if ( (tcp->th_flags & TH_RST) == 0) {
			struct mbuf *m;
			m = ipfw_send_pkt(args->m, &(args->f_id),
				ntohl(tcp->th_seq), ntohl(tcp->th_ack),
				tcp->th_flags | TH_RST);
			if (m != NULL)
				ip_output(m, NULL, NULL, 0, NULL, NULL);
		}
		FREE_PKT(args->m);
	} else
		FREE_PKT(args->m);
	args->m = NULL;
}

/*
 * Support for uid/gid/jail lookup. These tests are expensive
 * (because we may need to look into the list of active sockets)
 * so we cache the results. ugid_lookupp is 0 if we have not
 * yet done a lookup, 1 if we succeeded, and -1 if we tried
 * and failed. The function always returns the match value.
 * We could actually spare the variable and use *uc, setting
 * it to '(void *)check_uidgid if we have no info, NULL if
 * we tried and failed, or any other value if successful.
 */
static int
check_uidgid(ipfw_insn_u32 *insn, struct ip_fw_args *args, int *ugid_lookupp,
    struct ucred **uc)
{
#ifndef __FreeBSD__
	/* XXX */
	return cred_check(insn, proto, oif,
	    dst_ip, dst_port, src_ip, src_port,
	    (struct bsd_ucred *)uc, ugid_lookupp, ((struct mbuf *)inp)->m_skb);
#else  /* FreeBSD */
	struct in_addr src_ip, dst_ip;
	struct inpcbinfo *pi;
	struct ipfw_flow_id *id;
	struct inpcb *pcb, *inp;
	struct ifnet *oif;
	int lookupflags;
	int match;

	id = &args->f_id;
	inp = args->inp;
	oif = args->oif;

	/*
	 * Check to see if the UDP or TCP stack supplied us with
	 * the PCB. If so, rather then holding a lock and looking
	 * up the PCB, we can use the one that was supplied.
	 */
	if (inp && *ugid_lookupp == 0) {
		INP_LOCK_ASSERT(inp);
		if (inp->inp_socket != NULL) {
			*uc = crhold(inp->inp_cred);
			*ugid_lookupp = 1;
		} else
			*ugid_lookupp = -1;
	}
	/*
	 * If we have already been here and the packet has no
	 * PCB entry associated with it, then we can safely
	 * assume that this is a no match.
	 */
	if (*ugid_lookupp == -1)
		return (0);
	if (id->proto == IPPROTO_TCP) {
		lookupflags = 0;
		pi = &V_tcbinfo;
	} else if (id->proto == IPPROTO_UDP) {
		lookupflags = INPLOOKUP_WILDCARD;
		pi = &V_udbinfo;
	} else
		return 0;
	lookupflags |= INPLOOKUP_RLOCKPCB;
	match = 0;
	if (*ugid_lookupp == 0) {
		if (id->addr_type == 6) {
#ifdef INET6
			if (oif == NULL)
				pcb = in6_pcblookup_mbuf(pi,
				    &id->src_ip6, htons(id->src_port),
				    &id->dst_ip6, htons(id->dst_port),
				    lookupflags, oif, args->m);
			else
				pcb = in6_pcblookup_mbuf(pi,
				    &id->dst_ip6, htons(id->dst_port),
				    &id->src_ip6, htons(id->src_port),
				    lookupflags, oif, args->m);
#else
			*ugid_lookupp = -1;
			return (0);
#endif
		} else {
			src_ip.s_addr = htonl(id->src_ip);
			dst_ip.s_addr = htonl(id->dst_ip);
			if (oif == NULL)
				pcb = in_pcblookup_mbuf(pi,
				    src_ip, htons(id->src_port),
				    dst_ip, htons(id->dst_port),
				    lookupflags, oif, args->m);
			else
				pcb = in_pcblookup_mbuf(pi,
				    dst_ip, htons(id->dst_port),
				    src_ip, htons(id->src_port),
				    lookupflags, oif, args->m);
		}
		if (pcb != NULL) {
			INP_RLOCK_ASSERT(pcb);
			*uc = crhold(pcb->inp_cred);
			*ugid_lookupp = 1;
			INP_RUNLOCK(pcb);
		}
		if (*ugid_lookupp == 0) {
			/*
			 * We tried and failed, set the variable to -1
			 * so we will not try again on this packet.
			 */
			*ugid_lookupp = -1;
			return (0);
		}
	}
	if (insn->o.opcode == O_UID)
		match = ((*uc)->cr_uid == (uid_t)insn->d[0]);
	else if (insn->o.opcode == O_GID)
		match = groupmember((gid_t)insn->d[0], *uc);
	else if (insn->o.opcode == O_JAIL)
		match = ((*uc)->cr_prison->pr_id == (int)insn->d[0]);
	return (match);
#endif /* __FreeBSD__ */
}

/*
 * Helper function to set args with info on the rule after the matching
 * one. slot is precise, whereas we guess rule_id as they are
 * assigned sequentially.
 */
static inline void
set_match(struct ip_fw_args *args, int slot,
	struct ip_fw_chain *chain)
{
	args->rule.chain_id = chain->id;
	args->rule.slot = slot + 1; /* we use 0 as a marker */
	args->rule.rule_id = 1 + chain->map[slot]->id;
	args->rule.rulenum = chain->map[slot]->rulenum;
}

/*
 * The main check routine for the firewall.
 *
 * All arguments are in args so we can modify them and return them
 * back to the caller.
 *
 * Parameters:
 *
 *	args->m	(in/out) The packet; we set to NULL when/if we nuke it.
 *		Starts with the IP header.
 *	args->eh (in)	Mac header if present, NULL for layer3 packet.
 *	args->L3offset	Number of bytes bypassed if we came from L2.
 *			e.g. often sizeof(eh)  ** NOTYET **
 *	args->oif	Outgoing interface, NULL if packet is incoming.
 *		The incoming interface is in the mbuf. (in)
 *	args->divert_rule (in/out)
 *		Skip up to the first rule past this rule number;
 *		upon return, non-zero port number for divert or tee.
 *
 *	args->rule	Pointer to the last matching rule (in/out)
 *	args->next_hop	Socket we are forwarding to (out).
 *	args->next_hop6	IPv6 next hop we are forwarding to (out).
 *	args->f_id	Addresses grabbed from the packet (out)
 * 	args->rule.info	a cookie depending on rule action
 *
 * Return value:
 *
 *	IP_FW_PASS	the packet must be accepted
 *	IP_FW_DENY	the packet must be dropped
 *	IP_FW_DIVERT	divert packet, port in m_tag
 *	IP_FW_TEE	tee packet, port in m_tag
 *	IP_FW_DUMMYNET	to dummynet, pipe in args->cookie
 *	IP_FW_NETGRAPH	into netgraph, cookie args->cookie
 *		args->rule contains the matching rule,
 *		args->rule.info has additional information.
 *
 */
int
ipfw_chk(struct ip_fw_args *args)
{

	/*
	 * Local variables holding state while processing a packet:
	 *
	 * IMPORTANT NOTE: to speed up the processing of rules, there
	 * are some assumption on the values of the variables, which
	 * are documented here. Should you change them, please check
	 * the implementation of the various instructions to make sure
	 * that they still work.
	 *
	 * args->eh	The MAC header. It is non-null for a layer2
	 *	packet, it is NULL for a layer-3 packet.
	 * **notyet**
	 * args->L3offset Offset in the packet to the L3 (IP or equiv.) header.
	 *
	 * m | args->m	Pointer to the mbuf, as received from the caller.
	 *	It may change if ipfw_chk() does an m_pullup, or if it
	 *	consumes the packet because it calls send_reject().
	 *	XXX This has to change, so that ipfw_chk() never modifies
	 *	or consumes the buffer.
	 * ip	is the beginning of the ip(4 or 6) header.
	 *	Calculated by adding the L3offset to the start of data.
	 *	(Until we start using L3offset, the packet is
	 *	supposed to start with the ip header).
	 */
	struct mbuf *m = args->m;
	struct ip *ip = mtod(m, struct ip *);

	/*
	 * For rules which contain uid/gid or jail constraints, cache
	 * a copy of the users credentials after the pcb lookup has been
	 * executed. This will speed up the processing of rules with
	 * these types of constraints, as well as decrease contention
	 * on pcb related locks.
	 */
#ifndef __FreeBSD__
	struct bsd_ucred ucred_cache;
#else
	struct ucred *ucred_cache = NULL;
#endif
	int ucred_lookup = 0;

	/*
	 * oif | args->oif	If NULL, ipfw_chk has been called on the
	 *	inbound path (ether_input, ip_input).
	 *	If non-NULL, ipfw_chk has been called on the outbound path
	 *	(ether_output, ip_output).
	 */
	struct ifnet *oif = args->oif;

	int f_pos = 0;		/* index of current rule in the array */
	int retval = 0;

	/*
	 * hlen	The length of the IP header.
	 */
	u_int hlen = 0;		/* hlen >0 means we have an IP pkt */

	/*
	 * offset	The offset of a fragment. offset != 0 means that
	 *	we have a fragment at this offset of an IPv4 packet.
	 *	offset == 0 means that (if this is an IPv4 packet)
	 *	this is the first or only fragment.
	 *	For IPv6 offset|ip6f_mf == 0 means there is no Fragment Header
	 *	or there is a single packet fragement (fragement header added
	 *	without needed).  We will treat a single packet fragment as if
	 *	there was no fragment header (or log/block depending on the
	 *	V_fw_permit_single_frag6 sysctl setting).
	 */
	u_short offset = 0;
	u_short ip6f_mf = 0;

	/*
	 * Local copies of addresses. They are only valid if we have
	 * an IP packet.
	 *
	 * proto	The protocol. Set to 0 for non-ip packets,
	 *	or to the protocol read from the packet otherwise.
	 *	proto != 0 means that we have an IPv4 packet.
	 *
	 * src_port, dst_port	port numbers, in HOST format. Only
	 *	valid for TCP and UDP packets.
	 *
	 * src_ip, dst_ip	ip addresses, in NETWORK format.
	 *	Only valid for IPv4 packets.
	 */
	uint8_t proto;
	uint16_t src_port = 0, dst_port = 0;	/* NOTE: host format	*/
	struct in_addr src_ip, dst_ip;		/* NOTE: network format	*/
	uint16_t iplen=0;
	int pktlen;
	uint16_t	etype = 0;	/* Host order stored ether type */

	/*
	 * dyn_dir = MATCH_UNKNOWN when rules unchecked,
	 * 	MATCH_NONE when checked and not matched (q = NULL),
	 *	MATCH_FORWARD or MATCH_REVERSE otherwise (q != NULL)
	 */
	int dyn_dir = MATCH_UNKNOWN;
	/* For DIFFUSE features. */
	int flow_dir = MATCH_UNKNOWN;
	ipfw_dyn_rule *q = NULL;
	struct ip_fw_chain *chain = &V_layer3_chain;

	/*
	 * We store in ulp a pointer to the upper layer protocol header.
	 * In the ipv4 case this is easy to determine from the header,
	 * but for ipv6 we might have some additional headers in the middle.
	 * ulp is NULL if not found.
	 */
	void *ulp = NULL;		/* upper layer protocol pointer. */

	/* XXX ipv6 variables */
	int is_ipv6 = 0;
	uint8_t	icmp6_type = 0;
	uint16_t ext_hd = 0;	/* bits vector for extension header filtering */
	/* end of ipv6 variables */

	int is_ipv4 = 0;

	int done = 0;		/* flag to exit the outer loop */

	/*
	 * DIFFUSE data container required for persistent storage between
	 * separate threads and calls to diffuse_chk_pkt().
	 */
	struct di_chk_pkt_args di_args;

	if (m->m_flags & M_SKIP_FIREWALL || (! V_ipfw_vnet_ready))
		return (IP_FW_PASS);	/* accept */

	dst_ip.s_addr = 0;		/* make sure it is initialized */
	src_ip.s_addr = 0;		/* make sure it is initialized */
	pktlen = m->m_pkthdr.len;
	args->f_id.fib = M_GETFIB(m); /* note mbuf not altered) */
	proto = args->f_id.proto = 0;	/* mark f_id invalid */
		/* XXX 0 is a valid proto: IP/IPv6 Hop-by-Hop Option */

/*
 * PULLUP_TO(len, p, T) makes sure that len + sizeof(T) is contiguous,
 * then it sets p to point at the offset "len" in the mbuf. WARNING: the
 * pointer might become stale after other pullups (but we never use it
 * this way).
 */
#define PULLUP_TO(_len, p, T)	PULLUP_LEN(_len, p, sizeof(T))
#define PULLUP_LEN(_len, p, T)					\
do {								\
	int x = (_len) + T;					\
	if ((m)->m_len < x) {					\
		args->m = m = m_pullup(m, x);			\
		if (m == NULL)					\
			goto pullup_failed;			\
	}							\
	p = (mtod(m, char *) + (_len));				\
} while (0)

	/*
	 * if we have an ether header,
	 */
	if (args->eh)
		etype = ntohs(args->eh->ether_type);

	/* Identify IP packets and fill up variables. */
	if (pktlen >= sizeof(struct ip6_hdr) &&
	    (args->eh == NULL || etype == ETHERTYPE_IPV6) && ip->ip_v == 6) {
		struct ip6_hdr *ip6 = (struct ip6_hdr *)ip;
		is_ipv6 = 1;
		args->f_id.addr_type = 6;
		hlen = sizeof(struct ip6_hdr);
		proto = ip6->ip6_nxt;

		/* Search extension headers to find upper layer protocols */
		while (ulp == NULL && offset == 0) {
			switch (proto) {
			case IPPROTO_ICMPV6:
				PULLUP_TO(hlen, ulp, struct icmp6_hdr);
				icmp6_type = ICMP6(ulp)->icmp6_type;
				break;

			case IPPROTO_TCP:
				PULLUP_TO(hlen, ulp, struct tcphdr);
				dst_port = TCP(ulp)->th_dport;
				src_port = TCP(ulp)->th_sport;
				/* save flags for dynamic rules */
				args->f_id._flags = TCP(ulp)->th_flags;
				break;

			case IPPROTO_SCTP:
				PULLUP_TO(hlen, ulp, struct sctphdr);
				src_port = SCTP(ulp)->src_port;
				dst_port = SCTP(ulp)->dest_port;
				break;

			case IPPROTO_UDP:
				PULLUP_TO(hlen, ulp, struct udphdr);
				dst_port = UDP(ulp)->uh_dport;
				src_port = UDP(ulp)->uh_sport;
				break;

			case IPPROTO_HOPOPTS:	/* RFC 2460 */
				PULLUP_TO(hlen, ulp, struct ip6_hbh);
				ext_hd |= EXT_HOPOPTS;
				hlen += (((struct ip6_hbh *)ulp)->ip6h_len + 1) << 3;
				proto = ((struct ip6_hbh *)ulp)->ip6h_nxt;
				ulp = NULL;
				break;

			case IPPROTO_ROUTING:	/* RFC 2460 */
				PULLUP_TO(hlen, ulp, struct ip6_rthdr);
				switch (((struct ip6_rthdr *)ulp)->ip6r_type) {
				case 0:
					ext_hd |= EXT_RTHDR0;
					break;
				case 2:
					ext_hd |= EXT_RTHDR2;
					break;
				default:
					if (V_fw_verbose)
						printf("IPFW2: IPV6 - Unknown "
						    "Routing Header type(%d)\n",
						    ((struct ip6_rthdr *)
						    ulp)->ip6r_type);
					if (V_fw_deny_unknown_exthdrs)
					    return (IP_FW_DENY);
					break;
				}
				ext_hd |= EXT_ROUTING;
				hlen += (((struct ip6_rthdr *)ulp)->ip6r_len + 1) << 3;
				proto = ((struct ip6_rthdr *)ulp)->ip6r_nxt;
				ulp = NULL;
				break;

			case IPPROTO_FRAGMENT:	/* RFC 2460 */
				PULLUP_TO(hlen, ulp, struct ip6_frag);
				ext_hd |= EXT_FRAGMENT;
				hlen += sizeof (struct ip6_frag);
				proto = ((struct ip6_frag *)ulp)->ip6f_nxt;
				offset = ((struct ip6_frag *)ulp)->ip6f_offlg &
					IP6F_OFF_MASK;
				ip6f_mf = ((struct ip6_frag *)ulp)->ip6f_offlg &
					IP6F_MORE_FRAG;
				if (V_fw_permit_single_frag6 == 0 &&
				    offset == 0 && ip6f_mf == 0) {
					if (V_fw_verbose)
						printf("IPFW2: IPV6 - Invalid "
						    "Fragment Header\n");
					if (V_fw_deny_unknown_exthdrs)
					    return (IP_FW_DENY);
					break;
				}
				args->f_id.extra =
				    ntohl(((struct ip6_frag *)ulp)->ip6f_ident);
				ulp = NULL;
				break;

			case IPPROTO_DSTOPTS:	/* RFC 2460 */
				PULLUP_TO(hlen, ulp, struct ip6_hbh);
				ext_hd |= EXT_DSTOPTS;
				hlen += (((struct ip6_hbh *)ulp)->ip6h_len + 1) << 3;
				proto = ((struct ip6_hbh *)ulp)->ip6h_nxt;
				ulp = NULL;
				break;

			case IPPROTO_AH:	/* RFC 2402 */
				PULLUP_TO(hlen, ulp, struct ip6_ext);
				ext_hd |= EXT_AH;
				hlen += (((struct ip6_ext *)ulp)->ip6e_len + 2) << 2;
				proto = ((struct ip6_ext *)ulp)->ip6e_nxt;
				ulp = NULL;
				break;

			case IPPROTO_ESP:	/* RFC 2406 */
				PULLUP_TO(hlen, ulp, uint32_t);	/* SPI, Seq# */
				/* Anything past Seq# is variable length and
				 * data past this ext. header is encrypted. */
				ext_hd |= EXT_ESP;
				break;

			case IPPROTO_NONE:	/* RFC 2460 */
				/*
				 * Packet ends here, and IPv6 header has
				 * already been pulled up. If ip6e_len!=0
				 * then octets must be ignored.
				 */
				ulp = ip; /* non-NULL to get out of loop. */
				break;

			case IPPROTO_OSPFIGP:
				/* XXX OSPF header check? */
				PULLUP_TO(hlen, ulp, struct ip6_ext);
				break;

			case IPPROTO_PIM:
				/* XXX PIM header check? */
				PULLUP_TO(hlen, ulp, struct pim);
				break;

			case IPPROTO_CARP:
				PULLUP_TO(hlen, ulp, struct carp_header);
				if (((struct carp_header *)ulp)->carp_version !=
				    CARP_VERSION) 
					return (IP_FW_DENY);
				if (((struct carp_header *)ulp)->carp_type !=
				    CARP_ADVERTISEMENT) 
					return (IP_FW_DENY);
				break;

			case IPPROTO_IPV6:	/* RFC 2893 */
				PULLUP_TO(hlen, ulp, struct ip6_hdr);
				break;

			case IPPROTO_IPV4:	/* RFC 2893 */
				PULLUP_TO(hlen, ulp, struct ip);
				break;

			default:
				if (V_fw_verbose)
					printf("IPFW2: IPV6 - Unknown "
					    "Extension Header(%d), ext_hd=%x\n",
					     proto, ext_hd);
				if (V_fw_deny_unknown_exthdrs)
				    return (IP_FW_DENY);
				PULLUP_TO(hlen, ulp, struct ip6_ext);
				break;
			} /*switch */
		}
		ip = mtod(m, struct ip *);
		ip6 = (struct ip6_hdr *)ip;
		args->f_id.src_ip6 = ip6->ip6_src;
		args->f_id.dst_ip6 = ip6->ip6_dst;
		args->f_id.src_ip = 0;
		args->f_id.dst_ip = 0;
		args->f_id.flow_id6 = ntohl(ip6->ip6_flow);
	} else if (pktlen >= sizeof(struct ip) &&
	    (args->eh == NULL || etype == ETHERTYPE_IP) && ip->ip_v == 4) {
	    	is_ipv4 = 1;
		hlen = ip->ip_hl << 2;
		args->f_id.addr_type = 4;

		/*
		 * Collect parameters into local variables for faster matching.
		 */
		proto = ip->ip_p;
		src_ip = ip->ip_src;
		dst_ip = ip->ip_dst;
		offset = ntohs(ip->ip_off) & IP_OFFMASK;
		iplen = ntohs(ip->ip_len);
		pktlen = iplen < pktlen ? iplen : pktlen;

		if (offset == 0) {
			switch (proto) {
			case IPPROTO_TCP:
				PULLUP_TO(hlen, ulp, struct tcphdr);
				dst_port = TCP(ulp)->th_dport;
				src_port = TCP(ulp)->th_sport;
				/* save flags for dynamic rules */
				args->f_id._flags = TCP(ulp)->th_flags;
				break;

			case IPPROTO_SCTP:
				PULLUP_TO(hlen, ulp, struct sctphdr);
				src_port = SCTP(ulp)->src_port;
				dst_port = SCTP(ulp)->dest_port;
				break;

			case IPPROTO_UDP:
				PULLUP_TO(hlen, ulp, struct udphdr);
				dst_port = UDP(ulp)->uh_dport;
				src_port = UDP(ulp)->uh_sport;
				break;

			case IPPROTO_ICMP:
				PULLUP_TO(hlen, ulp, struct icmphdr);
				//args->f_id.flags = ICMP(ulp)->icmp_type;
				break;

			default:
				break;
			}
		}

		ip = mtod(m, struct ip *);
		args->f_id.src_ip = ntohl(src_ip.s_addr);
		args->f_id.dst_ip = ntohl(dst_ip.s_addr);
	}
#undef PULLUP_TO
	if (proto) { /* we may have port numbers, store them */
		args->f_id.proto = proto;
		args->f_id.src_port = src_port = ntohs(src_port);
		args->f_id.dst_port = dst_port = ntohs(dst_port);
	}

	IPFW_PF_RLOCK(chain);
	if (! V_ipfw_vnet_ready) { /* shutting down, leave NOW. */
		IPFW_PF_RUNLOCK(chain);
		return (IP_FW_PASS);	/* accept */
	}

	/* Call DIFFUSE before we start matching. */
	if (ipfw_diffuse_ext != NULL && ipfw_diffuse_ext->chk_pkt_cmd != NULL) {
		ipfw_diffuse_ext->chk_pkt_cmd(&di_args, NULL,
		    O_DI_BEFORE_ALL_RULES, NULL, NULL, args, ulp, pktlen,
		    &flow_dir, NULL, NULL, &done, &retval);

		if (done)
			return (retval);
        }

	if (args->rule.slot) {
		/*
		 * Packet has already been tagged as a result of a previous
		 * match on rule args->rule aka args->rule_id (PIPE, QUEUE,
		 * REASS, NETGRAPH, DIVERT/TEE...)
		 * Validate the slot and continue from the next one
		 * if still present, otherwise do a lookup.
		 */
		f_pos = (args->rule.chain_id == chain->id) ?
		    args->rule.slot :
		    ipfw_find_rule(chain, args->rule.rulenum,
			args->rule.rule_id);
	} else {
		f_pos = 0;
	}

	/*
	 * Now scan the rules, and parse microinstructions for each rule.
	 * We have two nested loops and an inner switch. Sometimes we
	 * need to break out of one or both loops, or re-enter one of
	 * the loops with updated variables. Loop variables are:
	 *
	 *	f_pos (outer loop) points to the current rule.
	 *		On output it points to the matching rule.
	 *	done (outer loop) is used as a flag to break the loop.
	 *	l (inner loop)	residual length of current rule.
	 *		cmd points to the current microinstruction.
	 *
	 * We break the inner loop by setting l=0 and possibly
	 * cmdlen=0 if we don't want to advance cmd.
	 * We break the outer loop by setting done=1
	 * We can restart the inner loop by setting l>0 and f_pos, f, cmd
	 * as needed.
	 */
	for (; f_pos < chain->n_rules; f_pos++) {
		ipfw_insn *cmd;
		uint32_t tablearg = 0;
		int l, cmdlen, skip_or; /* skip rest of OR block */
		struct ip_fw *f;
		int match;

		f = chain->map[f_pos];
		if (V_set_disable & (1 << f->set) )
			continue;

		skip_or = 0;
		for (l = f->cmd_len, cmd = f->cmd ; l > 0 ;
		    l -= cmdlen, cmd += cmdlen) {

			/*
			 * check_body is a jump target used when we find a
			 * CHECK_STATE, and need to jump to the body of
			 * the target rule.
			 */

/* check_body: */
			cmdlen = F_LEN(cmd);
			/*
			 * An OR block (insn_1 || .. || insn_n) has the
			 * F_OR bit set in all but the last instruction.
			 * The first match will set "skip_or", and cause
			 * the following instructions to be skipped until
			 * past the one with the F_OR bit clear.
			 */
			if (skip_or) {		/* skip this instruction */
				if ((cmd->len & F_OR) == 0)
					skip_or = 0;	/* next one is good */
				continue;
			}
			match = 0; /* set to 1 if we succeed */

			switch (cmd->opcode) {
			/*
			 * The first set of opcodes compares the packet's
			 * fields with some pattern, setting 'match' if a
			 * match is found. At the end of the loop there is
			 * logic to deal with F_NOT and F_OR flags associated
			 * with the opcode.
			 */
			case O_NOP:
				match = 1;
				break;

			case O_FORWARD_MAC:
				printf("ipfw: opcode %d unimplemented\n",
				    cmd->opcode);
				break;

			case O_GID:
			case O_UID:
			case O_JAIL:
				/*
				 * We only check offset == 0 && proto != 0,
				 * as this ensures that we have a
				 * packet with the ports info.
				 */
				if (offset != 0)
					break;
				if (proto == IPPROTO_TCP ||
				    proto == IPPROTO_UDP)
					match = check_uidgid(
						    (ipfw_insn_u32 *)cmd,
						    args, &ucred_lookup,
#ifdef __FreeBSD__
						    &ucred_cache);
#else
						    (void *)&ucred_cache);
#endif
				break;

			case O_RECV:
				match = iface_match(m->m_pkthdr.rcvif,
				    (ipfw_insn_if *)cmd, chain, &tablearg);
				break;

			case O_XMIT:
				match = iface_match(oif, (ipfw_insn_if *)cmd,
				    chain, &tablearg);
				break;

			case O_VIA:
				match = iface_match(oif ? oif :
				    m->m_pkthdr.rcvif, (ipfw_insn_if *)cmd,
				    chain, &tablearg);
				break;

			case O_MACADDR2:
				if (args->eh != NULL) {	/* have MAC header */
					u_int32_t *want = (u_int32_t *)
						((ipfw_insn_mac *)cmd)->addr;
					u_int32_t *mask = (u_int32_t *)
						((ipfw_insn_mac *)cmd)->mask;
					u_int32_t *hdr = (u_int32_t *)args->eh;

					match =
					    ( want[0] == (hdr[0] & mask[0]) &&
					      want[1] == (hdr[1] & mask[1]) &&
					      want[2] == (hdr[2] & mask[2]) );
				}
				break;

			case O_MAC_TYPE:
				if (args->eh != NULL) {
					u_int16_t *p =
					    ((ipfw_insn_u16 *)cmd)->ports;
					int i;

					for (i = cmdlen - 1; !match && i>0;
					    i--, p += 2)
						match = (etype >= p[0] &&
						    etype <= p[1]);
				}
				break;

			case O_FRAG:
				match = (offset != 0);
				break;

			case O_IN:	/* "out" is "not in" */
				match = (oif == NULL);
				break;

			case O_LAYER2:
				match = (args->eh != NULL);
				break;

			case O_DIVERTED:
			    {
				/* For diverted packets, args->rule.info
				 * contains the divert port (in host format)
				 * reason and direction.
				 */
				uint32_t i = args->rule.info;
				match = (i&IPFW_IS_MASK) == IPFW_IS_DIVERT &&
				    cmd->arg1 & ((i & IPFW_INFO_IN) ? 1 : 2);
			    }
				break;

			case O_PROTO:
				/*
				 * We do not allow an arg of 0 so the
				 * check of "proto" only suffices.
				 */
				match = (proto == cmd->arg1);
				break;

			case O_IP_SRC:
				match = is_ipv4 &&
				    (((ipfw_insn_ip *)cmd)->addr.s_addr ==
				    src_ip.s_addr);
				break;

			case O_IP_SRC_LOOKUP:
			case O_IP_DST_LOOKUP:
				if (is_ipv4) {
				    uint32_t key =
					(cmd->opcode == O_IP_DST_LOOKUP) ?
					    dst_ip.s_addr : src_ip.s_addr;
				    uint32_t v = 0;

				    if (cmdlen > F_INSN_SIZE(ipfw_insn_u32)) {
					/* generic lookup. The key must be
					 * in 32bit big-endian format.
					 */
					v = ((ipfw_insn_u32 *)cmd)->d[1];
					if (v == 0)
					    key = dst_ip.s_addr;
					else if (v == 1)
					    key = src_ip.s_addr;
					else if (v == 6) /* dscp */
					    key = (ip->ip_tos >> 2) & 0x3f;
					else if (offset != 0)
					    break;
					else if (proto != IPPROTO_TCP &&
						proto != IPPROTO_UDP)
					    break;
					else if (v == 2)
					    key = htonl(dst_port);
					else if (v == 3)
					    key = htonl(src_port);
					else if (v == 4 || v == 5) {
					    check_uidgid(
						(ipfw_insn_u32 *)cmd,
						args, &ucred_lookup,
#ifdef __FreeBSD__
						&ucred_cache);
					    if (v == 4 /* O_UID */)
						key = ucred_cache->cr_uid;
					    else if (v == 5 /* O_JAIL */)
						key = ucred_cache->cr_prison->pr_id;
#else /* !__FreeBSD__ */
						(void *)&ucred_cache);
					    if (v ==4 /* O_UID */)
						key = ucred_cache.uid;
					    else if (v == 5 /* O_JAIL */)
						key = ucred_cache.xid;
#endif /* !__FreeBSD__ */
					    key = htonl(key);
					} else
					    break;
				    }
				    match = ipfw_lookup_table(chain,
					cmd->arg1, key, &v);
				    if (!match)
					break;
				    if (cmdlen == F_INSN_SIZE(ipfw_insn_u32))
					match =
					    ((ipfw_insn_u32 *)cmd)->d[0] == v;
				    else
					tablearg = v;
				} else if (is_ipv6) {
					uint32_t v = 0;
					void *pkey = (cmd->opcode == O_IP_DST_LOOKUP) ?
						&args->f_id.dst_ip6: &args->f_id.src_ip6;
					match = ipfw_lookup_table_extended(chain,
							cmd->arg1, pkey, &v,
							IPFW_TABLE_CIDR);
					if (cmdlen == F_INSN_SIZE(ipfw_insn_u32))
						match = ((ipfw_insn_u32 *)cmd)->d[0] == v;
					if (match)
						tablearg = v;
				}
				break;

			case O_IP_SRC_MASK:
			case O_IP_DST_MASK:
				if (is_ipv4) {
				    uint32_t a =
					(cmd->opcode == O_IP_DST_MASK) ?
					    dst_ip.s_addr : src_ip.s_addr;
				    uint32_t *p = ((ipfw_insn_u32 *)cmd)->d;
				    int i = cmdlen-1;

				    for (; !match && i>0; i-= 2, p+= 2)
					match = (p[0] == (a & p[1]));
				}
				break;

			case O_IP_SRC_ME:
				if (is_ipv4) {
					struct ifnet *tif;

					INADDR_TO_IFP(src_ip, tif);
					match = (tif != NULL);
					break;
				}
#ifdef INET6
				/* FALLTHROUGH */
			case O_IP6_SRC_ME:
				match= is_ipv6 && search_ip6_addr_net(&args->f_id.src_ip6);
#endif
				break;

			case O_IP_DST_SET:
			case O_IP_SRC_SET:
				if (is_ipv4) {
					u_int32_t *d = (u_int32_t *)(cmd+1);
					u_int32_t addr =
					    cmd->opcode == O_IP_DST_SET ?
						args->f_id.dst_ip :
						args->f_id.src_ip;

					    if (addr < d[0])
						    break;
					    addr -= d[0]; /* subtract base */
					    match = (addr < cmd->arg1) &&
						( d[ 1 + (addr>>5)] &
						  (1<<(addr & 0x1f)) );
				}
				break;

			case O_IP_DST:
				match = is_ipv4 &&
				    (((ipfw_insn_ip *)cmd)->addr.s_addr ==
				    dst_ip.s_addr);
				break;

			case O_IP_DST_ME:
				if (is_ipv4) {
					struct ifnet *tif;

					INADDR_TO_IFP(dst_ip, tif);
					match = (tif != NULL);
					break;
				}
#ifdef INET6
				/* FALLTHROUGH */
			case O_IP6_DST_ME:
				match= is_ipv6 && search_ip6_addr_net(&args->f_id.dst_ip6);
#endif
				break;


			case O_IP_SRCPORT:
			case O_IP_DSTPORT:
				/*
				 * offset == 0 && proto != 0 is enough
				 * to guarantee that we have a
				 * packet with port info.
				 */
				if ((proto==IPPROTO_UDP || proto==IPPROTO_TCP)
				    && offset == 0) {
					u_int16_t x =
					    (cmd->opcode == O_IP_SRCPORT) ?
						src_port : dst_port ;
					u_int16_t *p =
					    ((ipfw_insn_u16 *)cmd)->ports;
					int i;

					for (i = cmdlen - 1; !match && i>0;
					    i--, p += 2)
						match = (x>=p[0] && x<=p[1]);
				}
				break;

			case O_ICMPTYPE:
				match = (offset == 0 && proto==IPPROTO_ICMP &&
				    icmptype_match(ICMP(ulp), (ipfw_insn_u32 *)cmd) );
				break;

#ifdef INET6
			case O_ICMP6TYPE:
				match = is_ipv6 && offset == 0 &&
				    proto==IPPROTO_ICMPV6 &&
				    icmp6type_match(
					ICMP6(ulp)->icmp6_type,
					(ipfw_insn_u32 *)cmd);
				break;
#endif /* INET6 */

			case O_IPOPT:
				match = (is_ipv4 &&
				    ipopts_match(ip, cmd) );
				break;

			case O_IPVER:
				match = (is_ipv4 &&
				    cmd->arg1 == ip->ip_v);
				break;

			case O_IPID:
			case O_IPLEN:
			case O_IPTTL:
				if (is_ipv4) {	/* only for IP packets */
				    uint16_t x;
				    uint16_t *p;
				    int i;

				    if (cmd->opcode == O_IPLEN)
					x = iplen;
				    else if (cmd->opcode == O_IPTTL)
					x = ip->ip_ttl;
				    else /* must be IPID */
					x = ntohs(ip->ip_id);
				    if (cmdlen == 1) {
					match = (cmd->arg1 == x);
					break;
				    }
				    /* otherwise we have ranges */
				    p = ((ipfw_insn_u16 *)cmd)->ports;
				    i = cmdlen - 1;
				    for (; !match && i>0; i--, p += 2)
					match = (x >= p[0] && x <= p[1]);
				}
				break;

			case O_IPPRECEDENCE:
				match = (is_ipv4 &&
				    (cmd->arg1 == (ip->ip_tos & 0xe0)) );
				break;

			case O_IPTOS:
				match = (is_ipv4 &&
				    flags_match(cmd, ip->ip_tos));
				break;

			case O_TCPDATALEN:
				if (proto == IPPROTO_TCP && offset == 0) {
				    struct tcphdr *tcp;
				    uint16_t x;
				    uint16_t *p;
				    int i;

				    tcp = TCP(ulp);
				    x = iplen -
					((ip->ip_hl + tcp->th_off) << 2);
				    if (cmdlen == 1) {
					match = (cmd->arg1 == x);
					break;
				    }
				    /* otherwise we have ranges */
				    p = ((ipfw_insn_u16 *)cmd)->ports;
				    i = cmdlen - 1;
				    for (; !match && i>0; i--, p += 2)
					match = (x >= p[0] && x <= p[1]);
				}
				break;

			case O_TCPFLAGS:
				match = (proto == IPPROTO_TCP && offset == 0 &&
				    flags_match(cmd, TCP(ulp)->th_flags));
				break;

			case O_TCPOPTS:
				PULLUP_LEN(hlen, ulp, (TCP(ulp)->th_off << 2));
				match = (proto == IPPROTO_TCP && offset == 0 &&
				    tcpopts_match(TCP(ulp), cmd));
				break;

			case O_TCPSEQ:
				match = (proto == IPPROTO_TCP && offset == 0 &&
				    ((ipfw_insn_u32 *)cmd)->d[0] ==
					TCP(ulp)->th_seq);
				break;

			case O_TCPACK:
				match = (proto == IPPROTO_TCP && offset == 0 &&
				    ((ipfw_insn_u32 *)cmd)->d[0] ==
					TCP(ulp)->th_ack);
				break;

			case O_TCPWIN:
				if (proto == IPPROTO_TCP && offset == 0) {
				    uint16_t x;
				    uint16_t *p;
				    int i;

				    x = ntohs(TCP(ulp)->th_win);
				    if (cmdlen == 1) {
					match = (cmd->arg1 == x);
					break;
				    }
				    /* Otherwise we have ranges. */
				    p = ((ipfw_insn_u16 *)cmd)->ports;
				    i = cmdlen - 1;
				    for (; !match && i > 0; i--, p += 2)
					match = (x >= p[0] && x <= p[1]);
				}
				break;

			case O_ESTAB:
				/* reject packets which have SYN only */
				/* XXX should i also check for TH_ACK ? */
				match = (proto == IPPROTO_TCP && offset == 0 &&
				    (TCP(ulp)->th_flags &
				     (TH_RST | TH_ACK | TH_SYN)) != TH_SYN);
				break;

			case O_ALTQ: {
				struct pf_mtag *at;
				struct m_tag *mtag;
				ipfw_insn_altq *altq = (ipfw_insn_altq *)cmd;

				/*
				 * ALTQ uses mbuf tags from another
				 * packet filtering system - pf(4).
				 * We allocate a tag in its format
				 * and fill it in, pretending to be pf(4).
				 */
				match = 1;
				at = pf_find_mtag(m);
				if (at != NULL && at->qid != 0)
					break;
				mtag = m_tag_get(PACKET_TAG_PF,
				    sizeof(struct pf_mtag), M_NOWAIT | M_ZERO);
				if (mtag == NULL) {
					/*
					 * Let the packet fall back to the
					 * default ALTQ.
					 */
					break;
				}
				m_tag_prepend(m, mtag);
				at = (struct pf_mtag *)(mtag + 1);
				at->qid = altq->qid;
				at->hdr = ip;
				break;
			}

			case O_LOG:
				ipfw_log(f, hlen, args, m,
				    oif, offset | ip6f_mf, tablearg, ip);
				match = 1;
				break;

			case O_PROB:
				match = (random()<((ipfw_insn_u32 *)cmd)->d[0]);
				break;

			case O_VERREVPATH:
				/* Outgoing packets automatically pass/match */
				match = ((oif != NULL) ||
				    (m->m_pkthdr.rcvif == NULL) ||
				    (
#ifdef INET6
				    is_ipv6 ?
					verify_path6(&(args->f_id.src_ip6),
					    m->m_pkthdr.rcvif, args->f_id.fib) :
#endif
				    verify_path(src_ip, m->m_pkthdr.rcvif,
				        args->f_id.fib)));
				break;

			case O_VERSRCREACH:
				/* Outgoing packets automatically pass/match */
				match = (hlen > 0 && ((oif != NULL) ||
#ifdef INET6
				    is_ipv6 ?
				        verify_path6(&(args->f_id.src_ip6),
				            NULL, args->f_id.fib) :
#endif
				    verify_path(src_ip, NULL, args->f_id.fib)));
				break;

			case O_ANTISPOOF:
				/* Outgoing packets automatically pass/match */
				if (oif == NULL && hlen > 0 &&
				    (  (is_ipv4 && in_localaddr(src_ip))
#ifdef INET6
				    || (is_ipv6 &&
				        in6_localaddr(&(args->f_id.src_ip6)))
#endif
				    ))
					match =
#ifdef INET6
					    is_ipv6 ? verify_path6(
					        &(args->f_id.src_ip6),
					        m->m_pkthdr.rcvif,
						args->f_id.fib) :
#endif
					    verify_path(src_ip,
					    	m->m_pkthdr.rcvif,
					        args->f_id.fib);
				else
					match = 1;
				break;

			case O_IPSEC:
#ifdef IPSEC
				match = (m_tag_find(m,
				    PACKET_TAG_IPSEC_IN_DONE, NULL) != NULL);
#endif
				/* otherwise no match */
				break;

#ifdef INET6
			case O_IP6_SRC:
				match = is_ipv6 &&
				    IN6_ARE_ADDR_EQUAL(&args->f_id.src_ip6,
				    &((ipfw_insn_ip6 *)cmd)->addr6);
				break;

			case O_IP6_DST:
				match = is_ipv6 &&
				IN6_ARE_ADDR_EQUAL(&args->f_id.dst_ip6,
				    &((ipfw_insn_ip6 *)cmd)->addr6);
				break;
			case O_IP6_SRC_MASK:
			case O_IP6_DST_MASK:
				if (is_ipv6) {
					int i = cmdlen - 1;
					struct in6_addr p;
					struct in6_addr *d =
					    &((ipfw_insn_ip6 *)cmd)->addr6;

					for (; !match && i > 0; d += 2,
					    i -= F_INSN_SIZE(struct in6_addr)
					    * 2) {
						p = (cmd->opcode ==
						    O_IP6_SRC_MASK) ?
						    args->f_id.src_ip6:
						    args->f_id.dst_ip6;
						APPLY_MASK(&p, &d[1]);
						match =
						    IN6_ARE_ADDR_EQUAL(&d[0],
						    &p);
					}
				}
				break;

			case O_FLOW6ID:
				match = is_ipv6 &&
				    flow6id_match(args->f_id.flow_id6,
				    (ipfw_insn_u32 *) cmd);
				break;

			case O_EXT_HDR:
				match = is_ipv6 &&
				    (ext_hd & ((ipfw_insn *) cmd)->arg1);
				break;

			case O_IP6:
				match = is_ipv6;
				break;
#endif

			case O_IP4:
				match = is_ipv4;
				break;

			case O_TAG: {
				struct m_tag *mtag;
				uint32_t tag = IP_FW_ARG_TABLEARG(cmd->arg1);

				/* Packet is already tagged with this tag? */
				mtag = m_tag_locate(m, MTAG_IPFW, tag, NULL);

				/* We have `untag' action when F_NOT flag is
				 * present. And we must remove this mtag from
				 * mbuf and reset `match' to zero (`match' will
				 * be inversed later).
				 * Otherwise we should allocate new mtag and
				 * push it into mbuf.
				 */
				if (cmd->len & F_NOT) { /* `untag' action */
					if (mtag != NULL)
						m_tag_delete(m, mtag);
					match = 0;
				} else {
					if (mtag == NULL) {
						mtag = m_tag_alloc( MTAG_IPFW,
						    tag, 0, M_NOWAIT);
						if (mtag != NULL)
							m_tag_prepend(m, mtag);
					}
					match = 1;
				}
				break;
			}

			case O_FIB: /* try match the specified fib */
				if (args->f_id.fib == cmd->arg1)
					match = 1;
				break;

			case O_SOCKARG:	{
				struct inpcb *inp = args->inp;
				struct inpcbinfo *pi;
				
				if (is_ipv6) /* XXX can we remove this ? */
					break;

				if (proto == IPPROTO_TCP)
					pi = &V_tcbinfo;
				else if (proto == IPPROTO_UDP)
					pi = &V_udbinfo;
				else
					break;

				/*
				 * XXXRW: so_user_cookie should almost
				 * certainly be inp_user_cookie?
				 */

				/* For incomming packet, lookup up the 
				inpcb using the src/dest ip/port tuple */
				if (inp == NULL) {
					inp = in_pcblookup(pi, 
						src_ip, htons(src_port),
						dst_ip, htons(dst_port),
						INPLOOKUP_RLOCKPCB, NULL);
					if (inp != NULL) {
						tablearg =
						    inp->inp_socket->so_user_cookie;
						if (tablearg)
							match = 1;
						INP_RUNLOCK(inp);
					}
				} else {
					if (inp->inp_socket) {
						tablearg =
						    inp->inp_socket->so_user_cookie;
						if (tablearg)
							match = 1;
					}
				}
				break;
			}

			case O_TAGGED: {
				struct m_tag *mtag;
				uint32_t tag = IP_FW_ARG_TABLEARG(cmd->arg1);

				if (cmdlen == 1) {
					match = m_tag_locate(m, MTAG_IPFW,
					    tag, NULL) != NULL;
					break;
				}

				/* we have ranges */
				for (mtag = m_tag_first(m);
				    mtag != NULL && !match;
				    mtag = m_tag_next(m, mtag)) {
					uint16_t *p;
					int i;

					if (mtag->m_tag_cookie != MTAG_IPFW)
						continue;

					p = ((ipfw_insn_u16 *)cmd)->ports;
					i = cmdlen - 1;
					for(; !match && i > 0; i--, p += 2)
						match =
						    mtag->m_tag_id >= p[0] &&
						    mtag->m_tag_id <= p[1];
				}
				break;
			}
				
			/*
			 * The second set of opcodes represents 'actions',
			 * i.e. the terminal part of a rule once the packet
			 * matches all previous patterns.
			 * Typically there is only one action for each rule,
			 * and the opcode is stored at the end of the rule
			 * (but there are exceptions -- see below).
			 *
			 * In general, here we set retval and terminate the
			 * outer loop (would be a 'break 3' in some language,
			 * but we need to set l=0, done=1)
			 *
			 * Exceptions:
			 * O_COUNT and O_SKIPTO actions:
			 *   instead of terminating, we jump to the next rule
			 *   (setting l=0), or to the SKIPTO target (setting
			 *   f/f_len, cmd and l as needed), respectively.
			 *
			 * O_TAG, O_LOG and O_ALTQ action parameters:
			 *   perform some action and set match = 1;
			 *
			 * O_LIMIT and O_KEEP_STATE: these opcodes are
			 *   not real 'actions', and are stored right
			 *   before the 'action' part of the rule.
			 *   These opcodes try to install an entry in the
			 *   state tables; if successful, we continue with
			 *   the next opcode (match=1; break;), otherwise
			 *   the packet must be dropped (set retval,
			 *   break loops with l=0, done=1)
			 *
			 * O_PROBE_STATE and O_CHECK_STATE: these opcodes
			 *   cause a lookup of the state table, and a jump
			 *   to the 'action' part of the parent rule
			 *   if an entry is found, or
			 *   (CHECK_STATE only) a jump to the next rule if
			 *   the entry is not found.
			 *   The result of the lookup is cached so that
			 *   further instances of these opcodes become NOPs.
			 *   The jump to the next rule is done by setting
			 *   l=0, cmdlen=0.
			 */
			case O_LIMIT:
			case O_KEEP_STATE:
				if (ipfw_install_state(f,
				    (ipfw_insn_limit *)cmd, args, tablearg)) {
					/* error or limit violation */
					retval = IP_FW_DENY;
					l = 0;	/* exit inner loop */
					done = 1; /* exit outer loop */
				}
				match = 1;
				break;

			case O_PROBE_STATE:
			case O_CHECK_STATE:
				/*
				 * dynamic rules are checked at the first
				 * keep-state or check-state occurrence,
				 * with the result being stored in dyn_dir.
				 * The compiler introduces a PROBE_STATE
				 * instruction for us when we have a
				 * KEEP_STATE (because PROBE_STATE needs
				 * to be run first).
				 */
				if (dyn_dir == MATCH_UNKNOWN &&
				    (q = ipfw_lookup_dyn_rule(&args->f_id,
				     &dyn_dir, proto == IPPROTO_TCP ?
					TCP(ulp) : NULL))
					!= NULL) {
					/*
					 * Found dynamic entry, update stats
					 * and jump to the 'action' part of
					 * the parent rule by setting
					 * f, cmd, l and clearing cmdlen.
					 */
					IPFW_INC_DYN_COUNTER(q, pktlen);
					/* XXX we would like to have f_pos
					 * readily accessible in the dynamic
				         * rule, instead of having to
					 * lookup q->rule.
					 */
					f = q->rule;
					f_pos = ipfw_find_rule(chain,
						f->rulenum, f->id);
					cmd = ACTION_PTR(f);
					l = f->cmd_len - f->act_ofs;
					ipfw_dyn_unlock(q);
					cmdlen = 0;
					match = 1;
					break;
				}
				/*
				 * Dynamic entry not found. If CHECK_STATE,
				 * skip to next rule, if PROBE_STATE just
				 * ignore and continue with next opcode.
				 */
				if (cmd->opcode == O_CHECK_STATE)
					l = 0;	/* exit inner loop */
				match = 1;
				break;

			case O_ACCEPT:
				retval = 0;	/* accept */
				l = 0;		/* exit inner loop */
				done = 1;	/* exit outer loop */
				break;

			case O_PIPE:
			case O_QUEUE:
				set_match(args, f_pos, chain);
				args->rule.info = IP_FW_ARG_TABLEARG(cmd->arg1);
				if (cmd->opcode == O_PIPE)
					args->rule.info |= IPFW_IS_PIPE;
				if (V_fw_one_pass)
					args->rule.info |= IPFW_ONEPASS;
				retval = IP_FW_DUMMYNET;
				l = 0;          /* exit inner loop */
				done = 1;       /* exit outer loop */
				break;

			case O_DIVERT:
			case O_TEE:
				if (args->eh) /* not on layer 2 */
				    break;
				/* otherwise this is terminal */
				l = 0;		/* exit inner loop */
				done = 1;	/* exit outer loop */
				retval = (cmd->opcode == O_DIVERT) ?
					IP_FW_DIVERT : IP_FW_TEE;
				set_match(args, f_pos, chain);
				args->rule.info = IP_FW_ARG_TABLEARG(cmd->arg1);
				break;

			case O_COUNT:
				IPFW_INC_RULE_COUNTER(f, pktlen);
				l = 0;		/* exit inner loop */
				break;

			case O_SKIPTO:
			    IPFW_INC_RULE_COUNTER(f, pktlen);
			    /* If possible use cached f_pos (in f->next_rule),
			     * whose version is written in f->next_rule
			     * (horrible hacks to avoid changing the ABI).
			     */
			    if (cmd->arg1 != IP_FW_TABLEARG &&
				    (uintptr_t)f->x_next == chain->id) {
				f_pos = (uintptr_t)f->next_rule;
			    } else {
				int i = IP_FW_ARG_TABLEARG(cmd->arg1);
				/* make sure we do not jump backward */
				if (i <= f->rulenum)
				    i = f->rulenum + 1;
				f_pos = ipfw_find_rule(chain, i, 0);
				/* update the cache */
				if (cmd->arg1 != IP_FW_TABLEARG) {
				    f->next_rule =
					(void *)(uintptr_t)f_pos;
				    f->x_next =
					(void *)(uintptr_t)chain->id;
				}
			    }
			    /*
			     * Skip disabled rules, and re-enter
			     * the inner loop with the correct
			     * f_pos, f, l and cmd.
			     * Also clear cmdlen and skip_or
			     */
			    for (; f_pos < chain->n_rules - 1 &&
				    (V_set_disable &
				     (1 << chain->map[f_pos]->set));
				    f_pos++)
				;
			    /* Re-enter the inner loop at the skipto rule. */
			    f = chain->map[f_pos];
			    l = f->cmd_len;
			    cmd = f->cmd;
			    match = 1;
			    cmdlen = 0;
			    skip_or = 0;
			    continue;
			    break;	/* not reached */

			case O_CALLRETURN: {
				/*
				 * Implementation of `subroutine' call/return,
				 * in the stack carried in an mbuf tag. This
				 * is different from `skipto' in that any call
				 * address is possible (`skipto' must prevent
				 * backward jumps to avoid endless loops).
				 * We have `return' action when F_NOT flag is
				 * present. The `m_tag_id' field is used as
				 * stack pointer.
				 */
				struct m_tag *mtag;
				uint16_t jmpto, *stack;

#define	IS_CALL		((cmd->len & F_NOT) == 0)
#define	IS_RETURN	((cmd->len & F_NOT) != 0)
				/*
				 * Hand-rolled version of m_tag_locate() with
				 * wildcard `type'.
				 * If not already tagged, allocate new tag.
				 */
				mtag = m_tag_first(m);
				while (mtag != NULL) {
					if (mtag->m_tag_cookie ==
					    MTAG_IPFW_CALL)
						break;
					mtag = m_tag_next(m, mtag);
				}
				if (mtag == NULL && IS_CALL) {
					mtag = m_tag_alloc(MTAG_IPFW_CALL, 0,
					    IPFW_CALLSTACK_SIZE *
					    sizeof(uint16_t), M_NOWAIT);
					if (mtag != NULL)
						m_tag_prepend(m, mtag);
				}

				/*
				 * On error both `call' and `return' just
				 * continue with next rule.
				 */
				if (IS_RETURN && (mtag == NULL ||
				    mtag->m_tag_id == 0)) {
					l = 0;		/* exit inner loop */
					break;
				}
				if (IS_CALL && (mtag == NULL ||
				    mtag->m_tag_id >= IPFW_CALLSTACK_SIZE)) {
					printf("ipfw: call stack error, "
					    "go to next rule\n");
					l = 0;		/* exit inner loop */
					break;
				}

				IPFW_INC_RULE_COUNTER(f, pktlen);
				stack = (uint16_t *)(mtag + 1);

				/*
				 * The `call' action may use cached f_pos
				 * (in f->next_rule), whose version is written
				 * in f->next_rule.
				 * The `return' action, however, doesn't have
				 * fixed jump address in cmd->arg1 and can't use
				 * cache.
				 */
				if (IS_CALL) {
					stack[mtag->m_tag_id] = f->rulenum;
					mtag->m_tag_id++;
					if (cmd->arg1 != IP_FW_TABLEARG &&
					    (uintptr_t)f->x_next == chain->id) {
						f_pos = (uintptr_t)f->next_rule;
					} else {
						jmpto = IP_FW_ARG_TABLEARG(
						    cmd->arg1);
						f_pos = ipfw_find_rule(chain,
						    jmpto, 0);
						/* update the cache */
						if (cmd->arg1 !=
						    IP_FW_TABLEARG) {
							f->next_rule =
							    (void *)(uintptr_t)
							    f_pos;
							f->x_next =
							    (void *)(uintptr_t)
							    chain->id;
						}
					}
				} else {	/* `return' action */
					mtag->m_tag_id--;
					jmpto = stack[mtag->m_tag_id] + 1;
					f_pos = ipfw_find_rule(chain, jmpto, 0);
				}

				/*
				 * Skip disabled rules, and re-enter
				 * the inner loop with the correct
				 * f_pos, f, l and cmd.
				 * Also clear cmdlen and skip_or
				 */
				for (; f_pos < chain->n_rules - 1 &&
				    (V_set_disable &
				    (1 << chain->map[f_pos]->set)); f_pos++)
					;
				/* Re-enter the inner loop at the dest rule. */
				f = chain->map[f_pos];
				l = f->cmd_len;
				cmd = f->cmd;
				cmdlen = 0;
				skip_or = 0;
				continue;
				break;	/* NOTREACHED */
			}
#undef IS_CALL
#undef IS_RETURN

			case O_REJECT:
				/*
				 * Drop the packet and send a reject notice
				 * if the packet is not ICMP (or is an ICMP
				 * query), and it is not multicast/broadcast.
				 */
				if (hlen > 0 && is_ipv4 && offset == 0 &&
				    (proto != IPPROTO_ICMP ||
				     is_icmp_query(ICMP(ulp))) &&
				    !(m->m_flags & (M_BCAST|M_MCAST)) &&
				    !IN_MULTICAST(ntohl(dst_ip.s_addr))) {
					send_reject(args, cmd->arg1, iplen, ip);
					m = args->m;
				}
				/* FALLTHROUGH */
#ifdef INET6
			case O_UNREACH6:
				if (hlen > 0 && is_ipv6 &&
				    ((offset & IP6F_OFF_MASK) == 0) &&
				    (proto != IPPROTO_ICMPV6 ||
				     (is_icmp6_query(icmp6_type) == 1)) &&
				    !(m->m_flags & (M_BCAST|M_MCAST)) &&
				    !IN6_IS_ADDR_MULTICAST(&args->f_id.dst_ip6)) {
					send_reject6(
					    args, cmd->arg1, hlen,
					    (struct ip6_hdr *)ip);
					m = args->m;
				}
				/* FALLTHROUGH */
#endif
			case O_DENY:
				retval = IP_FW_DENY;
				l = 0;		/* exit inner loop */
				done = 1;	/* exit outer loop */
				break;

			case O_FORWARD_IP:
				if (args->eh)	/* not valid on layer2 pkts */
					break;
				if (q == NULL || q->rule != f ||
				    dyn_dir == MATCH_FORWARD) {
				    struct sockaddr_in *sa;
				    sa = &(((ipfw_insn_sa *)cmd)->sa);
				    if (sa->sin_addr.s_addr == INADDR_ANY) {
					bcopy(sa, &args->hopstore,
							sizeof(*sa));
					args->hopstore.sin_addr.s_addr =
						    htonl(tablearg);
					args->next_hop = &args->hopstore;
				    } else {
					args->next_hop = sa;
				    }
				}
				retval = IP_FW_PASS;
				l = 0;          /* exit inner loop */
				done = 1;       /* exit outer loop */
				break;

#ifdef INET6
			case O_FORWARD_IP6:
				if (args->eh)	/* not valid on layer2 pkts */
					break;
				if (q == NULL || q->rule != f ||
				    dyn_dir == MATCH_FORWARD) {
					struct sockaddr_in6 *sin6;

					sin6 = &(((ipfw_insn_sa6 *)cmd)->sa);
					args->next_hop6 = sin6;
				}
				retval = IP_FW_PASS;
				l = 0;		/* exit inner loop */
				done = 1;	/* exit outer loop */
				break;
#endif

			case O_NETGRAPH:
			case O_NGTEE:
				set_match(args, f_pos, chain);
				args->rule.info = IP_FW_ARG_TABLEARG(cmd->arg1);
				if (V_fw_one_pass)
					args->rule.info |= IPFW_ONEPASS;
				retval = (cmd->opcode == O_NETGRAPH) ?
				    IP_FW_NETGRAPH : IP_FW_NGTEE;
				l = 0;          /* exit inner loop */
				done = 1;       /* exit outer loop */
				break;

			case O_SETFIB: {
				uint32_t fib;

				IPFW_INC_RULE_COUNTER(f, pktlen);
				fib = IP_FW_ARG_TABLEARG(cmd->arg1);
				if (fib >= rt_numfibs)
					fib = 0;
				M_SETFIB(m, fib);
				args->f_id.fib = fib;
				l = 0;		/* exit inner loop */
				break;
		        }

			case O_NAT:
 				if (!IPFW_NAT_LOADED) {
				    retval = IP_FW_DENY;
				} else {
				    struct cfg_nat *t;
				    int nat_id;

				    set_match(args, f_pos, chain);
				    /* Check if this is 'global' nat rule */
				    if (cmd->arg1 == 0) {
					    retval = ipfw_nat_ptr(args, NULL, m);
					    l = 0;
					    done = 1;
					    break;
				    }
				    t = ((ipfw_insn_nat *)cmd)->nat;
				    if (t == NULL) {
					nat_id = IP_FW_ARG_TABLEARG(cmd->arg1);
					t = (*lookup_nat_ptr)(&chain->nat, nat_id);

					if (t == NULL) {
					    retval = IP_FW_DENY;
					    l = 0;	/* exit inner loop */
					    done = 1;	/* exit outer loop */
					    break;
					}
					if (cmd->arg1 != IP_FW_TABLEARG)
					    ((ipfw_insn_nat *)cmd)->nat = t;
				    }
				    retval = ipfw_nat_ptr(args, t, m);
				}
				l = 0;          /* exit inner loop */
				done = 1;       /* exit outer loop */
				break;

			case O_REASS: {
				int ip_off;

				IPFW_INC_RULE_COUNTER(f, pktlen);
				l = 0;	/* in any case exit inner loop */
				ip_off = ntohs(ip->ip_off);

				/* if not fragmented, go to next rule */
				if ((ip_off & (IP_MF | IP_OFFMASK)) == 0)
				    break;

				args->m = m = ip_reass(m);

				/*
				 * do IP header checksum fixup.
				 */
				if (m == NULL) { /* fragment got swallowed */
				    retval = IP_FW_DENY;
				} else { /* good, packet complete */
				    int hlen;

				    ip = mtod(m, struct ip *);
				    hlen = ip->ip_hl << 2;
				    ip->ip_sum = 0;
				    if (hlen == sizeof(struct ip))
					ip->ip_sum = in_cksum_hdr(ip);
				    else
					ip->ip_sum = in_cksum(m, hlen);
				    retval = IP_FW_REASS;
				    set_match(args, f_pos, chain);
				}
				done = 1;	/* exit outer loop */
				break;
			}

			default:
			{
				int ret;

				if (ipfw_diffuse_ext != NULL &&
				    ipfw_diffuse_ext->chk_pkt_cmd != NULL) {
					ret = ipfw_diffuse_ext->chk_pkt_cmd(
					    &di_args, f, cmd->opcode, &cmd,
					    &cmdlen, args, ulp, pktlen,
					    &flow_dir, &match, &l, &done,
					    &retval);
					if (ret == 0)
						break;
				}

				panic("-- unknown opcode %d\n", cmd->opcode);
			}
			} /* end of switch() on opcodes */
			/*
			 * if we get here with l=0, then match is irrelevant.
			 */

			if (cmd->len & F_NOT)
				match = !match;

			if (match) {
				if (cmd->len & F_OR)
					skip_or = 1;
			} else {
				if (!(cmd->len & F_OR)) /* not an OR block, */
					break;		/* try next rule    */
			}

		}	/* end of inner loop, scan opcodes */
#undef PULLUP_LEN

		/* Call DIFFUSE after we have a match for current rule. */
		if (ipfw_diffuse_ext != NULL &&
		    ipfw_diffuse_ext->chk_pkt_cmd != NULL) {
			ipfw_diffuse_ext->chk_pkt_cmd(&di_args, f,
			    O_DI_AFTER_EACH_RULE, NULL, NULL, args, ulp, pktlen,
			    &flow_dir, &match, NULL, &done, &retval);
		}

		if (done)
			break;

/* next_rule:; */	/* try next rule		*/

	}		/* end of outer for, scan rules */

	if (done) {
		struct ip_fw *rule = chain->map[f_pos];
		/* Update statistics */
		IPFW_INC_RULE_COUNTER(rule, pktlen);
	} else {
		retval = IP_FW_DENY;
		printf("ipfw: ouch!, skip past end of rules, denying packet\n");
	}
<<<<<<< HEAD
	IPFW_RUNLOCK(chain);

	/* Call DIFFUSE after packet processing. */
	if (ipfw_diffuse_ext != NULL && ipfw_diffuse_ext->chk_pkt_cmd != NULL) {
		ipfw_diffuse_ext->chk_pkt_cmd(&di_args, NULL,
		    O_DI_AFTER_ALL_RULES, NULL, NULL, args, ulp, pktlen,
		    &flow_dir, NULL, NULL, &done, &retval);
	}

=======
	IPFW_PF_RUNLOCK(chain);
>>>>>>> fde3650f
#ifdef __FreeBSD__
	if (ucred_cache != NULL)
		crfree(ucred_cache);
#endif
	return (retval);

pullup_failed:
	if (V_fw_verbose)
		printf("ipfw: pullup failed\n");
	return (IP_FW_DENY);
}

/*
 * Set maximum number of tables that can be used in given VNET ipfw instance.
 */
#ifdef SYSCTL_NODE
static int
sysctl_ipfw_table_num(SYSCTL_HANDLER_ARGS)
{
	int error;
	unsigned int ntables;

	ntables = V_fw_tables_max;

	error = sysctl_handle_int(oidp, &ntables, 0, req);
	/* Read operation or some error */
	if ((error != 0) || (req->newptr == NULL))
		return (error);

	return (ipfw_resize_tables(&V_layer3_chain, ntables));
}
#endif
/*
 * Module and VNET glue
 */

/*
 * Stuff that must be initialised only on boot or module load
 */
static int
ipfw_init(void)
{
	int error = 0;

	/*
 	 * Only print out this stuff the first time around,
	 * when called from the sysinit code.
	 */
	printf("ipfw2 "
#ifdef INET6
		"(+ipv6) "
#endif
		"initialized, divert %s, nat %s, "
		"default to %s, logging ",
#ifdef IPDIVERT
		"enabled",
#else
		"loadable",
#endif
#ifdef IPFIREWALL_NAT
		"enabled",
#else
		"loadable",
#endif
		default_to_accept ? "accept" : "deny");

	/*
	 * Note: V_xxx variables can be accessed here but the vnet specific
	 * initializer may not have been called yet for the VIMAGE case.
	 * Tuneables will have been processed. We will print out values for
	 * the default vnet. 
	 * XXX This should all be rationalized AFTER 8.0
	 */
	if (V_fw_verbose == 0)
		printf("disabled\n");
	else if (V_verbose_limit == 0)
		printf("unlimited\n");
	else
		printf("limited to %d packets/entry by default\n",
		    V_verbose_limit);

	/* Check user-supplied table count for validness */
	if (default_fw_tables > IPFW_TABLES_MAX)
	  default_fw_tables = IPFW_TABLES_MAX;

	ipfw_log_bpf(1); /* init */
	return (error);
}

/*
 * Called for the removal of the last instance only on module unload.
 */
static void
ipfw_destroy(void)
{

	ipfw_log_bpf(0); /* uninit */
	printf("IP firewall unloaded\n");
}

/*
 * Stuff that must be initialized for every instance
 * (including the first of course).
 */
static int
vnet_ipfw_init(const void *unused)
{
	int error;
	struct ip_fw *rule = NULL;
	struct ip_fw_chain *chain;

	chain = &V_layer3_chain;

	/* First set up some values that are compile time options */
	V_autoinc_step = 100;	/* bounded to 1..1000 in add_rule() */
	V_fw_deny_unknown_exthdrs = 1;
#ifdef IPFIREWALL_VERBOSE
	V_fw_verbose = 1;
#endif
#ifdef IPFIREWALL_VERBOSE_LIMIT
	V_verbose_limit = IPFIREWALL_VERBOSE_LIMIT;
#endif
#ifdef IPFIREWALL_NAT
	LIST_INIT(&chain->nat);
#endif

	/* insert the default rule and create the initial map */
	chain->n_rules = 1;
	chain->static_len = sizeof(struct ip_fw);
	chain->map = malloc(sizeof(struct ip_fw *), M_IPFW, M_WAITOK | M_ZERO);
	if (chain->map)
		rule = malloc(chain->static_len, M_IPFW, M_WAITOK | M_ZERO);

	/* Set initial number of tables */
	V_fw_tables_max = default_fw_tables;
	error = ipfw_init_tables(chain);
	if (error) {
		printf("ipfw2: setting up tables failed\n");
		free(chain->map, M_IPFW);
		free(rule, M_IPFW);
		return (ENOSPC);
	}

	/* fill and insert the default rule */
	rule->act_ofs = 0;
	rule->rulenum = IPFW_DEFAULT_RULE;
	rule->cmd_len = 1;
	rule->set = RESVD_SET;
	rule->cmd[0].len = 1;
	rule->cmd[0].opcode = default_to_accept ? O_ACCEPT : O_DENY;
	chain->rules = chain->default_rule = chain->map[0] = rule;
	chain->id = rule->id = 1;

	IPFW_LOCK_INIT(chain);
	ipfw_dyn_init(chain);

	/* First set up some values that are compile time options */
	V_ipfw_vnet_ready = 1;		/* Open for business */

	/*
	 * Hook the sockopt handler and pfil hooks for ipv4 and ipv6.
	 * Even if the latter two fail we still keep the module alive
	 * because the sockopt and layer2 paths are still useful.
	 * ipfw[6]_hook return 0 on success, ENOENT on failure,
	 * so we can ignore the exact return value and just set a flag.
	 *
	 * Note that V_fw[6]_enable are manipulated by a SYSCTL_PROC so
	 * changes in the underlying (per-vnet) variables trigger
	 * immediate hook()/unhook() calls.
	 * In layer2 we have the same behaviour, except that V_ether_ipfw
	 * is checked on each packet because there are no pfil hooks.
	 */
	V_ip_fw_ctl_ptr = ipfw_ctl;
	error = ipfw_attach_hooks(1);
	return (error);
}

/*
 * Called for the removal of each instance.
 */
static int
vnet_ipfw_uninit(const void *unused)
{
	struct ip_fw *reap, *rule;
	struct ip_fw_chain *chain = &V_layer3_chain;
	int i;

	V_ipfw_vnet_ready = 0; /* tell new callers to go away */
	/*
	 * disconnect from ipv4, ipv6, layer2 and sockopt.
	 * Then grab, release and grab again the WLOCK so we make
	 * sure the update is propagated and nobody will be in.
	 */
	(void)ipfw_attach_hooks(0 /* detach */);
	V_ip_fw_ctl_ptr = NULL;
	IPFW_UH_WLOCK(chain);
	IPFW_UH_WUNLOCK(chain);
	IPFW_UH_WLOCK(chain);

	IPFW_WLOCK(chain);
	ipfw_dyn_uninit(0);	/* run the callout_drain */
	IPFW_WUNLOCK(chain);

	ipfw_destroy_tables(chain);
	reap = NULL;
	IPFW_WLOCK(chain);
	for (i = 0; i < chain->n_rules; i++) {
		rule = chain->map[i];
		rule->x_next = reap;
		reap = rule;
	}
	if (chain->map)
		free(chain->map, M_IPFW);
	IPFW_WUNLOCK(chain);
	IPFW_UH_WUNLOCK(chain);
	if (reap != NULL)
		ipfw_reap_rules(reap);
	IPFW_LOCK_DESTROY(chain);
	ipfw_dyn_uninit(1);	/* free the remaining parts */
	return 0;
}

/*
 * Module event handler.
 * In general we have the choice of handling most of these events by the
 * event handler or by the (VNET_)SYS(UN)INIT handlers. I have chosen to
 * use the SYSINIT handlers as they are more capable of expressing the
 * flow of control during module and vnet operations, so this is just
 * a skeleton. Note there is no SYSINIT equivalent of the module
 * SHUTDOWN handler, but we don't have anything to do in that case anyhow.
 */
static int
ipfw_modevent(module_t mod, int type, void *unused)
{
	int err = 0;

	switch (type) {
	case MOD_LOAD:
		/* Called once at module load or
	 	 * system boot if compiled in. */
		break;
	case MOD_QUIESCE:
		/* Called before unload. May veto unloading. */
		break;
	case MOD_UNLOAD:
		/* Called during unload. */
		break;
	case MOD_SHUTDOWN:
		/* Called during system shutdown. */
		break;
	default:
		err = EOPNOTSUPP;
		break;
	}
	return err;
}

static moduledata_t ipfwmod = {
	"ipfw",
	ipfw_modevent,
	0
};

/* Define startup order. */
#define	IPFW_SI_SUB_FIREWALL	SI_SUB_PROTO_IFATTACHDOMAIN
#define	IPFW_MODEVENT_ORDER	(SI_ORDER_ANY - 255) /* On boot slot in here. */
#define	IPFW_MODULE_ORDER	(IPFW_MODEVENT_ORDER + 1) /* A little later. */
#define	IPFW_VNET_ORDER		(IPFW_MODEVENT_ORDER + 2) /* Later still. */

DECLARE_MODULE(ipfw, ipfwmod, IPFW_SI_SUB_FIREWALL, IPFW_MODEVENT_ORDER);
MODULE_VERSION(ipfw, 2);
/* should declare some dependencies here */

/*
 * Starting up. Done in order after ipfwmod() has been called.
 * VNET_SYSINIT is also called for each existing vnet and each new vnet.
 */
SYSINIT(ipfw_init, IPFW_SI_SUB_FIREWALL, IPFW_MODULE_ORDER,
	    ipfw_init, NULL);
VNET_SYSINIT(vnet_ipfw_init, IPFW_SI_SUB_FIREWALL, IPFW_VNET_ORDER,
	    vnet_ipfw_init, NULL);
 
/*
 * Closing up shop. These are done in REVERSE ORDER, but still
 * after ipfwmod() has been called. Not called on reboot.
 * VNET_SYSUNINIT is also called for each exiting vnet as it exits.
 * or when the module is unloaded.
 */
SYSUNINIT(ipfw_destroy, IPFW_SI_SUB_FIREWALL, IPFW_MODULE_ORDER,
	    ipfw_destroy, NULL);
VNET_SYSUNINIT(vnet_ipfw_uninit, IPFW_SI_SUB_FIREWALL, IPFW_VNET_ORDER,
	    vnet_ipfw_uninit, NULL);
/* end of file */<|MERGE_RESOLUTION|>--- conflicted
+++ resolved
@@ -2506,8 +2506,7 @@
 		retval = IP_FW_DENY;
 		printf("ipfw: ouch!, skip past end of rules, denying packet\n");
 	}
-<<<<<<< HEAD
-	IPFW_RUNLOCK(chain);
+	IPFW_PF_RUNLOCK(chain);
 
 	/* Call DIFFUSE after packet processing. */
 	if (ipfw_diffuse_ext != NULL && ipfw_diffuse_ext->chk_pkt_cmd != NULL) {
@@ -2516,9 +2515,6 @@
 		    &flow_dir, NULL, NULL, &done, &retval);
 	}
 
-=======
-	IPFW_PF_RUNLOCK(chain);
->>>>>>> fde3650f
 #ifdef __FreeBSD__
 	if (ucred_cache != NULL)
 		crfree(ucred_cache);
