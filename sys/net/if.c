--- conflicted
+++ resolved
@@ -442,13 +442,9 @@
 			return (NULL);
 		}
 	}
-<<<<<<< HEAD
 	IFNET_WLOCK();
 	ifnet_setbyindex(ifp->if_index, ifp);
 	IFNET_WUNLOCK();
-=======
-	ifnet_byindex(ifp->if_index) = ifp;
->>>>>>> 3569e353
 	IF_ADDR_LOCK_INIT(ifp);
 
 	return (ifp);
@@ -539,8 +535,8 @@
 	ifp->if_data.ifi_datalen = sizeof(struct if_data);
 
 #ifdef MAC
-	mac_ifnet_init(ifp);
-	mac_ifnet_create(ifp);
+	mac_init_ifnet(ifp);
+	mac_create_ifnet(ifp);
 #endif
 
 	ifdev_setbyindex(ifp->if_index, make_dev(&net_cdevsw,
@@ -825,7 +821,7 @@
 	IF_AFDATA_UNLOCK(ifp);
 
 #ifdef MAC
-	mac_ifnet_destroy(ifp);
+	mac_destroy_ifnet(ifp);
 #endif /* MAC */
 	KNOTE_UNLOCKED(&ifp->if_klist, NOTE_EXIT);
 	knlist_clear(&ifp->if_klist, 0);
@@ -1601,7 +1597,7 @@
 
 #ifdef MAC
 	case SIOCGIFMAC:
-		error = mac_ifnet_ioctl_get(td->td_ucred, ifr, ifp);
+		error = mac_ioctl_ifnet_get(td->td_ucred, ifr, ifp);
 		break;
 #endif
 
@@ -1677,7 +1673,7 @@
 
 #ifdef MAC
 	case SIOCSIFMAC:
-		error = mac_ifnet_ioctl_set(td->td_ucred, ifr, ifp);
+		error = mac_ioctl_ifnet_set(td->td_ucred, ifr, ifp);
 		break;
 #endif
 
