/*-
 * Copyright (c) 2016 Landon Fuller <landonf@FreeBSD.org>
 * Copyright (c) 2017 The FreeBSD Foundation
 * All rights reserved.
 *
 * Portions of this software were developed by Landon Fuller
 * under sponsorship from the FreeBSD Foundation.
 *
 * Redistribution and use in source and binary forms, with or without
 * modification, are permitted provided that the following conditions
 * are met:
 * 1. Redistributions of source code must retain the above copyright
 *    notice, this list of conditions and the following disclaimer,
 *    without modification.
 * 2. Redistributions in binary form must reproduce at minimum a disclaimer
 *    similar to the "NO WARRANTY" disclaimer below ("Disclaimer") and any
 *    redistribution must be conditioned upon including a substantially
 *    similar Disclaimer requirement for further binary redistribution.
 *
 * NO WARRANTY
 * THIS SOFTWARE IS PROVIDED BY THE COPYRIGHT HOLDERS AND CONTRIBUTORS
 * ``AS IS'' AND ANY EXPRESS OR IMPLIED WARRANTIES, INCLUDING, BUT NOT
 * LIMITED TO, THE IMPLIED WARRANTIES OF NONINFRINGEMENT, MERCHANTIBILITY
 * AND FITNESS FOR A PARTICULAR PURPOSE ARE DISCLAIMED. IN NO EVENT SHALL
 * THE COPYRIGHT HOLDERS OR CONTRIBUTORS BE LIABLE FOR SPECIAL, EXEMPLARY,
 * OR CONSEQUENTIAL DAMAGES (INCLUDING, BUT NOT LIMITED TO, PROCUREMENT OF
 * SUBSTITUTE GOODS OR SERVICES; LOSS OF USE, DATA, OR PROFITS; OR BUSINESS
 * INTERRUPTION) HOWEVER CAUSED AND ON ANY THEORY OF LIABILITY, WHETHER
 * IN CONTRACT, STRICT LIABILITY, OR TORT (INCLUDING NEGLIGENCE OR OTHERWISE)
 * ARISING IN ANY WAY OUT OF THE USE OF THIS SOFTWARE, EVEN IF ADVISED OF
 * THE POSSIBILITY OF SUCH DAMAGES.
 * 
 * $FreeBSD$
 */

#ifndef	_MIPS_BROADCOM_BCM_MACHDEP_H_
#define	_MIPS_BROADCOM_BCM_MACHDEP_H_

#include <machine/cpufunc.h>
#include <machine/cpuregs.h>

#include <dev/bhnd/bhnd.h>
#include <dev/bhnd/bhnd_eromvar.h>

#include <dev/bhnd/cores/pmu/bhnd_pmuvar.h>

#include "bcm_nvram_cfevar.h"

extern const struct bhnd_pmu_io	bcm_pmu_soc_io;

struct bcm_platform {
	struct bhnd_chipid		 cid;		/**< chip id */
	struct bhnd_core_info		 cc_id;		/**< chipc core info */
	uintptr_t			 cc_addr;	/**< chipc core phys address */
	uint32_t			 cc_caps;	/**< chipc capabilities */
	uint32_t			 cc_caps_ext;	/**< chipc extended capabilies */

	/* On non-AOB devices, the PMU register block is mapped to chipc;
	 * the pmu_id and pmu_addr values will be copied from cc_id
	 * and cc_addr. */
	struct bhnd_core_info		 pmu_id;		/**< PMU core info */
	uintptr_t			 pmu_addr;	/**< PMU core phys address, or
						     0x0 if no PMU */

	struct bhnd_pmu_query		 pmu;		/**< PMU query instance */

<<<<<<< HEAD
	bhnd_erom_class_t	*erom_impl;	/**< erom parser class */
	struct kobj_ops		 erom_ops;	/**< compiled kobj opcache */
	struct bhnd_erom_iobus	 erom_io;	/**< erom I/O callbacks */
=======
	bhnd_erom_class_t		*erom_impl;	/**< erom parser class */
	struct kobj_ops			 erom_ops;	/**< compiled kobj opcache */
>>>>>>> cdf553a0
	union {
		bhnd_erom_static_t	 data;
		bhnd_erom_t		 obj;
	} erom;

	struct bhnd_nvram_io		*nvram_io;	/**< NVRAM I/O context, or NULL if unavailable */
	bhnd_nvram_data_class		*nvram_cls;	/**< NVRAM data class, or NULL if unavailable */

	struct bhnd_service_registry	 services;	/**< platform service providers */

#ifdef CFE
	int				 cfe_console;	/**< Console handle, or -1 */
#endif
};

struct bcm_platform	*bcm_get_platform(void);

uint64_t		 bcm_get_cpufreq(struct bcm_platform *bp);
uint64_t		 bcm_get_sifreq(struct bcm_platform *bp);
uint64_t		 bcm_get_alpfreq(struct bcm_platform *bp);
uint64_t		 bcm_get_ilpfreq(struct bcm_platform *bp);

u_int			 bcm_get_uart_rclk(struct bcm_platform *bp);

int			 bcm_get_nvram(struct bcm_platform *bp,
			     const char *name, void *outp, size_t *olen,
			     bhnd_nvram_type type);

#define	BCM_ERR(fmt, ...)	\
	printf("%s: " fmt, __FUNCTION__, ##__VA_ARGS__)

#define	BCM_SOC_BSH(_addr, _offset)			\
	((bus_space_handle_t)BCM_SOC_ADDR((_addr), (_offset)))

#define	BCM_SOC_ADDR(_addr, _offset)			\
	MIPS_PHYS_TO_KSEG1((_addr) + (_offset))

#define	BCM_SOC_READ_4(_addr, _offset)			\
	readl(BCM_SOC_ADDR((_addr), (_offset)))
#define	BCM_SOC_WRITE_4(_addr, _reg, _val)		\
	writel(BCM_SOC_ADDR((_addr), (_offset)), (_val))

#define	BCM_CORE_ADDR(_bp, _name, _reg)			\
	BCM_SOC_ADDR(_bp->_name, (_reg))

#define	BCM_CORE_READ_4(_bp, _name, _reg)		\
	readl(BCM_CORE_ADDR(_bp, _name, (_reg)))
#define	BCM_CORE_WRITE_4(_bp, _name, _reg, _val)	\
	writel(BCM_CORE_ADDR(_bp, _name, (_reg)), (_val))

#define	BCM_CHIPC_READ_4(_bp, _reg)			\
	BCM_CORE_READ_4(_bp, cc_addr, (_reg))
#define	BCM_CHIPC_WRITE_4(_bp, _reg, _val)		\
	BCM_CORE_WRITE_4(_bp, cc_addr, (_reg), (_val))

#define	BCM_PMU_READ_4(_bp, _reg)			\
	BCM_CORE_READ_4(_bp, pmu_addr, (_reg))
#define	BCM_PMU_WRITE_4(_bp, _reg, _val)		\
	BCM_CORE_WRITE_4(_bp, pmu_addr, (_reg), (_val))

#endif /* _MIPS_BROADCOM_BCM_MACHDEP_H_ */<|MERGE_RESOLUTION|>--- conflicted
+++ resolved
@@ -64,14 +64,9 @@
 
 	struct bhnd_pmu_query		 pmu;		/**< PMU query instance */
 
-<<<<<<< HEAD
-	bhnd_erom_class_t	*erom_impl;	/**< erom parser class */
-	struct kobj_ops		 erom_ops;	/**< compiled kobj opcache */
-	struct bhnd_erom_iobus	 erom_io;	/**< erom I/O callbacks */
-=======
 	bhnd_erom_class_t		*erom_impl;	/**< erom parser class */
 	struct kobj_ops			 erom_ops;	/**< compiled kobj opcache */
->>>>>>> cdf553a0
+	struct bhnd_erom_iobus		 erom_io;	/**< erom I/O callbacks */
 	union {
 		bhnd_erom_static_t	 data;
 		bhnd_erom_t		 obj;
