/*-
 * Copyright (c) 2016 Michael Zhilin <mizhka@gmail.com>
 * All rights reserved.
 *
 * Redistribution and use in source and binary forms, with or without
 * modification, are permitted provided that the following conditions
 * are met:
 * 1. Redistributions of source code must retain the above copyright
 *    notice, this list of conditions and the following disclaimer,
 *    without modification.
 * 2. Redistributions in binary form must reproduce at minimum a disclaimer
 *    similar to the "NO WARRANTY" disclaimer below ("Disclaimer") and any
 *    redistribution must be conditioned upon including a substantially
 *    similar Disclaimer requirement for further binary redistribution.
 *
 * NO WARRANTY
 * THIS SOFTWARE IS PROVIDED BY THE COPYRIGHT HOLDERS AND CONTRIBUTORS
 * ``AS IS'' AND ANY EXPRESS OR IMPLIED WARRANTIES, INCLUDING, BUT NOT
 * LIMITED TO, THE IMPLIED WARRANTIES OF NONINFRINGEMENT, MERCHANTIBILITY
 * AND FITNESS FOR A PARTICULAR PURPOSE ARE DISCLAIMED. IN NO EVENT SHALL
 * THE COPYRIGHT HOLDERS OR CONTRIBUTORS BE LIABLE FOR SPECIAL, EXEMPLARY,
 * OR CONSEQUENTIAL DAMAGES (INCLUDING, BUT NOT LIMITED TO, PROCUREMENT OF
 * SUBSTITUTE GOODS OR SERVICES; LOSS OF USE, DATA, OR PROFITS; OR BUSINESS
 * INTERRUPTION) HOWEVER CAUSED AND ON ANY THEORY OF LIABILITY, WHETHER
 * IN CONTRACT, STRICT LIABILITY, OR TORT (INCLUDING NEGLIGENCE OR OTHERWISE)
 * ARISING IN ANY WAY OUT OF THE USE OF THIS SOFTWARE, EVEN IF ADVISED OF
 * THE POSSIBILITY OF SUCH DAMAGES.
 */

#include <sys/cdefs.h>
__FBSDID("$FreeBSD$");

#include <sys/param.h>
#include <sys/kernel.h>
#include <sys/bus.h>
#include <sys/module.h>
#include <sys/systm.h>
#include <sys/errno.h>
#include <sys/rman.h>
#include <sys/stddef.h>

#include <machine/bus.h>
#include <machine/resource.h>

#include <dev/bhnd/bhnd.h>
#include <dev/bhnd/bhndvar.h>
#include <dev/bhnd/bhnd_ids.h>

#include "bcm_mipscore.h"

static const struct resource_spec mipscore_rspec[MIPSCORE_MAX_RSPEC] = {
	{ SYS_RES_MEMORY,	0,	RF_ACTIVE },
	{ -1, -1, 0 }
};

#define	MIPSCORE_DEV(_vendor, _core)	\
	BHND_DEVICE(_vendor, _core, NULL, NULL, BHND_DF_SOC)

struct bhnd_device mipscore_match[] = {
<<<<<<< HEAD
	BHND_DEVICE(BCM,	MIPS,		NULL, 	NULL),
	BHND_DEVICE(BCM,	MIPS33,		NULL, 	NULL),
	BHND_DEVICE(MIPS,	MIPS74K,	NULL, 	NULL),
=======
	MIPSCORE_DEV(BCM, MIPS),
	MIPSCORE_DEV(BCM, MIPS33),
	MIPSCORE_DEV(MIPS, MIPS74K),
>>>>>>> 31dc9828
	BHND_DEVICE_END
};

static int
mipscore_probe(device_t dev)
{
	const struct bhnd_device *id;

	id = bhnd_device_lookup(dev, mipscore_match, sizeof(mipscore_match[0]));
	if (id == NULL)
		return (ENXIO);

	bhnd_set_default_core_desc(dev);
	return (BUS_PROBE_DEFAULT);
}

static int
mipscore_attach(device_t dev)
{
	struct mipscore_softc 	*sc;
	struct resource 	*res;
	uint32_t		 intmask;
	uint16_t		 devid;
	int			 error;

	sc = device_get_softc(dev);
	devid = bhnd_get_device(dev);

	sc->devid = devid;
	sc->dev = dev;

	/* Allocate bus resources */
	memcpy(sc->rspec, mipscore_rspec, sizeof(sc->rspec));
	error = bhnd_alloc_resources(dev, sc->rspec, sc->res);
	if (error)
		return (error);

	res = sc->res[0]->res;
	if (res == NULL)
		return (ENXIO);

	if (devid == BHND_COREID_MIPS74K) {
		intmask = (1 << 31);
		/* Use intmask5 register to route the timer interrupt */
		bus_write_4(res, offsetof(struct mipscore_regs, intmask[5]),
				intmask);
	}

	return (0);
}

static device_method_t mipscore_methods[] = {
		DEVMETHOD(device_probe, 	mipscore_probe),
		DEVMETHOD(device_attach,	mipscore_attach),
		DEVMETHOD_END
};

devclass_t bhnd_mipscore_devclass;

DEFINE_CLASS_0(bhnd_mips, mipscore_driver, mipscore_methods,
    sizeof(struct mipscore_softc));
EARLY_DRIVER_MODULE(bhnd_mips, bhnd, mipscore_driver,
    bhnd_mipscore_devclass, 0, 0, BUS_PASS_CPU + BUS_PASS_ORDER_EARLY);
MODULE_VERSION(bhnd_mips, 1);<|MERGE_RESOLUTION|>--- conflicted
+++ resolved
@@ -57,15 +57,9 @@
 	BHND_DEVICE(_vendor, _core, NULL, NULL, BHND_DF_SOC)
 
 struct bhnd_device mipscore_match[] = {
-<<<<<<< HEAD
-	BHND_DEVICE(BCM,	MIPS,		NULL, 	NULL),
-	BHND_DEVICE(BCM,	MIPS33,		NULL, 	NULL),
-	BHND_DEVICE(MIPS,	MIPS74K,	NULL, 	NULL),
-=======
 	MIPSCORE_DEV(BCM, MIPS),
 	MIPSCORE_DEV(BCM, MIPS33),
 	MIPSCORE_DEV(MIPS, MIPS74K),
->>>>>>> 31dc9828
 	BHND_DEVICE_END
 };
 
