/*-
 * Copyright (c) 2007 Bruce M. Simpson.
 * Copyright (c) 2016 Michael Zhilin <mizhka@gmail.com>
 * Copyright (c) 2016 Landon Fuller <landonf@FreeBSD.org>
 *
 * All rights reserved.
 *
 * Redistribution and use in source and binary forms, with or without
 * modification, are permitted provided that the following conditions
 * are met:
 * 1. Redistributions of source code must retain the above copyright
 *    notice, this list of conditions and the following disclaimer.
 * 2. Redistributions in binary form must reproduce the above copyright
 *    notice, this list of conditions and the following disclaimer in the
 *    documentation and/or other materials provided with the distribution.
 *
 * THIS SOFTWARE IS PROVIDED BY THE AUTHOR AND CONTRIBUTORS ``AS IS'' AND
 * ANY EXPRESS OR IMPLIED WARRANTIES, INCLUDING, BUT NOT LIMITED TO, THE
 * IMPLIED WARRANTIES OF MERCHANTABILITY AND FITNESS FOR A PARTICULAR PURPOSE
 * ARE DISCLAIMED.  IN NO EVENT SHALL THE AUTHOR OR CONTRIBUTORS BE LIABLE
 * FOR ANY DIRECT, INDIRECT, INCIDENTAL, SPECIAL, EXEMPLARY, OR CONSEQUENTIAL
 * DAMAGES (INCLUDING, BUT NOT LIMITED TO, PROCUREMENT OF SUBSTITUTE GOODS
 * OR SERVICES; LOSS OF USE, DATA, OR PROFITS; OR BUSINESS INTERRUPTION)
 * HOWEVER CAUSED AND ON ANY THEORY OF LIABILITY, WHETHER IN CONTRACT, STRICT
 * LIABILITY, OR TORT (INCLUDING NEGLIGENCE OR OTHERWISE) ARISING IN ANY WAY
 * OUT OF THE USE OF THIS SOFTWARE, EVEN IF ADVISED OF THE POSSIBILITY OF
 * SUCH DAMAGE.
 */

#include <sys/cdefs.h>
__FBSDID("$FreeBSD$");

#include "opt_ddb.h"

#include <sys/param.h>
#include <sys/conf.h>
#include <sys/kernel.h>
#include <sys/systm.h>
#include <sys/imgact.h>
#include <sys/bio.h>
#include <sys/buf.h>
#include <sys/bus.h>
#include <sys/cpu.h>
#include <sys/cons.h>
#include <sys/exec.h>
#include <sys/ucontext.h>
#include <sys/proc.h>
#include <sys/kdb.h>
#include <sys/ptrace.h>
#include <sys/reboot.h>
#include <sys/signalvar.h>
#include <sys/sysent.h>
#include <sys/sysproto.h>
#include <sys/user.h>

#include <vm/vm.h>
#include <vm/vm_object.h>
#include <vm/vm_page.h>

#include <machine/cache.h>
#include <machine/clock.h>
#include <machine/cpu.h>
#include <machine/cpuinfo.h>
#include <machine/cpufunc.h>
#include <machine/cpuregs.h>
#include <machine/hwfunc.h>
#include <machine/intr_machdep.h>
#include <machine/locore.h>
#include <machine/md_var.h>
#include <machine/pte.h>
#include <machine/sigframe.h>
#include <machine/trap.h>
#include <machine/vmparam.h>

#include <dev/bhnd/bhnd.h>
#include <dev/bhnd/bhndreg.h>

#include <dev/bhnd/bcma/bcma_eromvar.h>

#include <dev/bhnd/siba/sibareg.h>
#include <dev/bhnd/siba/sibavar.h>

#include <dev/bhnd/cores/chipc/chipcreg.h>
#include <dev/bhnd/cores/pmu/bhnd_pmureg.h>

#include "bcm_machdep.h"
#include "bcm_bmips_exts.h"

#ifdef CFE
#include <dev/cfe/cfe_api.h>
#include <dev/cfe/cfe_error.h>
#endif

#if 0
#define	BCM_TRACE(_fmt, ...)	printf(_fmt, ##__VA_ARGS__)
#else
#define	BCM_TRACE(_fmt, ...)
#endif

static int	bcm_init_platform_data(struct bcm_platform *bp);

static int	bcm_find_core(struct bcm_platform *bp,
		    const struct bhnd_core_match *descs, size_t num_descs,
		    struct bhnd_core_info *info, uintptr_t *addr);

static int	bcm_erom_probe_and_attach(bhnd_erom_class_t **erom_cls,
		    kobj_ops_t erom_ops, bhnd_erom_t *erom, size_t esize,
		    struct bhnd_chipid *cid);

extern int	*edata;
extern int	*end;

static struct bcm_platform	 bcm_platform_data;
static bool			 bcm_platform_data_avail = false;

<<<<<<< HEAD
#ifdef CFE
static struct bcm_nvram_iocfe	 bcm_cfe_nvram;
#endif
=======
static const struct bhnd_core_match bcm_chipc_cores[] = {
	{ BHND_MATCH_CORE(BHND_MFGID_BCM,	BHND_COREID_CC)		},
	{ BHND_MATCH_CORE(BHND_MFGID_BCM,	BHND_COREID_4706_CC)	},
};

static const struct bhnd_core_match bcm_pmu_cores[] = {
	{ BHND_MATCH_CORE(BHND_MFGID_BCM,	BHND_COREID_PMU)	},
};
>>>>>>> 5305673f

struct bcm_platform *
bcm_get_platform(void)
{
	if (!bcm_platform_data_avail)
		panic("platform data not available");

	return (&bcm_platform_data);
}

static bus_addr_t
bcm_get_bus_addr(void)
{
	long maddr;

	if (resource_long_value("bhnd", 0, "maddr", &maddr) == 0)
		return ((u_long)maddr);

	return (BHND_DEFAULT_CHIPC_ADDR);
}

/**
 * Search the device enumeration table for a core matching @p descs,
 * 
 * @param	bp		Platform state containing a valid EROM parser.
 * @param	descs		The core match descriptor table.
 * @param	num_descs	The number of match descriptors in @p descs.
 * @param[out]	info		If non-NULL, will be populated with the core
 *				info.
 * @param[out]	addr		If non-NULL, will be populated with the core's
 *				physical register address.
 */
static int
bcm_find_core(struct bcm_platform *bp, const struct bhnd_core_match *descs,
    size_t num_descs, struct bhnd_core_info *info, uintptr_t *addr)
{
	bhnd_addr_t		b_addr;
	bhnd_size_t		b_size;
	int			error;

	/* Fetch core info */
	for (size_t i = 0; i < num_descs; i++) {
		error = bhnd_erom_lookup_core_addr(&bp->erom.obj, &descs[i],
		    BHND_PORT_DEVICE, 0, 0, info, &b_addr, &b_size);

		/* Terminate search on first match */
		if (error == 0)
			break;

		/* Terminate on first error (other than core not found) */
		if (error != ENOENT)
			return (error);

		/* Continue search ... */
	}

	/* Provide the core's base address */
	if (addr != NULL && b_addr > UINTPTR_MAX) {
		BCM_ERR("core address %#jx overflows native address width\n",
		    (uintmax_t)b_addr);
		return (ERANGE);
	}

	if (addr != NULL)
		*addr = b_addr;

	return (0);
}

/**
 * Read a variable directly from NVRAM, decoding as @p type.
 *
 * @param		bp	Platform state.
 * @param		name	The raw name of the variable to be fetched,
 *				including any device path (/pci/1/1/varname) or
 *				alias prefix (0:varname).
 * @param[out]		buf	On success, the requested value will be written
 *				to this buffer. This argment may be NULL if
 *				the value is not desired.
 * @param[in,out]	len	The capacity of @p buf. On success, will be set
 *				to the actual size of the requested value.
 * @param		type	The data type to be written to @p buf.
 *
 * @retval 0		success
 * @retval ENOMEM	If @p buf is non-NULL and a buffer of @p len is too
 *			small to hold the requested value.
 * @retval ENOENT	If @p name is not found.
 * @retval EFTYPE	If the variable data cannot be coerced to @p type.
 * @retval ERANGE	If value coercion would overflow @p type.
 * @retval non-zero	If parsing NVRAM otherwise fails, a regular unix error
 *			code will be returned.
 */
int
bcm_get_nvram(struct bcm_platform *bp, const char *name, void *buf, size_t *len,
    bhnd_nvram_type type)
{
	if (bp->nvram_io == NULL || bp->nvram_cls == NULL)
		return (ENOENT);

	return (bhnd_nvram_data_getvar_direct(bp->nvram_cls, bp->nvram_io, name,
	    buf, len, type));
}

/**
 * Probe and attach a bhnd_erom parser instance for the bhnd bus.
 * 
 * @param[out]	erom_cls	The probed EROM class.
 * @param[out]	erom_ops	The storage to be used when compiling
 *				@p erom_cls.
 * @param[out]	erom		The storage to be used when initializing the
 *				static instance of @p erom_cls.
 * @param	esize		The total available number of bytes allocated
 *				for @p erom. If this is less than is required
 *				by @p erom_cls ENOMEM will be returned.
 * @param[out]	cid		On success, the probed chip identification.
 */
static int
bcm_erom_probe_and_attach(bhnd_erom_class_t **erom_cls, kobj_ops_t erom_ops,
    bhnd_erom_t *erom, size_t esize, struct bhnd_chipid *cid)
{
	bhnd_erom_class_t	**clsp;
	bus_space_tag_t		  bst;
	bus_space_handle_t	  bsh;
	bus_addr_t		  bus_addr;
	int			  error, prio, result;

	bus_addr = bcm_get_bus_addr();
	*erom_cls = NULL;
	prio = 0;

	bst = mips_bus_space_generic;
	bsh = BCM_SOC_BSH(bus_addr, 0);

	SET_FOREACH(clsp, bhnd_erom_class_set) {
		struct bhnd_chipid	 pcid;
		bhnd_erom_class_t	*cls;
		struct kobj_ops		 kops;

		cls = *clsp;

		/* Compile the class' ops table */
		kobj_class_compile_static(cls, &kops);

		/* Probe the bus address */
		result = bhnd_erom_probe_static(cls, bst, bsh, bus_addr, NULL,
		    &pcid);

		/* Drop pointer to stack allocated ops table */
		cls->ops = NULL;

		/* The parser did not match if an error was returned */
		if (result > 0)
			continue;

		/* Check for a new highest priority match */
		if (*erom_cls == NULL || result > prio) {
			prio = result;

			*cid = pcid;
			*erom_cls = cls;
		}

		/* Terminate immediately on BUS_PROBE_SPECIFIC */
		if (result == BUS_PROBE_SPECIFIC)
			break;
	}

	/* Valid EROM class probed? */
	if (*erom_cls == NULL) {
		BCM_ERR("no erom parser found for root bus at %#jx\n", 
		    (uintmax_t)bus_addr);
		return (ENOENT);
	}

	/* Using the provided storage, recompile the erom class ... */
	kobj_class_compile_static(*erom_cls, erom_ops);

	/* ... and initialize the erom parser instance */
	bsh = BCM_SOC_BSH(cid->enum_addr, 0);
	error = bhnd_erom_init_static(*erom_cls, erom, esize, cid,
	    mips_bus_space_generic, bsh);

	return (error);
}

/**
 * Populate platform configuration data.
 */
static int
bcm_init_platform_data(struct bcm_platform *bp)
{
	bool	aob, pmu;
	int	error;

#ifdef CFE
	/* Fetch CFE console handle (if any). Must be initialized before
	 * any calls to printf/early_putc. */
	if ((bp->cfe_console = cfe_getstdhandle(CFE_STDHANDLE_CONSOLE)) < 0)
		bp->cfe_console = -1;

	/* Probe CFE NVRAM sources */
	bp->nvram_io = &bcm_cfe_nvram.io;
	error = bcm_nvram_find_cfedev(&bcm_cfe_nvram, &bp->nvram_cls);
	if (error) {
		bp->nvram_io = NULL;
		bp->nvram_cls = NULL;
	}
#endif /* CFE */

	/* Probe and attach device table provider, populating our
	 * chip identification */
	error = bcm_erom_probe_and_attach(&bp->erom_impl, &bp->erom_ops,
	    &bp->erom.obj, sizeof(bp->erom), &bp->cid);
	if (error) {
		BCM_ERR("error attaching erom parser: %d\n", error);
		return (error);
	}

	/* Fetch chipcommon core info */
	error = bcm_find_core(bp, bcm_chipc_cores, nitems(bcm_chipc_cores),
	    &bp->cc_id, &bp->cc_addr);
	if (error) {
		BCM_ERR("error locating chipc core: %d\n", error);
		return (error);
	}

	/* Fetch chipc capability flags */
	bp->cc_caps = BCM_SOC_READ_4(bp->cc_addr, CHIPC_CAPABILITIES);
	bp->cc_caps_ext = 0x0;	

	if (CHIPC_HWREV_HAS_CAP_EXT(bp->cc_id.hwrev))
		bp->cc_caps_ext = BCM_CHIPC_READ_4(bp, CHIPC_CAPABILITIES_EXT);

	/* Fetch PMU info */
	pmu = CHIPC_GET_FLAG(bp->cc_caps, CHIPC_CAP_PMU);
	aob = CHIPC_GET_FLAG(bp->cc_caps_ext, CHIPC_CAP2_AOB);

	if (pmu && aob) {
		/* PMU block mapped to a PMU core on the Always-on-Bus (aob) */
		error = bcm_find_core(bp, bcm_pmu_cores, nitems(bcm_pmu_cores),
		    &bp->pmu_id,  &bp->pmu_addr);
		if (error) {
			BCM_ERR("error locating pmu core: %d\n", error);
			return (error);
		}
	} else if (pmu) {
		/* PMU block mapped to chipc */
		bp->pmu_addr = bp->cc_addr;
		bp->pmu_id = bp->cc_id;
	} else {
		/* No PMU */
		bp->pmu_addr = 0x0;
		memset(&bp->pmu_id, 0, sizeof(bp->pmu_id));
	}

	/* Initialize PMU query state */
	if (pmu) {
		error = bhnd_pmu_query_init(&bp->pmu, NULL, bp->cid,
		    &bcm_pmu_soc_io, bp);
		if (error) {
			BCM_ERR("bhnd_pmu_query_init() failed: %d\n", error);
			return (error);
		}
	}

	bcm_platform_data_avail = true;
	return (0);
}

void
platform_cpu_init()
{
	/* Nothing special */
}

static void
mips_init(void)
{
	int i, j;

	printf("entry: mips_init()\n");

#ifdef CFE
	/*
	 * Query DRAM memory map from CFE.
	 */
	physmem = 0;
	for (i = 0; i < 10; i += 2) {
		int result;
		uint64_t addr, len, type;

		result = cfe_enummem(i / 2, 0, &addr, &len, &type);
		if (result < 0) {
			BCM_TRACE("There is no phys memory for: %d\n", i);
			phys_avail[i] = phys_avail[i + 1] = 0;
			break;
		}
		if (type != CFE_MI_AVAILABLE) {
			BCM_TRACE("phys memory is not available: %d\n", i);
			continue;
		}

		phys_avail[i] = addr;
		if (i == 0 && addr == 0) {
			/*
			 * If this is the first physical memory segment probed
			 * from CFE, omit the region at the start of physical
			 * memory where the kernel has been loaded.
			 */
			phys_avail[i] += MIPS_KSEG0_TO_PHYS(kernel_kseg0_end);
		}
		
		BCM_TRACE("phys memory is available for: %d\n", i);
		BCM_TRACE(" => addr =  %jx\n", addr);
		BCM_TRACE(" => len =  %jd\n", len);

		phys_avail[i + 1] = addr + len;
		physmem += len;
	}

	BCM_TRACE("Total phys memory is : %ld\n", physmem);
	realmem = btoc(physmem);
#endif

	for (j = 0; j < i; j++)
		dump_avail[j] = phys_avail[j];

	physmem = realmem;

	init_param1();
	init_param2(physmem);
	mips_cpu_init();
	pmap_bootstrap();
	mips_proc0_init();
	mutex_init();
	kdb_init();
#ifdef KDB
	if (boothowto & RB_KDB)
		kdb_enter(KDB_WHY_BOOTFLAGS, "Boot flags requested debugger");
#endif
}

void
platform_reset(void)
{
	struct bcm_platform	*bp;
	bool			 bcm4785war;

	printf("bcm::platform_reset()\n");
	intr_disable();

#ifdef CFE
	/* Fall back on CFE if reset requested during platform
	 * data initialization */
	if (!bcm_platform_data_avail) {
		cfe_exit(0, 0);
		while (1);
	}
#endif

	bp = bcm_get_platform();
	bcm4785war = false;

	/* Handle BCM4785-specific behavior */
	if (bp->cid.chip_id == BHND_CHIPID_BCM4785) {
		bcm4785war = true;

		/* Switch to async mode */
		bcm_bmips_wr_pllcfg3(BMIPS_BCMCFG_PLLCFG3_SM);
	}

	/* Set watchdog (PMU or ChipCommon) */
	if (bp->pmu_addr != 0x0) {
		BCM_PMU_WRITE_4(bp, BHND_PMU_WATCHDOG, 1);
	} else
		BCM_CHIPC_WRITE_4(bp, CHIPC_WATCHDOG, 1);

	/* BCM4785 */
	if (bcm4785war) {
		mips_sync();
		__asm __volatile("wait");
	}

	while (1);
}

void
platform_start(__register_t a0, __register_t a1, __register_t a2,
	       __register_t a3)
{
	vm_offset_t 		 kernend;
	uint64_t		 platform_counter_freq;
	int			 error;

	/* clear the BSS and SBSS segments */
	kernend = (vm_offset_t)&end;
	memset(&edata, 0, kernend - (vm_offset_t)(&edata));

	mips_postboot_fixup();

	/* Initialize pcpu stuff */
	mips_pcpu0_init();

#ifdef CFE
	/*
	 * Initialize CFE firmware trampolines. This must be done
	 * before any CFE APIs are called, including writing
	 * to the CFE console.
	 *
	 * CFE passes the following values in registers:
	 * a0: firmware handle
	 * a2: firmware entry point
	 * a3: entry point seal
	 */
	if (a3 == CFE_EPTSEAL)
		cfe_init(a0, a2);
#endif

	/* Init BCM platform data */
	if ((error = bcm_init_platform_data(&bcm_platform_data)))
		panic("bcm_init_platform_data() failed: %d", error);

	platform_counter_freq = bcm_get_cpufreq(bcm_get_platform());

	/* CP0 ticks every two cycles */
	mips_timer_early_init(platform_counter_freq / 2);

	cninit();

	mips_init();

	mips_timer_init_params(platform_counter_freq, 1);
}

/*
 * CFE-based EARLY_PRINTF support. To use, add the following to the kernel
 * config:
 *	option EARLY_PRINTF
 *	option CFE
 *	device cfe
 */
#if defined(EARLY_PRINTF) && defined(CFE)
static void
bcm_cfe_eputc(int c)
{
	unsigned char	ch;
	int		handle;

	ch = (unsigned char) c;

	/* bcm_get_platform() cannot be used here, as we may be called
	 * from bcm_init_platform_data(). */
	if ((handle = bcm_platform_data.cfe_console) < 0)
		return;

	if (ch == '\n')
		early_putc('\r');

	while ((cfe_write(handle, &ch, 1)) == 0)
		continue;
}

early_putc_t *early_putc = bcm_cfe_eputc;
#endif /* EARLY_PRINTF */<|MERGE_RESOLUTION|>--- conflicted
+++ resolved
@@ -113,11 +113,10 @@
 static struct bcm_platform	 bcm_platform_data;
 static bool			 bcm_platform_data_avail = false;
 
-<<<<<<< HEAD
 #ifdef CFE
 static struct bcm_nvram_iocfe	 bcm_cfe_nvram;
 #endif
-=======
+
 static const struct bhnd_core_match bcm_chipc_cores[] = {
 	{ BHND_MATCH_CORE(BHND_MFGID_BCM,	BHND_COREID_CC)		},
 	{ BHND_MATCH_CORE(BHND_MFGID_BCM,	BHND_COREID_4706_CC)	},
@@ -126,7 +125,6 @@
 static const struct bhnd_core_match bcm_pmu_cores[] = {
 	{ BHND_MATCH_CORE(BHND_MFGID_BCM,	BHND_COREID_PMU)	},
 };
->>>>>>> 5305673f
 
 struct bcm_platform *
 bcm_get_platform(void)
