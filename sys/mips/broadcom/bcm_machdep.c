--- conflicted
+++ resolved
@@ -117,8 +117,6 @@
 static struct bcm_nvram_iocfe	 bcm_cfe_nvram;
 #endif
 
-<<<<<<< HEAD
-=======
 static const struct bhnd_core_match bcm_chipc_cores[] = {
 	{ BHND_MATCH_CORE(BHND_MFGID_BCM,	BHND_COREID_CC)		},
 	{ BHND_MATCH_CORE(BHND_MFGID_BCM,	BHND_COREID_4706_CC)	},
@@ -128,7 +126,6 @@
 	{ BHND_MATCH_CORE(BHND_MFGID_BCM,	BHND_COREID_PMU)	},
 };
 
->>>>>>> 4c9a24e4
 struct bcm_platform *
 bcm_get_platform(void)
 {
