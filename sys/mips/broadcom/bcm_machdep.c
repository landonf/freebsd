--- conflicted
+++ resolved
@@ -98,8 +98,6 @@
 
 static int	bcm_init_platform_data(struct bcm_platform *bp);
 
-<<<<<<< HEAD
-=======
 static int	bcm_find_core(struct bcm_platform *bp, uint16_t vendor,
 		    uint16_t device, int unit, struct bhnd_core_info *info,
 		    uintptr_t *addr);
@@ -111,13 +109,9 @@
 extern int	*edata;
 extern int	*end;
 
->>>>>>> 2c26d778
 static struct bcm_platform	 bcm_platform_data;
 static bool			 bcm_platform_data_avail = false;
 
-extern int			*edata;
-extern int			*end;
-
 struct bcm_platform *
 bcm_get_platform(void)
 {
@@ -127,24 +121,6 @@
 	return (&bcm_platform_data);
 }
 
-<<<<<<< HEAD
-/**
- * Fix the core count in @p cid, if required.
- * 
- * On early siba(4) devices, the ChipCommon core does not provide a valid
- * CHIPC_ID_NUMCORE field (see CHIPC_NCORES_MIN_HWREV()). This function writes
- * the correct count to @p cid, if known.
- */
-static int
-bcm_fix_ncores(struct bhnd_chipid *cid, uint32_t chipc_hwrev)
-{
-	if (cid->chip_type != BHND_CHIPTYPE_SIBA)
-		return (0);
-	else if (bcm_siba_fix_ncores == NULL)
-		return (ENXIO);
-	else
-		return (bcm_siba_fix_ncores(cid, chipc_hwrev));
-=======
 static bus_addr_t
 bcm_get_bus_addr(void)
 {
@@ -154,7 +130,6 @@
 		return ((u_long)maddr);
 
 	return (BHND_DEFAULT_CHIPC_ADDR);
->>>>>>> 2c26d778
 }
 
 /**
@@ -220,26 +195,6 @@
 bcm_erom_probe_and_attach(bhnd_erom_class_t **erom_cls, kobj_ops_t erom_ops,
     bhnd_erom_t *erom, size_t esize, struct bhnd_chipid *cid)
 {
-<<<<<<< HEAD
-	switch (chipid->chip_type) {
-	case BHND_CHIPTYPE_SIBA:
-		if (bcm_siba_find_core == NULL)
-			return (ENODEV);
-		
-		return (bcm_siba_find_core(chipid, devclass, unit, info, addr));
-		break;
-	default:
-		if (!BHND_CHIPTYPE_HAS_EROM(chipid->chip_type)) {
-			printf("%s: unsupported chip type: %d\n", __FUNCTION__,
-			    chipid->chip_type);
-			return (ENXIO);
-		}
-
-		if (bcm_bcma_find_core == NULL)
-			return (ENODEV);
-
-		return (bcm_bcma_find_core(chipid, devclass, unit, info, addr));
-=======
 	bhnd_erom_class_t	**clsp;
 	bus_space_tag_t		  bst;
 	bus_space_handle_t	  bsh;
@@ -292,7 +247,6 @@
 		BCM_ERR("no erom parser found for root bus at %#jx\n", 
 		    (uintmax_t)bus_addr);
 		return (ENOENT);
->>>>>>> 2c26d778
 	}
 
 	/* Using the provided storage, recompile the erom class ... */
@@ -339,22 +293,12 @@
 		return (error);
 	}
 
-<<<<<<< HEAD
-	/* Now that we have the ChipCommon core info, we can try to fix up the
-	 * core count */
-	if ((error = bcm_fix_ncores(&pdata->id, pdata->cc_id.hwrev))) {
-		printf("%s: failed to determine core count: %d", __FUNCTION__,
-		    error);
-		return (error);
-	}
-=======
 	/* Fetch chipc capability flags */
 	bp->cc_caps = BCM_SOC_READ_4(bp->cc_addr, CHIPC_CAPABILITIES);
 	bp->cc_caps_ext = 0x0;	
 
 	if (CHIPC_HWREV_HAS_CAP_EXT(bp->cc_id.hwrev))
 		bp->cc_caps_ext = BCM_CHIPC_READ_4(bp, CHIPC_CAPABILITIES_EXT);
->>>>>>> 2c26d778
 
 	/* Fetch PMU info */
 	pmu = CHIPC_GET_FLAG(bp->cc_caps, CHIPC_CAP_PMU);
