    /*	$OpenBSD: machdep.c,v 1.33 1998/09/15 10:58:54 pefo Exp $	*/
/* tracked to 1.38 */
/*
 * Copyright (c) 1988 University of Utah.
 * Copyright (c) 1992, 1993
 *	The Regents of the University of California.  All rights reserved.
 *
 * This code is derived from software contributed to Berkeley by
 * the Systems Programming Group of the University of Utah Computer
 * Science Department, The Mach Operating System project at
 * Carnegie-Mellon University and Ralph Campbell.
 *
 * Redistribution and use in source and binary forms, with or without
 * modification, are permitted provided that the following conditions
 * are met:
 * 1. Redistributions of source code must retain the above copyright
 *    notice, this list of conditions and the following disclaimer.
 * 2. Redistributions in binary form must reproduce the above copyright
 *    notice, this list of conditions and the following disclaimer in the
 *    documentation and/or other materials provided with the distribution.
 * 4. Neither the name of the University nor the names of its contributors
 *    may be used to endorse or promote products derived from this software
 *    without specific prior written permission.
 *
 * THIS SOFTWARE IS PROVIDED BY THE REGENTS AND CONTRIBUTORS ``AS IS'' AND
 * ANY EXPRESS OR IMPLIED WARRANTIES, INCLUDING, BUT NOT LIMITED TO, THE
 * IMPLIED WARRANTIES OF MERCHANTABILITY AND FITNESS FOR A PARTICULAR PURPOSE
 * ARE DISCLAIMED.  IN NO EVENT SHALL THE REGENTS OR CONTRIBUTORS BE LIABLE
 * FOR ANY DIRECT, INDIRECT, INCIDENTAL, SPECIAL, EXEMPLARY, OR CONSEQUENTIAL
 * DAMAGES (INCLUDING, BUT NOT LIMITED TO, PROCUREMENT OF SUBSTITUTE GOODS
 * OR SERVICES; LOSS OF USE, DATA, OR PROFITS; OR BUSINESS INTERRUPTION)
 * HOWEVER CAUSED AND ON ANY THEORY OF LIABILITY, WHETHER IN CONTRACT, STRICT
 * LIABILITY, OR TORT (INCLUDING NEGLIGENCE OR OTHERWISE) ARISING IN ANY WAY
 * OUT OF THE USE OF THIS SOFTWARE, EVEN IF ADVISED OF THE POSSIBILITY OF
 * SUCH DAMAGE.
 *
 *	from: @(#)machdep.c	8.3 (Berkeley) 1/12/94
 *	Id: machdep.c,v 1.33 1998/09/15 10:58:54 pefo Exp
 *	JNPR: machdep.c,v 1.11.2.3 2007/08/29 12:24:49
 */

#include <sys/cdefs.h>
__FBSDID("$FreeBSD$");

#include "opt_cputype.h"
#include "opt_ddb.h"
#include "opt_md.h"

#include <sys/param.h>
#include <sys/proc.h>
#include <sys/systm.h>
#include <sys/buf.h>
#include <sys/bus.h>
#include <sys/conf.h>
#include <sys/cpu.h>
#include <sys/kernel.h>
#include <sys/linker.h>
#include <sys/malloc.h>
#include <sys/mbuf.h>
#include <sys/msgbuf.h>
#include <sys/reboot.h>
#include <sys/sched.h>
#include <sys/sysctl.h>
#include <sys/sysproto.h>
#include <sys/vmmeter.h>

#include <vm/vm.h>
#include <vm/vm_kern.h>
#include <vm/vm_object.h>
#include <vm/vm_page.h>
#include <vm/pmap.h>
#include <vm/vm_map.h>
#include <vm/vm_pager.h>
#include <vm/vm_extern.h>
#include <sys/socket.h>

#include <sys/user.h>
#include <sys/interrupt.h>
#include <sys/cons.h>
#include <sys/syslog.h>
#include <machine/asm.h>
#include <machine/bootinfo.h>
#include <machine/cache.h>
#include <machine/clock.h>
#include <machine/cpu.h>
#include <machine/cpuregs.h>
#include <machine/elf.h>
#include <machine/hwfunc.h>
#include <machine/intr_machdep.h>
#include <machine/md_var.h>
#include <machine/tlb.h>
#ifdef DDB
#include <sys/kdb.h>
#include <ddb/ddb.h>
#endif

#include <sys/random.h>
#include <net/if.h>

#define	BOOTINFO_DEBUG	0

char machine[] = "mips";
SYSCTL_STRING(_hw, HW_MACHINE, machine, CTLFLAG_RD, machine, 0, "Machine class");

char cpu_model[80];
SYSCTL_STRING(_hw, HW_MODEL, model, CTLFLAG_RD, cpu_model, 0, "Machine model");

char cpu_board[80];
SYSCTL_STRING(_hw, OID_AUTO, board, CTLFLAG_RD, cpu_board, 0, "Machine board");

int cold = 1;
long realmem = 0;
long Maxmem = 0;
int cpu_clock = MIPS_DEFAULT_HZ;
SYSCTL_INT(_hw, OID_AUTO, clockrate, CTLFLAG_RD, 
    &cpu_clock, 0, "CPU instruction clock rate");
int clocks_running = 0;

vm_offset_t kstack0;

/*
 * Each entry in the pcpu_space[] array is laid out in the following manner:
 * struct pcpu for cpu 'n'	pcpu_space[n]
 * boot stack for cpu 'n'	pcpu_space[n] + PAGE_SIZE * 2 - CALLFRAME_SIZ
 *
 * Note that the boot stack grows downwards and we assume that we never
 * use enough stack space to trample over the 'struct pcpu' that is at
 * the beginning of the array.
 *
 * The array is aligned on a (PAGE_SIZE * 2) boundary so that the 'struct pcpu'
 * is always in the even page frame of the wired TLB entry on SMP kernels.
 *
 * The array is in the .data section so that the stack does not get zeroed out
 * when the .bss section is zeroed.
 */
char pcpu_space[MAXCPU][PAGE_SIZE * 2] \
	__aligned(PAGE_SIZE * 2) __section(".data");

struct pcpu *pcpup = (struct pcpu *)pcpu_space;

vm_paddr_t phys_avail[PHYS_AVAIL_ENTRIES + 2];
vm_paddr_t physmem_desc[PHYS_AVAIL_ENTRIES + 2];
vm_paddr_t dump_avail[PHYS_AVAIL_ENTRIES + 2];

#ifdef UNIMPLEMENTED
struct platform platform;
#endif

static void cpu_startup(void *);
SYSINIT(cpu, SI_SUB_CPU, SI_ORDER_FIRST, cpu_startup, NULL);

struct kva_md_info kmi;

int cpucfg;			/* Value of processor config register */
int num_tlbentries = 64;	/* Size of the CPU tlb */
int cputype;

extern char MipsException[], MipsExceptionEnd[];

/* TLB miss handler address and end */
extern char MipsTLBMiss[], MipsTLBMissEnd[];

/* Cache error handler */
extern char MipsCache[], MipsCacheEnd[];

/* MIPS wait skip region */
extern char MipsWaitStart[], MipsWaitEnd[];

extern char edata[], end[];
#ifdef DDB
extern vm_offset_t ksym_start, ksym_end;
#endif

u_int32_t bootdev;
struct bootinfo bootinfo;
/*
 * First kseg0 address available for use. By default it's equal to &end.
 * But in some cases there might be additional data placed right after 
 * _end by loader or ELF trampoline.
 */
vm_offset_t kernel_kseg0_end = (vm_offset_t)&end;

static void
cpu_startup(void *dummy)
{

	if (boothowto & RB_VERBOSE)
		bootverbose++;

	printf("real memory  = %ju (%juK bytes)\n", ptoa((uintmax_t)realmem),
	    ptoa((uintmax_t)realmem) / 1024);

	/*
	 * Display any holes after the first chunk of extended memory.
	 */
	if (bootverbose) {
		int indx;

		printf("Physical memory chunk(s):\n");
		for (indx = 0; phys_avail[indx + 1] != 0; indx += 2) {
			vm_paddr_t size1 = phys_avail[indx + 1] - phys_avail[indx];

			printf("0x%08jx - 0x%08jx, %ju bytes (%ju pages)\n",
			    (uintmax_t)phys_avail[indx],
			    (uintmax_t)phys_avail[indx + 1] - 1,
			    (uintmax_t)size1,
			    (uintmax_t)size1 / PAGE_SIZE);
		}
	}

	vm_ksubmap_init(&kmi);

	printf("avail memory = %ju (%juMB)\n", 
	    ptoa((uintmax_t)cnt.v_free_count),
	    ptoa((uintmax_t)cnt.v_free_count) / 1048576);
	cpu_init_interrupts();

	/*
	 * Set up buffers, so they can be used to read disk labels.
	 */
	bufinit();
	vm_pager_bufferinit();
}

/*
 * Shutdown the CPU as much as possible
 */
void
cpu_reset(void)
{

	platform_reset();
}

/*
 * Flush the D-cache for non-DMA I/O so that the I-cache can
 * be made coherent later.
 */
void
cpu_flush_dcache(void *ptr, size_t len)
{
	/* TBD */
}

/* Get current clock frequency for the given cpu id. */
int
cpu_est_clockrate(int cpu_id, uint64_t *rate)
{

	return (ENXIO);
}

/*
 * Shutdown the CPU as much as possible
 */
void
cpu_halt(void)
{
	for (;;)
		;
}

SYSCTL_STRUCT(_machdep, OID_AUTO, bootinfo, CTLFLAG_RD, &bootinfo,
    bootinfo, "Bootinfo struct: kernel filename, BIOS harddisk geometry, etc");

/*
 * Initialize per cpu data structures, include curthread.
 */
void
mips_pcpu0_init()
{
	/* Initialize pcpu info of cpu-zero */
	pcpu_init(PCPU_ADDR(0), 0, sizeof(struct pcpu));
	PCPU_SET(curthread, &thread0);
}

/*
 * Initialize mips and configure to run kernel
 */
void
mips_proc0_init(void)
{
#ifdef SMP
	if (platform_processor_id() != 0)
		panic("BSP must be processor number 0");
#endif
	proc_linkup0(&proc0, &thread0);

	KASSERT((kstack0 & PAGE_MASK) == 0,
		("kstack0 is not aligned on a page boundary: 0x%0lx",
		(long)kstack0));
	thread0.td_kstack = kstack0;
	thread0.td_kstack_pages = KSTACK_PAGES;
	/* 
	 * Do not use cpu_thread_alloc to initialize these fields 
	 * thread0 is the only thread that has kstack located in KSEG0 
	 * while cpu_thread_alloc handles kstack allocated in KSEG2.
	 */
	thread0.td_pcb = (struct pcb *)(thread0.td_kstack +
	    thread0.td_kstack_pages * PAGE_SIZE) - 1;
	thread0.td_frame = &thread0.td_pcb->pcb_regs;

	/* Steal memory for the dynamic per-cpu area. */
	dpcpu_init((void *)pmap_steal_memory(DPCPU_SIZE), 0);

	PCPU_SET(curpcb, thread0.td_pcb);
	/*
	 * There is no need to initialize md_upte array for thread0 as it's
	 * located in .bss section and should be explicitly zeroed during 
	 * kernel initialization.
	 */
}

void
cpu_initclocks(void)
{

	platform_initclocks();
	cpu_initclocks_bsp();
}

struct msgbuf *msgbufp=0;

/*
 * Initialize the hardware exception vectors, and the jump table used to
 * call locore cache and TLB management functions, based on the kind
 * of CPU the kernel is running on.
 */
void
mips_vector_init(void)
{
	/*
	 * Make sure that the Wait region logic is not been 
	 * changed
	 */
	if (MipsWaitEnd - MipsWaitStart != 16)
		panic("startup: MIPS wait region not correct");
	/*
	 * Copy down exception vector code.
	 */
	if (MipsTLBMissEnd - MipsTLBMiss > 0x80)
		panic("startup: UTLB code too large");

	if (MipsCacheEnd - MipsCache > 0x80)
		panic("startup: Cache error code too large");

	bcopy(MipsTLBMiss, (void *)MIPS_UTLB_MISS_EXC_VEC,
	      MipsTLBMissEnd - MipsTLBMiss);

#if defined(CPU_CNMIPS) || defined(CPU_RMI) || defined(CPU_NLM)
/* Fake, but sufficient, for the 32-bit with 64-bit hardware addresses  */
	bcopy(MipsTLBMiss, (void *)MIPS3_XTLB_MISS_EXC_VEC,
	      MipsTLBMissEnd - MipsTLBMiss);
#endif

	bcopy(MipsException, (void *)MIPS3_GEN_EXC_VEC,
	      MipsExceptionEnd - MipsException);

	bcopy(MipsCache, (void *)MIPS3_CACHE_ERR_EXC_VEC,
	      MipsCacheEnd - MipsCache);

	/*
	 * Clear out the I and D caches.
	 */
	mips_icache_sync_all();
	mips_dcache_wbinv_all();

	/* 
	 * Mask all interrupts. Each interrupt will be enabled
	 * when handler is installed for it
	 */
	set_intr_mask(0);

	/* Clear BEV in SR so we start handling our own exceptions */
	mips_wr_status(mips_rd_status() & ~MIPS_SR_BEV);
}

/*
 * Fix kernel_kseg0_end address in case trampoline placed debug sympols 
 * data there
 */
void
mips_postboot_fixup(void)
{
#ifdef DDB
	Elf_Size *trampoline_data = (Elf_Size*)kernel_kseg0_end;
	Elf_Size symtabsize = 0;

	if (trampoline_data[0] == SYMTAB_MAGIC) {
		symtabsize = trampoline_data[1];
		kernel_kseg0_end += 2 * sizeof(Elf_Size);
		/* start of .symtab */
		ksym_start = kernel_kseg0_end;
		kernel_kseg0_end += symtabsize;
		/* end of .strtab */
		ksym_end = kernel_kseg0_end;
	}
#endif
}

/*
 * Many SoCs have a means to reset the core itself.  Others do not, or
 * the method is unknown to us.  For those cases, we jump to the mips
 * reset vector and hope for the best.  This works well in practice.
 */
void
mips_generic_reset()
{
	((void(*)(void))(intptr_t)MIPS_VEC_RESET)();
}

#ifdef SMP
void
mips_pcpu_tlb_init(struct pcpu *pcpu)
{
	vm_paddr_t pa;
	pt_entry_t pte;

	/*
	 * Map the pcpu structure at the virtual address 'pcpup'.
	 * We use a wired tlb index to do this one-time mapping.
	 */
	pa = vtophys(pcpu);
	pte = PTE_D | PTE_V | PTE_G | PTE_C_CACHE;
	tlb_insert_wired(PCPU_TLB_ENTRY, (vm_offset_t)pcpup,
			 TLBLO_PA_TO_PFN(pa) | pte,
			 TLBLO_PA_TO_PFN(pa + PAGE_SIZE) | pte);
}
#endif

/*
 * Initialise a struct pcpu.
 */
void
cpu_pcpu_init(struct pcpu *pcpu, int cpuid, size_t size)
{

	pcpu->pc_next_asid = 1;
	pcpu->pc_asid_generation = 1;
#ifdef SMP
	if ((vm_offset_t)pcpup >= VM_MIN_KERNEL_ADDRESS &&
	    (vm_offset_t)pcpup <= VM_MAX_KERNEL_ADDRESS) {
		mips_pcpu_tlb_init(pcpu);
	}
#endif
}

int
fill_dbregs(struct thread *td, struct dbreg *dbregs)
{

	/* No debug registers on mips */
	return (ENOSYS);
}

int
set_dbregs(struct thread *td, struct dbreg *dbregs)
{

	/* No debug registers on mips */
	return (ENOSYS);
}

void
spinlock_enter(void)
{
	struct thread *td;
	register_t intr;

	td = curthread;
	if (td->td_md.md_spinlock_count == 0) {
		intr = intr_disable();
		td->td_md.md_spinlock_count = 1;
		td->td_md.md_saved_intr = intr;
	} else
		td->td_md.md_spinlock_count++;
	critical_enter();
}

void
spinlock_exit(void)
{
	struct thread *td;
	register_t intr;

	td = curthread;
	critical_exit();
	intr = td->td_md.md_saved_intr;
	td->td_md.md_spinlock_count--;
	if (td->td_md.md_spinlock_count == 0)
		intr_restore(intr);
}

/*
 * call platform specific code to halt (until next interrupt) for the idle loop
 */
void
cpu_idle(int busy)
{
#if 0
	register_t m;

	KASSERT((mips_rd_status() & MIPS_SR_INT_IE) != 0,
		("interrupts disabled in idle process."));
	KASSERT((mips_rd_status() & MIPS_INT_MASK) != 0,
		("all interrupts masked in idle process."));

	m = intr_disable();
	if (!busy) {
		critical_enter();
		cpu_idleclock();
	}
<<<<<<< HEAD

	if (sched_runnable())
		intr_restore(m);
	else {
		/* XXX not atomic! */
		intr_restore(m);
		__asm __volatile ("wait\n");
	}

=======
	mips_wait();
>>>>>>> 2f532a77
	if (!busy) {
		cpu_activeclock();
		critical_exit();
	}
#endif
}

int
cpu_idle_wakeup(int cpu)
{

	return (0);
}

int
is_cacheable_mem(vm_paddr_t pa)
{
	int i;

	for (i = 0; physmem_desc[i + 1] != 0; i += 2) {
		if (pa >= physmem_desc[i] && pa < physmem_desc[i + 1])
			return (1);
	}

	return (0);
}<|MERGE_RESOLUTION|>--- conflicted
+++ resolved
@@ -510,19 +510,7 @@
 		critical_enter();
 		cpu_idleclock();
 	}
-<<<<<<< HEAD
-
-	if (sched_runnable())
-		intr_restore(m);
-	else {
-		/* XXX not atomic! */
-		intr_restore(m);
-		__asm __volatile ("wait\n");
-	}
-
-=======
 	mips_wait();
->>>>>>> 2f532a77
 	if (!busy) {
 		cpu_activeclock();
 		critical_exit();
