--- conflicted
+++ resolved
@@ -226,11 +226,7 @@
 #define	SAVE_REG(reg, offs, base) \
 	REG_S	reg, CALLFRAME_SIZ + (SZREG * offs) (base)
 
-<<<<<<< HEAD
 #ifdef CPU_CNMIPS
-=======
-#if defined(TARGET_OCTEON)
->>>>>>> ba0349b2
 #define CLEAR_STATUS \
 	mfc0    a0, MIPS_COP_0_STATUS   ;\
 	li      a2, (MIPS_SR_KX | MIPS_SR_SX | MIPS_SR_UX) ; \
@@ -478,17 +474,11 @@
 	REG_S	a3, CALLFRAME_RA(sp)	# for debugging
 	PTR_LA	gp, _C_LABEL(_gp)	# switch to kernel GP
 # Turn off fpu and enter kernel mode
-<<<<<<< HEAD
-	and	t0, a0, ~(SR_COP_1_BIT | SR_EXL | SR_KSU_MASK | SR_INT_ENAB)
+	and	t0, a0, ~(MIPS_SR_COP_1_BIT | MIPS_SR_EXL | MIPS3_SR_KSU_MASK | MIPS_SR_INT_IE)
 #ifdef CPU_CNMIPS
-	or      t0, t0, (MIPS_SR_KX | MIPS_SR_SX | MIPS_SR_UX | MIPS32_SR_PX)
-=======
-	and	t0, a0, ~(MIPS_SR_COP_1_BIT | MIPS_SR_EXL | MIPS3_SR_KSU_MASK | MIPS_SR_INT_IE)
-#if defined(TARGET_OCTEON)
 	or      t0, t0, (MIPS_SR_KX | MIPS_SR_SX | MIPS_SR_UX | MIPS_SR_PX)
 #elif defined(TARGET_XLR_XLS)	
 	or      t0, t0, (MIPS_SR_KX | MIPS_SR_COP_2_BIT)
->>>>>>> ba0349b2
 #endif	
 	mtc0	t0, MIPS_COP_0_STATUS
 	PTR_ADDU a0, k1, U_PCB_REGS
@@ -702,17 +692,11 @@
 	PTR_LA	gp, _C_LABEL(_gp)	# switch to kernel GP
 
 # Turn off fpu, disable interrupts, set kernel mode kernel mode, clear exception level.
-<<<<<<< HEAD
-	and	t0, a0, ~(SR_COP_1_BIT | SR_EXL | SR_INT_ENAB | SR_KSU_MASK)
+	and	t0, a0, ~(MIPS_SR_COP_1_BIT | MIPS_SR_EXL | MIPS_SR_INT_IE | MIPS3_SR_KSU_MASK)
 #ifdef CPU_CNMIPS
-	or      t0, t0, (MIPS_SR_KX | MIPS_SR_SX | MIPS_SR_UX | MIPS32_SR_PX)
-=======
-	and	t0, a0, ~(MIPS_SR_COP_1_BIT | MIPS_SR_EXL | MIPS_SR_INT_IE | MIPS3_SR_KSU_MASK)
-#ifdef TARGET_OCTEON
 	or      t0, t0, (MIPS_SR_KX | MIPS_SR_SX | MIPS_SR_UX | MIPS_SR_PX)
 #elif defined(TARGET_XLR_XLS)	
 	or      t0, t0, (MIPS_SR_KX | MIPS_SR_COP_2_BIT)
->>>>>>> ba0349b2
 #endif	
 	mtc0	t0, MIPS_COP_0_STATUS
 	ITLBNOPFIX
