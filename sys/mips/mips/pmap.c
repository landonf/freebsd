--- conflicted
+++ resolved
@@ -1708,13 +1708,8 @@
 	pv_entry_t pv;
 	pt_entry_t *pte, tpte;
 
-<<<<<<< HEAD
-	KASSERT((m->flags & PG_FICTITIOUS) == 0,
-	    ("pmap_remove_all: page %p is fictitious", m));
-=======
 	KASSERT((m->oflags & VPO_UNMANAGED) == 0,
 	    ("pmap_remove_all: page %p is not managed", m));
->>>>>>> 567164fb
 	vm_page_lock_queues();
 
 	if (m->md.pv_flags & PV_TABLE_REF)
@@ -2641,11 +2636,6 @@
 	if ((m->oflags & VPO_UNMANAGED) != 0)
 		return (count);
 	vm_page_lock_queues();
-<<<<<<< HEAD
-	TAILQ_FOREACH(pv, &m->md.pv_list, pv_list)
-	    if (pv->pv_wired)
-		count++;
-=======
 	TAILQ_FOREACH(pv, &m->md.pv_list, pv_list) {
 		pmap = pv->pv_pmap;
 		PMAP_LOCK(pmap);
@@ -2654,7 +2644,6 @@
 			count++;
 		PMAP_UNLOCK(pmap);
 	}
->>>>>>> 567164fb
 	vm_page_unlock_queues();
 	return (count);
 }
@@ -2669,10 +2658,6 @@
 	vm_offset_t va;
 	pt_entry_t *pte;
 
-<<<<<<< HEAD
-	if ((m->flags & PG_FICTITIOUS) != 0 ||
-	    (m->flags & PG_WRITEABLE) == 0)
-=======
 	KASSERT((m->oflags & VPO_UNMANAGED) == 0,
 	    ("pmap_remove_write: page %p is not managed", m));
 
@@ -2684,7 +2669,6 @@
 	VM_OBJECT_LOCK_ASSERT(m->object, MA_OWNED);
 	if ((m->oflags & VPO_BUSY) == 0 &&
 	    (m->aflags & PGA_WRITEABLE) == 0)
->>>>>>> 567164fb
 		return;
 
 	/*
@@ -2701,11 +2685,7 @@
 		pmap_protect(pv->pv_pmap, va, va + PAGE_SIZE,
 		    VM_PROT_READ | VM_PROT_EXECUTE);
 	}
-<<<<<<< HEAD
-	vm_page_flag_clear(m, PG_WRITEABLE);
-=======
 	vm_page_aflag_clear(m, PGA_WRITEABLE);
->>>>>>> 567164fb
 	vm_page_unlock_queues();
 }
 
@@ -3204,16 +3184,6 @@
 		if ((m->md.pv_flags & PV_TABLE_MOD) != 0)
 			rw =  PTE_V | PTE_D | PTE_C_CACHE;
 		else
-<<<<<<< HEAD
-			rw = PTE_CWPAGE;
-		vm_page_flag_set(m, PG_WRITEABLE);
-	}
-	return rw;
-}
-
-/*
- *	pmap_set_modified:
-=======
 			rw = PTE_V | PTE_C_CACHE;
 		vm_page_aflag_set(m, PGA_WRITEABLE);
 	} else
@@ -3224,7 +3194,6 @@
 
 /*
  * pmap_emulate_modified : do dirty bit emulation
->>>>>>> 567164fb
  *
  * On SMP, update just the local TLB, other CPUs will update their
  * TLBs from PTE lazily, if they get the exception.
