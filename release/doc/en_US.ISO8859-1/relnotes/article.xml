<?xml version="1.0" encoding="iso-8859-1"?>
<!DOCTYPE article PUBLIC "-//FreeBSD//DTD DocBook XML V5.0-Based Extension//EN"
	"../../../share/xml/freebsd50.dtd" [
<!ENTITY % release PUBLIC "-//FreeBSD//ENTITIES Release Specification//EN" "release.ent">
 %release;
]>
<article xmlns="http://docbook.org/ns/docbook" xmlns:xlink="http://www.w3.org/1999/xlink" version="5.0">
  <info><title>&os; &release.current; Release Notes</title>

  <author><orgname>The &os; Project</orgname></author>

  <pubdate>$FreeBSD$</pubdate>

  <copyright>
    <year>2014</year>
    <holder role="mailto:doc@FreeBSD.org">The &os; Documentation
      Project</holder>
  </copyright>

  <legalnotice xml:id="trademarks" role="trademarks">
    &tm-attrib.freebsd;
    &tm-attrib.ibm;
    &tm-attrib.ieee;
    &tm-attrib.intel;
    &tm-attrib.sparc;
    &tm-attrib.general;
  </legalnotice>

  <abstract>
    <para>The release notes for &os; &release.current; contain
      a summary of the changes made to the &os; base system on the
      &release.branch; development line.  This document lists
      applicable security advisories that were issued since the last
      release, as well as significant changes to the &os; kernel and
      userland.  Some brief remarks on upgrading are also
      presented.</para>
  </abstract>
</info>

<sect1 xml:id="intro">
  <title>Introduction</title>

  <para>This document contains the release notes for &os;
    &release.current;.  It describes recently added, changed, or
    deleted features of &os;.  It also provides some notes on
    upgrading from previous versions of &os;.</para>

  <para releasetype="current">The &release.type; distribution to which
    these release notes apply represents the latest point along the
    &release.branch; development branch since &release.branch; was
    created.  Information regarding pre-built, binary &release.type;
    distributions along this branch can be found at <uri
      xlink:href="&release.url;">&release.url;</uri>.</para>

  <para releasetype="snapshot">The &release.type; distribution to
    which these release notes apply represents a point along the
    &release.branch; development branch between &release.prev; and the
    future &release.next;.  Information regarding pre-built, binary
    &release.type; distributions along this branch can be found at
    <uri xlink:href="&release.url;">&release.url;</uri>.</para>

  <para releasetype="release">This distribution of &os;
    &release.current; is a &release.type; distribution.  It can be
    found at <uri xlink:href="&release.url;">&release.url;</uri> or
    any of its mirrors.  More information on obtaining this (or other)
    &release.type; distributions of &os; can be found in the <link
      xlink:href="&url.books.handbook;/mirrors.html"><quote>Obtaining
	&os;</quote> appendix</link> to the <link
      xlink:href="&url.books.handbook;/">&os; Handbook</link>.</para>

  <para>All users are encouraged to consult the release errata before
    installing &os;.  The errata document is updated with
    <quote>late-breaking</quote> information discovered late in the
    release cycle or after the release.  Typically, it contains
    information on known bugs, security advisories, and corrections to
    documentation.  An up-to-date copy of the errata for &os;
    &release.current; can be found on the &os; Web site.</para>
</sect1>

<sect1 xml:id="new">
  <title>What's New</title>

  <para>This section describes the most user-visible new or changed
    features in &os; since &release.prev;.  In general, changes
    described here are unique to the &release.branch; branch unless
    specifically marked as &merged; features.</para>

  <para>Typical release note items document recent security advisories
    issued after &release.prev;, new drivers or hardware support, new
    commands or options, major bug fixes, or contributed software
    upgrades.  They may also list changes to major ports/packages or
    release engineering practices.  Clearly the release notes cannot
    list every single change made to &os; between releases; this
    document focuses primarily on security advisories, user-visible
    changes, and major architectural improvements.</para>

  <sect2 xml:id="security">
    <title>Security Advisories</title>

    <para>No advisories.</para>

  </sect2>

  <sect2 xml:id="kernel">
    <title>Kernel Changes</title>

    <para revision="260903">Support for GPS ports has been added to
      &man.uhso.4;.</para>

    <para revision="260888">The <filename>VT</filename> kernel
      configuration file has been added, which enables the new
      <literal>vt</literal> console driver.</para>

    <sect3 xml:id="kernel-virtualization">
      <title>Virtualization support</title>

      <para revision="260847">The &man.virtio_random.4; driver has
	been added to harvest entropy from the host system.</para>

      <para revision="260583">Unmapped IO support has been added to
	&man.virtio_scsi.4;.</para>

      <para revision="260582">Unmapped IO support has been added to
	&man.virtio_blk.4;.</para>

      <para revision="260532">Support for <quote>Posted Interrupt
	  Processing</quote> is enabled if supported by the CPU.  This
	feature can be disabled by running <literal>sysctl
	  hw.vmm.vmx.use_apic_pir=0</literal>.  Additionally, to
	persist this setting across reboots, add
	<literal>hw.vmm.vmx.use_apic_pir=0</literal> to
	<filename>/etc/sysctl.conf</filename>.</para>

      <para revision="260410">Support for the <quote>Virtual Interrupt
	  Delivery</quote> feature of &intel;&nbsp;VT-x is enabled if
	supported by the CPU.  This feature can be disabled by running
	<literal>sysctl hw.vmm.vmx.use_apic_vid=0</literal>.
	Additionally, to persist this setting across reboots, add
	<literal>hw.vmm.vmx.use_apic_vid=0</literal> to
	<filename>/etc/sysctl.conf</filename>.</para>
    </sect3>

    <sect3 xml:id="kernel-arm">
      <title>ARM support</title>

      <para revision="260921">The &man.nand.4; device is enabled for
	ARM devices by default.</para>
    </sect3>

    <sect3 xml:id="boot">
      <title>Boot Loader Changes</title>

      <para>&nbsp;</para>
    </sect3>

    <sect3 xml:id="proc">
      <title>Hardware Support</title>

      <sect4 xml:id="mm">
	<title>Multimedia Support</title>

	<para>&nbsp;</para>
      </sect4>

      <sect4 xml:id="net-if">
	<title>Network Interface Support</title>

	<para revision="260552">Firmware for &intel;
	  Centrino&trade; Wireless-N 105 devices has been added
	  to the base system.</para>

	<para revision="260448">Support for the &intel;
	  Centrino&trade; Wireless-N 135 chipset has been
	  added.</para>

	<para revision="258830">Support for Broadcom chipsets
	  BCM57764, BCM57767, BCM57782, BCM57786 and BCM57787 has
	  been added to &man.bge.4;.</para>
      </sect4>
    </sect3>

    <sect3 xml:id="net-proto">
      <title>Network Protocols</title>

      <para>&nbsp;</para>
    </sect3>

    <sect3 xml:id="disks">
      <title>Disks and Storage</title>

      <para>&nbsp;</para>
    </sect3>

    <sect3 xml:id="fs">
      <title>File Systems</title>

      <para>&nbsp;</para>

      <sect4 xml:id="fs-zfs">
	<title>ZFS</title>

	<para>&nbsp;</para>
      </sect4>
    </sect3>
  </sect2>

  <sect2 xml:id="userland">
    <title>Userland Changes</title>

    <para revision="260926">Support for displaying VPD for PCI devices
      via &man.pciconf.8; has been added.</para>
<<<<<<< HEAD

    <para revision="260913">A new flag, <quote>onifconsole</quote> has
      been added to <filename>/etc/ttys</filename>.  This allows the
      system to provide a login prompt via serial console if the
      device is an active kernel console, otherwise it is equivalent
      to <literal>off</literal>.</para>

    <para revision="260910">Allow &man.pciconf.8; to identify PCI
      devices that are attached to a driver to be identified by their
      device name instead of just the selector.  Additionally, an
      optional device argument to the <literal>-l</literal> flag
      to restrict the output to only listing details about a single
      device.</para>

    <para revision="260594">When unable to load a kernel module with
      &man.kldload.8;, a message informing to view output of
      &man.dmesg.8; is now printed, opposed to the previous output
      <quote>Exec format error.</quote>.</para>

=======

    <para revision="260913">A new flag, <quote>onifconsole</quote> has
      been added to <filename>/etc/ttys</filename>.  This allows the
      system to provide a login prompt via serial console if the
      device is an active kernel console, otherwise it is equivalent
      to <literal>off</literal>.</para>

    <para revision="260910">Allow &man.pciconf.8; to identify PCI
      devices that are attached to a driver to be identified by their
      device name instead of just the selector.  Additionally, an
      optional device argument to the <literal>-l</literal> flag
      to restrict the output to only listing details about a single
      device.</para>

    <para revision="260594">When unable to load a kernel module with
      &man.kldload.8;, a message informing to view output of
      &man.dmesg.8; is now printed, opposed to the previous output
      <quote>Exec format error.</quote>.</para>

>>>>>>> d7761633
    <para revision="258838">The &man.casperd.8; daemon has been added,
      which provides access to functionality that is not available in
      the <quote>capability mode</quote> sandbox.</para>

    <sect3 xml:id="rc-scripts">
      <title><filename>/etc/rc.d</filename> Scripts</title>

      <para>&nbsp;</para>
    </sect3>
  </sect2>

  <sect2 xml:id="contrib">
    <title>Contributed Software</title>

    <para revision="260445">&man.byacc.1; has been updated to version
      20140101.</para>
<<<<<<< HEAD

    <para revision="259626">Timezone data files have been updated to
      version 2013i.</para>

    <para revision="258884">&man.lldb.1; has been updated to upstream
      snapshot version r196259.</para>
=======

    <para revision="259626">Timezone data files have been updated to
      version 2013i.</para>

    <para revision="258884">&man.lldb.1; has been updated to upstream
      snapshot version r196259.</para>

    <para revision="261037"><application>OpenSSL</application> has
      been updated to version 1.0.1.f.</para>

    <para revision="261071">&man.jemalloc.3; has been updated to
      version 3.5.0.</para>
>>>>>>> d7761633
  </sect2>

  <sect2 xml:id="ports">
    <title>Ports/Packages Collection Infrastructure</title>

    <para>&nbsp;</para>
  </sect2>

  <sect2 xml:id="releng">
    <title>Release Engineering and Integration</title>

    <para>&nbsp;</para>
  </sect2>

  <sect2 xml:id="doc">
    <title>Documentation</title>

    <para>&nbsp;</para>
  </sect2>
</sect1>

<sect1 xml:id="upgrade">
  <title>Upgrading from previous releases of &os;</title>

  <para arch="amd64,i386">Binary upgrades between RELEASE versions
    (and snapshots of the various security branches) are supported
    using the &man.freebsd-update.8; utility.  The binary upgrade
    procedure will update unmodified userland utilities, as well as
    unmodified GENERIC kernels distributed as a part of an official
    &os; release.  The &man.freebsd-update.8; utility requires that
    the host being upgraded have Internet connectivity.</para>

  <para>Source-based upgrades (those based on recompiling the &os;
    base system from source code) from previous versions are
    supported, according to the instructions in
    <filename>/usr/src/UPDATING</filename>.</para>

  <important>
    <para>Upgrading &os; should only be attempted after backing up
      <emphasis>all</emphasis> data and configuration files.</para>
  </important>
</sect1>
</article><|MERGE_RESOLUTION|>--- conflicted
+++ resolved
@@ -209,7 +209,6 @@
 
     <para revision="260926">Support for displaying VPD for PCI devices
       via &man.pciconf.8; has been added.</para>
-<<<<<<< HEAD
 
     <para revision="260913">A new flag, <quote>onifconsole</quote> has
       been added to <filename>/etc/ttys</filename>.  This allows the
@@ -229,27 +228,6 @@
       &man.dmesg.8; is now printed, opposed to the previous output
       <quote>Exec format error.</quote>.</para>
 
-=======
-
-    <para revision="260913">A new flag, <quote>onifconsole</quote> has
-      been added to <filename>/etc/ttys</filename>.  This allows the
-      system to provide a login prompt via serial console if the
-      device is an active kernel console, otherwise it is equivalent
-      to <literal>off</literal>.</para>
-
-    <para revision="260910">Allow &man.pciconf.8; to identify PCI
-      devices that are attached to a driver to be identified by their
-      device name instead of just the selector.  Additionally, an
-      optional device argument to the <literal>-l</literal> flag
-      to restrict the output to only listing details about a single
-      device.</para>
-
-    <para revision="260594">When unable to load a kernel module with
-      &man.kldload.8;, a message informing to view output of
-      &man.dmesg.8; is now printed, opposed to the previous output
-      <quote>Exec format error.</quote>.</para>
-
->>>>>>> d7761633
     <para revision="258838">The &man.casperd.8; daemon has been added,
       which provides access to functionality that is not available in
       the <quote>capability mode</quote> sandbox.</para>
@@ -266,27 +244,18 @@
 
     <para revision="260445">&man.byacc.1; has been updated to version
       20140101.</para>
-<<<<<<< HEAD
 
     <para revision="259626">Timezone data files have been updated to
       version 2013i.</para>
 
     <para revision="258884">&man.lldb.1; has been updated to upstream
       snapshot version r196259.</para>
-=======
-
-    <para revision="259626">Timezone data files have been updated to
-      version 2013i.</para>
-
-    <para revision="258884">&man.lldb.1; has been updated to upstream
-      snapshot version r196259.</para>
 
     <para revision="261037"><application>OpenSSL</application> has
       been updated to version 1.0.1.f.</para>
 
     <para revision="261071">&man.jemalloc.3; has been updated to
       version 3.5.0.</para>
->>>>>>> d7761633
   </sect2>
 
   <sect2 xml:id="ports">
