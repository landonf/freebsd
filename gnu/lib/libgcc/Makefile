# $FreeBSD$

GCCDIR=	${.CURDIR}/../../../contrib/gcc
GCCLIB=	${.CURDIR}/../../../contrib/gcclibs

SHLIB_NAME=	libgcc_s.so.1
SHLIBDIR?=	/lib

.include <src.opts.mk>
#
# libgcc is linked in last and thus cannot depend on ssp symbols coming
# from earlier libraries. Disable stack protection for this library.
#
MK_SSP=	no

.include "${.CURDIR}/../../usr.bin/cc/Makefile.tgt"

.if ${TARGET_CPUARCH} == "arm"
CFLAGS+=	-DTARGET_ARM_EABI
.endif

.PATH: ${GCCDIR}/config/${GCC_CPU} ${GCCDIR}/config ${GCCDIR}

CFLAGS+=	-DIN_GCC -DIN_LIBGCC2 -D__GCC_FLOAT_NOT_NEEDED \
		-DHAVE_GTHR_DEFAULT \
		-I${GCCLIB}/include \
		-I${GCCDIR}/config -I${GCCDIR} -I. \
		-I${.CURDIR}/../../usr.bin/cc/cc_tools \
		-I${.CURDIR}

LDFLAGS+=	-nodefaultlibs
DPADD+=		${LIBC}
LDADD+=		-lc

OBJS=		# added to below in various ways depending on TARGET_CPUARCH

#---------------------------------------------------------------------------
#
# Library members defined in libgcc2.c.
# When upgrading GCC, obtain the following list from mklibgcc.in
#
LIB2FUNCS= _muldi3 _negdi2 _lshrdi3 _ashldi3 _ashrdi3 \
	_cmpdi2 _ucmpdi2 \
	_enable_execute_stack _trampoline __main _absvsi2 _absvdi2 _addvsi3 \
	_addvdi3 _subvsi3 _subvdi3 _mulvsi3 _mulvdi3 _negvsi2 _negvdi2 _ctors \
	_ffssi2 _ffsdi2 _clz _clzsi2 _clzdi2 _ctzsi2 _ctzdi2 _popcount_tab \
	_popcountsi2 _popcountdi2 _paritysi2 _paritydi2 _powisf2 _powidf2 \
	_powixf2 _powitf2 _mulsc3 _muldc3 _mulxc3 _multc3 _divsc3 _divdc3 \
	_divxc3 _divtc3 _bswapsi2 _bswapdi2
.if ${COMPILER_TYPE} != "clang" || ${TARGET_CPUARCH} != "arm"
LIB2FUNCS+= _clear_cache
.endif

# The floating-point conversion routines that involve a single-word integer.
.for mode in sf df xf
LIB2FUNCS+= _fixuns${mode}si
.endfor

# Likewise double-word routines.
<<<<<<< HEAD
.if (${TARGET_CPUARCH} != "arm" || ${MK_ARM_EABI} == "no") && \
    ${TARGET_CPUARCH} != "arm64"
=======
.if ${TARGET_CPUARCH} != "arm"
>>>>>>> 834e6d1d
# These are implemented in an ARM specific file but will not be filtered out
.for mode in sf df xf tf
LIB2FUNCS+= _fix${mode}di _fixuns${mode}di
LIB2FUNCS+= _floatdi${mode} _floatundi${mode}
.endfor
.endif

LIB2ADD = $(LIB2FUNCS_EXTRA)
LIB2ADD_ST = $(LIB2FUNCS_STATIC_EXTRA)

# Additional sources to handle exceptions; overridden by targets as needed.
LIB2ADDEH = unwind-dw2.c unwind-dw2-fde-glibc.c unwind-sjlj.c gthr-gnat.c \
	unwind-c.c
LIB2ADDEHSTATIC = $(LIB2ADDEH)
LIB2ADDEHSHARED = $(LIB2ADDEH)

# List of extra C and assembler files to add to static and shared libgcc2.
# Assembler files should have names ending in `.asm'.
LIB2FUNCS_EXTRA =

# List of extra C and assembler files to add to static libgcc2.
# Assembler files should have names ending in `.asm'.
LIB2FUNCS_STATIC_EXTRA =

# Defined in libgcc2.c, included only in the static library.
# KAN: Excluded _sf_to_tf and _df_to_tf as TPBIT_FUNCS are not
# built on any of our platforms.
LIB2FUNCS_ST = _eprintf __gcc_bcmp

FPBIT_FUNCS = _pack_sf _unpack_sf _addsub_sf _mul_sf _div_sf \
    _fpcmp_parts_sf _compare_sf _eq_sf _ne_sf _gt_sf _ge_sf \
    _lt_sf _le_sf _unord_sf _si_to_sf _sf_to_si _negate_sf _make_sf \
    _sf_to_df _thenan_sf _sf_to_usi _usi_to_sf

DPBIT_FUNCS = _pack_df _unpack_df _addsub_df _mul_df _div_df \
    _fpcmp_parts_df _compare_df _eq_df _ne_df _gt_df _ge_df \
    _lt_df _le_df _unord_df _si_to_df _df_to_si _negate_df _make_df \
    _df_to_sf _thenan_df _df_to_usi _usi_to_df

TPBIT_FUNCS = _pack_tf _unpack_tf _addsub_tf _mul_tf _div_tf \
    _fpcmp_parts_tf _compare_tf _eq_tf _ne_tf _gt_tf _ge_tf \
    _lt_tf _le_tf _unord_tf _si_to_tf _tf_to_si _negate_tf _make_tf \
    _tf_to_df _tf_to_sf _thenan_tf _tf_to_usi _usi_to_tf

# These might cause a divide overflow trap and so are compiled with
# unwinder info.
LIB2_DIVMOD_FUNCS = _divdi3 _moddi3 _udivdi3 _umoddi3 _udiv_w_sdiv _udivmoddi4

#-----------------------------------------------------------------------
#
#	Platform specific bits.
#	When upgrading GCC, get the following definitions from config/<cpu>/t-*
#
.if ${TARGET_CPUARCH} == "arm"
#	from config/arm/t-strongarm-elf
CFLAGS+=	-Dinhibit_libc -fno-inline
CFLAGS.clang+=	-fheinous-gnu-extensions

LIB1ASMSRC =	lib1funcs.asm
LIB1ASMFUNCS =  _dvmd_tls _bb_init_func
LIB2ADDEH =	unwind-arm.c libunwind.S pr-support.c unwind-c.c
# Some compilers generate __aeabi_ functions libgcc_s is missing
DPADD+=		${LIBCOMPILER_RT}
LDADD+=		-lcompiler_rt
.endif

.if ${TARGET_CPUARCH} == mips
LIB2FUNCS_EXTRA = floatunsidf.c floatunsisf.c
# ABIs other than o32 need this
.if ${TARGET_ARCH} != "mips" && ${TARGET_ARCH} != "mipsel"
LIB2FUNCS_EXTRA+= floatdidf.c fixunsdfsi.c
LIB2FUNCS_EXTRA+= floatdisf.c floatundidf.c
LIB2FUNCS_EXTRA+= fixsfdi.c floatundisf.c
LIB2FUNCS_EXTRA+= fixdfdi.c fixunssfsi.c
.endif
.endif

.if ${TARGET_ARCH} == "powerpc"
#	from config/rs6000/t-ppccomm
LIB2FUNCS_EXTRA = tramp.asm
LIB2FUNCS_STATIC_EXTRA = eabi.asm
.endif

.if ${TARGET_ARCH} == "powerpc64"
#	from config/rs6000/t-ppccomm
LIB2FUNCS_EXTRA = tramp.asm
.endif

.if ${TARGET_CPUARCH} == "sparc64"
#	from config/sparc/t-elf
LIB1ASMSRC =   lb1spc.asm
LIB1ASMFUNCS = _mulsi3 _divsi3 _modsi3
.endif

#-----------------------------------------------------------------------

# Remove any objects from LIB2FUNCS and LIB2_DIVMOD_FUNCS that are
# defined as optimized assembly code in LIB1ASMFUNCS.
.if defined(LIB1ASMFUNCS)
.for sym in ${LIB1ASMFUNCS}
LIB2FUNCS:=	${LIB2FUNCS:S/${sym}//g}
LIB2_DIVMOD_FUNCS:= ${LIB2_DIVMOD_FUNCS:S/${sym}//g}
.endfor
.endif

COMMONHDRS=	tm.h tconfig.h options.h unwind.h gthr-default.h

#-----------------------------------------------------------------------
#
# Helpful shortcuts for compiler invocations.
#
HIDE =  -fvisibility=hidden -DHIDE_EXPORTS
CC_T =	${CC} -c ${CFLAGS} ${HIDE} -fPIC
CC_P =	${CC} -c ${CFLAGS} ${HIDE} -p -fPIC
CC_S =	${CC} -c ${CFLAGS} ${PICFLAG} -DSHARED

#-----------------------------------------------------------------------
#
# Functions from libgcc2.c
#
STD_CFLAGS =
DIV_CFLAGS =	-fexceptions -fnon-call-exceptions

STD_FUNCS =	${LIB2FUNCS}
DIV_FUNCS =	${LIB2_DIVMOD_FUNCS}

STD_CFILE =	libgcc2.c
DIV_CFILE =	libgcc2.c

OBJ_GRPS =	STD DIV

#-----------------------------------------------------------------------
#
# Floating point emulation functions
#
.if ${TARGET_CPUARCH} == "armNOT_YET" || \
    ${TARGET_CPUARCH} == "powerpc" || ${TARGET_CPUARCH} == "sparc64"

FPBIT_CFLAGS =	-DFINE_GRAINED_LIBRARIES -DFLOAT
DPBIT_CFLAGS =	-DFINE_GRAINED_LIBRARIES

FPBIT_CFILE =	config/fp-bit.c
DPBIT_CFILE =	config/fp-bit.c

OBJ_GRPS +=	FPBIT DPBIT
.endif

#-----------------------------------------------------------------------
#
# Generic build rules for object groups defined above
#
.for T in ${OBJ_GRPS}
${T}_OBJS_T =	${${T}_FUNCS:S/$/.o/}
${T}_OBJS_P =	${${T}_FUNCS:S/$/.po/}
${T}_OBJS_S =	${${T}_FUNCS:S/$/.So/}
OBJS +=		${${T}_FUNCS:S/$/.o/}

${${T}_OBJS_T}: ${${T}_CFILE} ${COMMONHDRS}
	${CC_T} ${${T}_CFLAGS} -DL${.PREFIX} -o ${.TARGET} ${.ALLSRC:M*.c}
${${T}_OBJS_P}: ${${T}_CFILE} ${COMMONHDRS}
	${CC_P} ${${T}_CFLAGS} -DL${.PREFIX} -o ${.TARGET} ${.ALLSRC:M*.c}
${${T}_OBJS_S}: ${${T}_CFILE} ${COMMONHDRS}
	${CC_S} ${${T}_CFLAGS} -DL${.PREFIX} -o ${.TARGET} ${.ALLSRC:M*.c}
.endfor

#-----------------------------------------------------------------------
#
# Extra objects coming from separate files
#
.if !empty(LIB2ADD)
OBJS  +=	${LIB2ADD:R:S/$/.o/}
SOBJS +=	${LIB2ADD:R:S/$/.So/}
POBJS +=	${LIB2ADD:R:S/$/.po/}
.endif

#-----------------------------------------------------------------------
#
# Objects that should be in static library only.
#
SYMS_ST =	${LIB2FUNCS_ST}	${LIB2ADD_ST}
STAT_OBJS_T = 	${SYMS_ST:S/$/.o/}
STAT_OBJS_P = 	${SYMS_ST:S/$/.po/}
STATICOBJS  =	${SYMS_ST:S/$/.o/}

${STAT_OBJS_T}:	${STD_CFILE} ${COMMONHDRS}
	${CC_T} -DL${.PREFIX} -o ${.TARGET} ${.ALLSRC:M*.c}
${STAT_OBJS_P}:	${STD_CFILE} ${COMMONHDRS}
	${CC_P} -DL${.PREFIX} -o ${.TARGET} ${.ALLSRC:M*.c}

#-----------------------------------------------------------------------
#
# Assembler files.
#
.if defined(LIB1ASMSRC)
ASM_T =		${LIB1ASMFUNCS:S/$/.o/}
ASM_P =		${LIB1ASMFUNCS:S/$/.po/}
ASM_S =		${LIB1ASMFUNCS:S/$/.So/}
ASM_V =		${LIB1ASMFUNCS:S/$/.vis/}
OBJS +=		${LIB1ASMFUNCS:S/$/.o/}

${ASM_T}: ${LIB1ASMSRC} ${.PREFIX}.vis
	${CC} -x assembler-with-cpp -c ${CFLAGS} -DL${.PREFIX} \
	    -o ${.TARGET} -include ${.PREFIX}.vis ${.ALLSRC:N*.h:N*.vis}
${ASM_P}: ${LIB1ASMSRC} ${.PREFIX}.vis
	${CC} -x assembler-with-cpp -p -c ${CFLAGS} -DL${.PREFIX} \
	    -o ${.TARGET} -include ${.PREFIX}.vis ${.ALLSRC:N*.h:N*.vis}
${ASM_S}: ${LIB1ASMSRC}
	${CC} -x assembler-with-cpp -c ${PICFLAG} ${CFLAGS} -DL${.PREFIX} \
	    -o ${.TARGET} ${.ALLSRC:N*.h}
${ASM_V}: ${LIB1ASMSRC}
	${CC} -x assembler-with-cpp -c ${CFLAGS} -DL${.PREFIX} \
	    -o ${.PREFIX}.vo ${.ALLSRC:N*.h}
	( ${NM} -pg ${.PREFIX}.vo | \
		awk 'NF == 3 && $$2 !~ /^[UN]$$/ { print "\t.hidden ", $$3 }'\
	) > ${.TARGET}

CLEANFILES += ${ASM_V} ${ASM_V:R:S/$/.vo/}
.endif

#-----------------------------------------------------------------------
#
# Exception handling / unwinding support.
#
EH_OBJS_T = ${LIB2ADDEHSTATIC:R:S/$/.o/}
EH_OBJS_P = ${LIB2ADDEHSTATIC:R:S/$/.po/}
EH_OBJS_S = ${LIB2ADDEHSHARED:R:S/$/.So/}
EH_CFLAGS = -fexceptions -D__GLIBC__=3 -DElfW=__ElfN
SOBJS    += ${EH_OBJS_S}

.for _src in ${LIB2ADDEHSTATIC}
${_src:R:S/$/.o/}: ${_src} ${COMMONHDRS}
	${CC_T} ${EH_CFLAGS} -o ${.TARGET} ${.IMPSRC}
${_src:R:S/$/.po/}: ${_src} ${COMMONHDRS}
	${CC_P} ${EH_CFLAGS} -o ${.TARGET} ${.IMPSRC}
.endfor
.for _src in ${LIB2ADDEHSHARED}
${_src:R:S/$/.So/}: ${_src} ${COMMONHDRS}
	${CC_S} ${EH_CFLAGS} -o ${.TARGET} ${.IMPSRC}
.endfor


#-----------------------------------------------------------------------
#
# Generated headers
#
${COMMONHDRS}: ${.CURDIR}/../../usr.bin/cc/cc_tools/Makefile
	(cd ${.CURDIR}; ${MAKE} -f ${.ALLSRC} MFILE=${.ALLSRC} GCCDIR=${GCCDIR} ${.TARGET})

CLEANFILES += ${COMMONHDRS}
CLEANFILES += cs-*.h option*

#-----------------------------------------------------------------------
#
# Build symbol version map
#
SHLIB_MKMAP      = ${GCCDIR}/mkmap-symver.awk
SHLIB_MKMAP_OPTS =
SHLIB_MAPFILES   = ${GCCDIR}/libgcc-std.ver
.if ${TARGET_CPUARCH} == "arm"
SHLIB_MAPFILES  += ${GCCDIR}/config/arm/libgcc-bpabi.ver
.endif
VERSION_MAP      = libgcc.map

libgcc.map: ${SHLIB_MKMAP} ${SHLIB_MAPFILES} ${SOBJS} ${OBJS:R:S/$/.So/}
	(  ${NM} -pg ${SOBJS};echo %% ; \
	  cat ${SHLIB_MAPFILES} \
	    | sed -e '/^[   ]*#/d' \
	          -e 's/^%\(if\|else\|elif\|endif\|define\)/#\1/' \
	    | ${CC} ${CFLAGS} -E -xassembler-with-cpp -; \
	) | awk -f ${SHLIB_MKMAP} ${SHLIB_MKMAP_OPTS} > ${.TARGET}

CLEANFILES +=	libgcc.map

#-----------------------------------------------------------------------
#
# Build additional static libgcc_eh[_p].a libraries.
#
libgcc_eh.a:	${EH_OBJS_T}
	@${ECHO} building static gcc_eh library
	@rm -f ${.TARGET}
	@${AR} ${ARFLAGS} ${.TARGET} `lorder ${EH_OBJS_T} | tsort -q`
	${RANLIB} ${RANLIBFLAGS} ${.TARGET}

all:	libgcc_eh.a

.if ${MK_PROFILE} != "no"
libgcc_eh_p.a:	${EH_OBJS_P}
	@${ECHO} building profiled gcc_eh library
	@rm -f ${.TARGET}
	@${AR} ${ARFLAGS} ${.TARGET} `lorder ${EH_OBJS_P} | tsort -q`
	${RANLIB} ${RANLIBFLAGS} ${.TARGET}
all:	libgcc_eh_p.a
.endif

_libinstall: _lib-eh-install

_lib-eh-install:
.if ${MK_INSTALLLIB} != "no"
	${INSTALL} -C -o ${LIBOWN} -g ${LIBGRP} -m ${LIBMODE} \
		${_INSTALLFLAGS} libgcc_eh.a ${DESTDIR}${LIBDIR}
.endif
.if ${MK_PROFILE} != "no"
	${INSTALL} -C -o ${LIBOWN} -g ${LIBGRP} -m ${LIBMODE} \
		${_INSTALLFLAGS} libgcc_eh_p.a ${DESTDIR}${LIBDIR}
.endif

CLEANFILES+=	libgcc_eh.a libgcc_eh_p.a ${EH_OBJS_T} ${EH_OBJS_P}

.include <bsd.lib.mk>

.SUFFIXES: .vis .vo<|MERGE_RESOLUTION|>--- conflicted
+++ resolved
@@ -57,12 +57,7 @@
 .endfor
 
 # Likewise double-word routines.
-<<<<<<< HEAD
-.if (${TARGET_CPUARCH} != "arm" || ${MK_ARM_EABI} == "no") && \
-    ${TARGET_CPUARCH} != "arm64"
-=======
-.if ${TARGET_CPUARCH} != "arm"
->>>>>>> 834e6d1d
+.if ${TARGET_CPUARCH} != "arm" && {TARGET_CPUARCH} != "arm64"
 # These are implemented in an ARM specific file but will not be filtered out
 .for mode in sf df xf tf
 LIB2FUNCS+= _fix${mode}di _fixuns${mode}di
