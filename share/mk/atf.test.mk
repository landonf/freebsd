--- conflicted
+++ resolved
@@ -22,32 +22,6 @@
 ATF_TESTS_CXX?=
 ATF_TESTS_SH?=
 
-<<<<<<< HEAD
-# Path to the prefix of the installed ATF tools, if any.
-#
-# If atf-run and atf-report are installed from ports, we automatically define a
-# realcheck target below to run the tests using these tools.  The tools are
-# searched for in the hierarchy specified by this variable.
-ATF_PREFIX?= /usr/local
-
-# C compiler passed to ATF tests that need to build code.
-ATF_BUILD_CC?= ${DESTDIR}/usr/bin/cc
-TESTS_ENV+= ATF_BUILD_CC=${ATF_BUILD_CC}
-
-# C preprocessor passed to ATF tests that need to build code.
-ATF_BUILD_CPP?= ${DESTDIR}/usr/bin/cpp
-TESTS_ENV+= ATF_BUILD_CPP=${ATF_BUILD_CPP}
-
-# C++ compiler passed to ATF tests that need to build code.
-ATF_BUILD_CXX?= ${DESTDIR}/usr/bin/c++
-TESTS_ENV+= ATF_BUILD_CXX=${ATF_BUILD_CXX}
-
-# Shell interpreter used to run atf-sh(1) based tests.
-ATF_SHELL?= ${DESTDIR}/bin/sh
-TESTS_ENV+= ATF_SHELL=${ATF_SHELL}
-
-=======
->>>>>>> 81405113
 .if !empty(ATF_TESTS_C)
 PROGS+= ${ATF_TESTS_C}
 _TESTS+= ${ATF_TESTS_C}
