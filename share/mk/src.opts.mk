--- conflicted
+++ resolved
@@ -58,13 +58,8 @@
     BINUTILS_BOOTSTRAP \
     BLUETOOTH \
     BOOT \
-<<<<<<< HEAD
-    BOOTPD \
-    BOOTPARAMD \
-=======
     BOOTPARAMD \
     BOOTPD \
->>>>>>> 6781e2a6
     BSD_CPIO \
     BSDCONFIG \
     BSDINSTALL \
