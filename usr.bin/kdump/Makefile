--- conflicted
+++ resolved
@@ -2,10 +2,6 @@
 # $FreeBSD$
 
 .include <src.opts.mk>
-
-.if (${MACHINE_ARCH} == "amd64")
-SFX=		32
-.endif
 
 .PATH: ${.CURDIR}/../ktrace
 
@@ -23,19 +19,6 @@
 CFLAGS+=-DPF
 .endif
 
-<<<<<<< HEAD
-.if ${MACHINE_ARCH} == "amd64" || ${MACHINE_ARCH} == "i386"
-SRCS+=		linux_syscalls.c
-.endif
-.if ${MACHINE_ARCH} == "amd64"
-SRCS+=		linux32_syscalls.c
-.endif
-
-NO_WERROR?=	YES
-
-CLEANFILES=	ioctl.c kdump_subr.c kdump_subr.h linux_syscalls.c \
-		    linux32_syscalls.c
-=======
 NO_WERROR?=	YES
 
 CLEANFILES=	ioctl.c kdump_subr.c kdump_subr.h
@@ -43,7 +26,9 @@
 .if (${MACHINE_ARCH} == "amd64" || ${MACHINE_ARCH} == "i386")
 CLEANFILES+=	linux_syscalls.c
 .endif
->>>>>>> 77e42966
+.if (${MACHINE_ARCH} == "amd64")
+CLEANFILES+=	linux32_syscalls.c
+.endif
 
 ioctl.c: mkioctls
 	env MACHINE=${MACHINE} CPP="${CPP}" \
@@ -55,26 +40,13 @@
 
 kdump_subr.c: mksubr kdump_subr.h
 	sh ${.CURDIR}/mksubr ${DESTDIR}/usr/include >${.TARGET}
-<<<<<<< HEAD
-
-linux_syscalls.c:
-	/bin/sh ${.CURDIR}/../../sys/kern/makesyscalls.sh \
-	    ${.CURDIR}/../../sys/${MACHINE_ARCH}/linux/syscalls.master ${.CURDIR}/linux_syscalls.conf
-	echo "int nlinux_syscalls = sizeof(linux_syscallnames) / sizeof(linux_syscallnames[0]);" \
-	    >> linux_syscalls.c
-=======
 .if (${MACHINE_ARCH} == "amd64" || ${MACHINE_ARCH} == "i386")
 	sh ${.CURDIR}/../../sys/kern/makesyscalls.sh \
-	    ${.CURDIR}/../../sys/${MACHINE_ARCH}/linux${SFX}/syscalls.master ${.CURDIR}/linux_syscalls.conf
+	    ${.CURDIR}/../../sys/${MACHINE_ARCH}/linux/syscalls.master ${.CURDIR}/linux_syscalls.conf
 .endif
->>>>>>> 77e42966
-
-.if ${MACHINE_ARCH} == "amd64"
-linux32_syscalls.c:
-	/bin/sh ${.CURDIR}/../../sys/kern/makesyscalls.sh \
+.if (${MACHINE_ARCH} == "amd64")
+	sh ${.CURDIR}/../../sys/kern/makesyscalls.sh \
 	    ${.CURDIR}/../../sys/${MACHINE_ARCH}/linux32/syscalls.master ${.CURDIR}/linux32_syscalls.conf
-	echo "int nlinux32_syscalls = sizeof(linux32_syscallnames) / sizeof(linux32_syscallnames[0]);" \
-	    >> linux32_syscalls.c
 .endif
 
 .include <bsd.prog.mk>