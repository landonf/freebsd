--- conflicted
+++ resolved
@@ -178,11 +178,7 @@
 options first appeared in
 .Nx 2.0
 and were ported to
-<<<<<<< HEAD
-.Fx 10 .
-=======
 .Fx 9.2 .
->>>>>>> e2af9768
 .Sh BUGS
 The
 .Nm
