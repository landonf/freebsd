--- conflicted
+++ resolved
@@ -187,11 +187,7 @@
 .endfor
 
 .if ${MACHINE_CPUARCH} == "arm" && ${MK_ARM_EABI} != "no"
-<<<<<<< HEAD
-SRCS+=	aeabi_idivmod.S \
-=======
 SRCS+= aeabi_idivmod.S \
->>>>>>> c3e3cd88
 	aeabi_ldivmod.S \
 	aeabi_uidivmod.S \
 	aeabi_uldivmod.S
