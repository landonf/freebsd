# $FreeBSD$

<<<<<<< HEAD
PACKAGE=	tests
FILESGROUPS=	TESTS
TESTSPACKAGE=	${PACKAGE}

=======
ATF_TESTS_C+=		memcmp_test
>>>>>>> e6ddbee9
ATF_TESTS_C+=		stpncpy_test
ATF_TESTS_C+=		strerror2_test
ATF_TESTS_C+=		wcscasecmp_test
ATF_TESTS_C+=		wcsnlen_test

# TODO: popcount, stresep

NETBSD_ATF_TESTS_C+=	memchr_test
NETBSD_ATF_TESTS_C+=	memcpy_test
NETBSD_ATF_TESTS_C+=	memmem_test
NETBSD_ATF_TESTS_C+=	memset_test
NETBSD_ATF_TESTS_C+=	strcat_test
NETBSD_ATF_TESTS_C+=	strchr_test
NETBSD_ATF_TESTS_C+=	strcmp_test
NETBSD_ATF_TESTS_C+=	strcpy_test
NETBSD_ATF_TESTS_C+=	strcspn_test
NETBSD_ATF_TESTS_C+=	strerror_test
NETBSD_ATF_TESTS_C+=	strlen_test
NETBSD_ATF_TESTS_C+=	strpbrk_test
NETBSD_ATF_TESTS_C+=	strrchr_test
NETBSD_ATF_TESTS_C+=	strspn_test
NETBSD_ATF_TESTS_C+=	swab_test

SRCS.strerror2_test=	strerror_test.c

.include "../Makefile.netbsd-tests"

LIBADD.memchr_test+=	md
LIBADD.memcpy_test+=	md

.include <bsd.test.mk><|MERGE_RESOLUTION|>--- conflicted
+++ resolved
@@ -1,13 +1,10 @@
 # $FreeBSD$
 
-<<<<<<< HEAD
 PACKAGE=	tests
 FILESGROUPS=	TESTS
 TESTSPACKAGE=	${PACKAGE}
 
-=======
 ATF_TESTS_C+=		memcmp_test
->>>>>>> e6ddbee9
 ATF_TESTS_C+=		stpncpy_test
 ATF_TESTS_C+=		strerror2_test
 ATF_TESTS_C+=		wcscasecmp_test
