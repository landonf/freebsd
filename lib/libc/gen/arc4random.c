--- conflicted
+++ resolved
@@ -39,6 +39,7 @@
 #include <unistd.h>
 #include <sys/types.h>
 #include <sys/param.h>
+#include <sys/sysctl.h>
 #include <sys/time.h>
 #include <pthread.h>
 
@@ -78,6 +79,9 @@
 static pid_t arc4_stir_pid;
 static int arc4_count;
 
+extern int __sysctl(int *name, u_int namelen, void *oldp, size_t *oldlenp,
+    void *newp, size_t newlen);
+
 static inline u_int8_t arc4_getbyte(void);
 static void arc4_stir(void);
 
@@ -109,6 +113,28 @@
 	rs.j = rs.i;
 }
 
+static size_t
+arc4_sysctl(u_char *buf, size_t size)
+{
+	int mib[2];
+	size_t len, done;
+
+	mib[0] = CTL_KERN;
+	mib[1] = KERN_ARND;
+	done = 0;
+
+	do {
+		len = size;
+		if (__sysctl(mib, 2, buf, &len, NULL, 0) == -1)
+			return (done);
+		done += len;
+		buf += len;
+		size -= len;
+	} while (size > 0);
+
+	return (done);
+}
+
 static void
 arc4_stir(void)
 {
@@ -123,14 +149,7 @@
 		arc4_init();
 		rs_initialized = 1;
 	}
-	fd = _open(RANDOMDEV, O_RDONLY, 0);
 	done = 0;
-<<<<<<< HEAD
-	if (fd >= 0) {
-		if (_read(fd, &rdat, KEYSIZE) == KEYSIZE)
-			done = 1;
-		(void)_close(fd);
-=======
 	if (arc4_sysctl((u_char *)&rdat, KEYSIZE) == KEYSIZE)
 		done = 1;
 	if (!done) {
@@ -140,7 +159,6 @@
 				done = 1;
 			(void)_close(fd);
 		}
->>>>>>> 85823a3b
 	}
 	if (!done) {
 		(void)gettimeofday(&rdat.tv, NULL);
