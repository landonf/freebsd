# $FreeBSD$

LIB=	elf

SRCS=	elf_begin.c						\
	elf_cntl.c						\
	elf_end.c elf_errmsg.c elf_errno.c			\
	elf_data.c						\
	elf_fill.c						\
	elf_flag.c						\
	elf_getarhdr.c						\
	elf_getarsym.c						\
	elf_getbase.c						\
	elf_getident.c						\
	elf_hash.c						\
	elf_kind.c						\
	elf_memory.c						\
	elf_next.c						\
	elf_rand.c						\
	elf_rawfile.c						\
	elf_phnum.c						\
	elf_shnum.c						\
	elf_shstrndx.c						\
	elf_scn.c						\
	elf_strptr.c						\
	elf_update.c						\
	elf_version.c						\
	gelf_cap.c						\
	gelf_checksum.c						\
	gelf_dyn.c						\
	gelf_ehdr.c						\
	gelf_getclass.c						\
	gelf_fsize.c						\
	gelf_move.c						\
	gelf_phdr.c						\
	gelf_rel.c						\
	gelf_rela.c						\
	gelf_shdr.c						\
	gelf_sym.c						\
	gelf_syminfo.c						\
	gelf_symshndx.c						\
	gelf_xlate.c						\
	libelf.c						\
	libelf_align.c						\
	libelf_allocate.c					\
	libelf_ar.c						\
	libelf_ar_util.c					\
	libelf_checksum.c					\
	libelf_data.c						\
	libelf_ehdr.c						\
	libelf_extended.c					\
	libelf_phdr.c						\
	libelf_shdr.c						\
	libelf_xlate.c						\
	${GENSRCS}
INCS=	libelf.h gelf.h

#
# We need to link against the correct version of these files. One
# solution is to include ../../sys in the include path. This causes
# problems when a header file in sys depends on a file in another
# part of the tree, e.g. a machine dependent header.
#
SRCS+=	sys/elf32.h sys/elf64.h sys/elf_common.h

GENSRCS=	libelf_fsize.c libelf_msize.c libelf_convert.c
CLEANFILES=	${GENSRCS}
<<<<<<< HEAD
=======
CLEANDIRS=	sys
>>>>>>> 5d4bc9f3
CFLAGS+=	-I${.CURDIR} -I.

sys/elf32.h sys/elf64.h sys/elf_common.h: sys
	ln -sf ${.CURDIR}/../../sys/${.TARGET} ${.TARGET}

sys:
	mkdir -p ${.OBJDIR}/sys

SHLIB_MAJOR=	1

MAN=	elf.3							\
	elf_begin.3						\
	elf_cntl.3						\
	elf_end.3						\
	elf_errmsg.3						\
	elf_fill.3						\
	elf_flagdata.3						\
	elf_getarhdr.3						\
	elf_getarsym.3						\
	elf_getbase.3						\
	elf_getdata.3						\
	elf_getident.3						\
	elf_getscn.3						\
	elf_getphdrnum.3					\
	elf_getphnum.3						\
	elf_getshdrnum.3					\
	elf_getshnum.3						\
	elf_getshdrstrndx.3					\
	elf_getshstrndx.3					\
	elf_hash.3						\
	elf_kind.3						\
	elf_memory.3						\
	elf_next.3						\
	elf_rawfile.3						\
	elf_rand.3						\
	elf_strptr.3						\
	elf_update.3						\
	elf_version.3						\
	gelf.3							\
	gelf_checksum.3						\
	gelf_fsize.3						\
	gelf_getcap.3						\
	gelf_getclass.3						\
	gelf_getdyn.3						\
	gelf_getehdr.3						\
	gelf_getmove.3						\
	gelf_getphdr.3						\
	gelf_getrel.3						\
	gelf_getrela.3						\
	gelf_getshdr.3						\
	gelf_getsym.3						\
	gelf_getsyminfo.3					\
	gelf_getsymshndx.3					\
	gelf_newehdr.3						\
	gelf_newphdr.3						\
	gelf_update_ehdr.3					\
	gelf_xlatetof.3

MLINKS+= \
	elf_errmsg.3 elf_errno.3		\
	elf_flagdata.3 elf_flagehdr.3		\
	elf_flagdata.3 elf_flagelf.3		\
	elf_flagdata.3 elf_flagphdr.3		\
	elf_flagdata.3 elf_flagscn.3		\
	elf_flagdata.3 elf_flagshdr.3		\
	elf_getdata.3 elf_newdata.3		\
	elf_getdata.3 elf_rawdata.3		\
	elf_getscn.3 elf_ndxscn.3		\
	elf_getscn.3 elf_newscn.3		\
	elf_getscn.3 elf_nextscn.3		\
	elf_getshstrndx.3 elf_setshstrndx.3	\
	gelf_getcap.3 gelf_update_cap.3		\
	gelf_getdyn.3 gelf_update_dyn.3		\
	gelf_getmove.3 gelf_update_move.3	\
	gelf_getrel.3 gelf_update_rel.3		\
	gelf_getrela.3 gelf_update_rela.3	\
	gelf_getsym.3 gelf_update_sym.3		\
	gelf_getsyminfo.3 gelf_update_syminfo.3	\
	gelf_getsymshndx.3 gelf_update_symshndx.3 \
	gelf_update_ehdr.3 gelf_update_phdr.3	\
	gelf_update_ehdr.3 gelf_update_shdr.3	\
	gelf_xlatetof.3 gelf_xlatetom.3

.for E in 32 64
MLINKS+= \
	gelf_checksum.3	elf${E}_checksum.3 	\
	gelf_fsize.3	elf${E}_fsize.3 	\
	gelf_getehdr.3	elf${E}_getehdr.3	\
	gelf_getphdr.3	elf${E}_getphdr.3	\
	gelf_getshdr.3	elf${E}_getshdr.3	\
	gelf_newehdr.3	elf${E}_newehdr.3	\
	gelf_newphdr.3	elf${E}_newphdr.3	\
	gelf_xlatetof.3	elf${E}_xlatetof.3	\
	gelf_xlatetof.3	elf${E}_xlatetom.3
.endfor

VERSION_MAP=		${.CURDIR}/Version.map

LIBELF_TEST_HOOKS?=	1
.if defined(LIBELF_TEST_HOOKS) && (${LIBELF_TEST_HOOKS} > 0)
CFLAGS+= -DLIBELF_TEST_HOOKS
.endif

libelf_convert.c:	elf_types.m4 libelf_convert.m4
libelf_fsize.c:		elf_types.m4 libelf_fsize.m4
libelf_msize.c:		elf_types.m4 libelf_msize.m4

.include <bsd.lib.mk>

# Keep the .SUFFIXES line after the include of bsd.lib.mk
.SUFFIXES:	.m4 .c
.m4.c:
	m4 -D SRCDIR=${.CURDIR} ${.IMPSRC} > ${.TARGET}<|MERGE_RESOLUTION|>--- conflicted
+++ resolved
@@ -65,10 +65,7 @@
 
 GENSRCS=	libelf_fsize.c libelf_msize.c libelf_convert.c
 CLEANFILES=	${GENSRCS}
-<<<<<<< HEAD
-=======
 CLEANDIRS=	sys
->>>>>>> 5d4bc9f3
 CFLAGS+=	-I${.CURDIR} -I.
 
 sys/elf32.h sys/elf64.h sys/elf_common.h: sys
